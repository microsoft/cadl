dependencies:
  '@playwright/test': 1.20.2
  '@rollup/plugin-commonjs': 22.0.0-13_rollup@2.70.1
  '@rollup/plugin-json': 4.1.0_rollup@2.70.1
  '@rollup/plugin-node-resolve': 13.1.3_rollup@2.70.1
  '@rollup/plugin-replace': 2.4.2_rollup@2.70.1
  '@rush-temp/cadl-vs': file:projects/cadl-vs.tgz
  '@rush-temp/cadl-vscode': file:projects/cadl-vscode.tgz
  '@rush-temp/compiler': file:projects/compiler.tgz
  '@rush-temp/eslint-config-cadl': file:projects/eslint-config-cadl.tgz_prettier@2.5.1
  '@rush-temp/library-linter': file:projects/library-linter.tgz
  '@rush-temp/openapi': file:projects/openapi.tgz
  '@rush-temp/openapi3': file:projects/openapi3.tgz
  '@rush-temp/playground': file:projects/playground.tgz
  '@rush-temp/prettier-plugin-cadl': file:projects/prettier-plugin-cadl.tgz
  '@rush-temp/rest': file:projects/rest.tgz
  '@rush-temp/samples': file:projects/samples.tgz
  '@rush-temp/spec': file:projects/spec.tgz
  '@rush-temp/tmlanguage-generator': file:projects/tmlanguage-generator.tgz
  '@rush-temp/versioning': file:projects/versioning.tgz
  '@rushstack/eslint-patch': 1.1.0
  '@types/debounce': 1.2.1
  '@types/glob': 7.1.4
  '@types/js-yaml': 4.0.5
  '@types/lz-string': 1.3.34
  '@types/mkdirp': 1.0.2
  '@types/mocha': 9.1.0
  '@types/mustache': 4.1.2
  '@types/node': 14.0.27
  '@types/plist': 3.0.2
  '@types/prettier': 2.4.4
  '@types/prompts': 2.0.14
  '@types/vscode': 1.53.0
  '@types/yargs': 17.0.8
  '@typescript-eslint/eslint-plugin': 5.16.0_ed767fc79466c0e7303335c5b5d352be
  '@typescript-eslint/parser': 5.16.0_eslint@8.12.0+typescript@4.5.5
  ajv: 8.9.0
  autorest: 3.3.2
  c8: 7.11.0
  change-case: 4.1.2
  cross-env: 7.0.3
  debounce: 1.2.1
  ecmarkup: 9.8.1
  eslint: 8.12.0
  eslint-config-prettier: 8.5.0_eslint@8.12.0
  eslint-plugin-prettier: 4.0.0_a3db0e8b63bb0d3e2028c4b7c69a389a
  glob: 7.1.7
  grammarkdown: 3.1.2
  js-yaml: 4.1.0
  lzutf8: 0.6.1
  mkdirp: 1.0.4
  mocha: 9.2.1
  monaco-editor: 0.32.1
  mustache: 4.2.0
  node-fetch: 3.2.0
  node-watch: 0.7.3
  onigasm: 2.2.5
  playwright: 1.20.2
  plist: 3.0.4
  prettier: 2.5.1
  prettier-plugin-organize-imports: 2.3.4_prettier@2.5.1+typescript@4.5.5
  prompts: 2.4.2
  rimraf: 3.0.2
  rollup: 2.70.1
  source-map-support: 0.5.21
  typescript: 4.5.5
  vite: 2.8.6
  vsce: 2.6.7
  vscode-languageclient: 7.0.0
  vscode-languageserver: 7.0.0
  vscode-languageserver-textdocument: 1.0.4
  vscode-oniguruma: 1.6.1
  vscode-textmate: 6.0.0
  watch: 1.0.2
  yargs: 17.3.1
lockfileVersion: 5.2
packages:
  /@babel/code-frame/7.12.11:
    dependencies:
      '@babel/highlight': 7.16.10
    dev: false
    resolution:
      integrity: sha512-Zt1yodBx1UcyiePMSkWnU4hPqhwq7hGi2nFL1LeA3EUl+q2LQx16MISgJ0+z7dnmgvP9QtIleuETGOiOH1RcIw==
  /@babel/code-frame/7.16.7:
    dependencies:
      '@babel/highlight': 7.16.10
    dev: false
    engines:
      node: '>=6.9.0'
    resolution:
      integrity: sha512-iAXqUn8IIeBTNd72xsFlgaXHkMBMt6y4HJp1tIaK465CWLT/fG1aqB7ykr95gHHmlBdGbFeWWfyB4NJJ0nmeIg==
  /@babel/compat-data/7.17.7:
    dev: false
    engines:
      node: '>=6.9.0'
    resolution:
      integrity: sha512-p8pdE6j0a29TNGebNm7NzYZWB3xVZJBZ7XGs42uAKzQo8VQ3F0By/cQCtUEABwIqw5zo6WA4NbmxsfzADzMKnQ==
  /@babel/core/7.16.12:
    dependencies:
      '@babel/code-frame': 7.16.7
      '@babel/generator': 7.17.7
      '@babel/helper-compilation-targets': 7.17.7_@babel+core@7.16.12
      '@babel/helper-module-transforms': 7.17.7
      '@babel/helpers': 7.17.8
      '@babel/parser': 7.17.8
      '@babel/template': 7.16.7
      '@babel/traverse': 7.17.3
      '@babel/types': 7.17.0
      convert-source-map: 1.8.0
      debug: 4.3.3
      gensync: 1.0.0-beta.2
      json5: 2.2.1
      semver: 6.3.0
      source-map: 0.5.7
    dev: false
    engines:
      node: '>=6.9.0'
    resolution:
      integrity: sha512-dK5PtG1uiN2ikk++5OzSYsitZKny4wOCD0nrO4TqnW4BVBTQ2NGS3NgilvT/TEyxTST7LNyWV/T4tXDoD3fOgg==
  /@babel/generator/7.17.7:
    dependencies:
      '@babel/types': 7.17.0
      jsesc: 2.5.2
      source-map: 0.5.7
    dev: false
    engines:
      node: '>=6.9.0'
    resolution:
      integrity: sha512-oLcVCTeIFadUoArDTwpluncplrYBmTCCZZgXCbgNGvOBBiSDDK3eWO4b/+eOTli5tKv1lg+a5/NAXg+nTcei1w==
  /@babel/helper-annotate-as-pure/7.16.7:
    dependencies:
      '@babel/types': 7.17.0
    dev: false
    engines:
      node: '>=6.9.0'
    resolution:
      integrity: sha512-s6t2w/IPQVTAET1HitoowRGXooX8mCgtuP5195wD/QJPV6wYjpujCGF7JuMODVX2ZAJOf1GT6DT9MHEZvLOFSw==
  /@babel/helper-compilation-targets/7.17.7_@babel+core@7.16.12:
    dependencies:
      '@babel/compat-data': 7.17.7
      '@babel/core': 7.16.12
      '@babel/helper-validator-option': 7.16.7
      browserslist: 4.20.2
      semver: 6.3.0
    dev: false
    engines:
      node: '>=6.9.0'
    peerDependencies:
      '@babel/core': ^7.0.0
    resolution:
      integrity: sha512-UFzlz2jjd8kroj0hmCFV5zr+tQPi1dpC2cRsDV/3IEW8bJfCPrPpmcSN6ZS8RqIq4LXcmpipCQFPddyFA5Yc7w==
  /@babel/helper-create-class-features-plugin/7.17.6_@babel+core@7.16.12:
    dependencies:
      '@babel/core': 7.16.12
      '@babel/helper-annotate-as-pure': 7.16.7
      '@babel/helper-environment-visitor': 7.16.7
      '@babel/helper-function-name': 7.16.7
      '@babel/helper-member-expression-to-functions': 7.17.7
      '@babel/helper-optimise-call-expression': 7.16.7
      '@babel/helper-replace-supers': 7.16.7
      '@babel/helper-split-export-declaration': 7.16.7
    dev: false
    engines:
      node: '>=6.9.0'
    peerDependencies:
      '@babel/core': ^7.0.0
    resolution:
      integrity: sha512-SogLLSxXm2OkBbSsHZMM4tUi8fUzjs63AT/d0YQIzr6GSd8Hxsbk2KYDX0k0DweAzGMj/YWeiCsorIdtdcW8Eg==
  /@babel/helper-environment-visitor/7.16.7:
    dependencies:
      '@babel/types': 7.17.0
    dev: false
    engines:
      node: '>=6.9.0'
    resolution:
      integrity: sha512-SLLb0AAn6PkUeAfKJCCOl9e1R53pQlGAfc4y4XuMRZfqeMYLE0dM1LMhqbGAlGQY0lfw5/ohoYWAe9V1yibRag==
  /@babel/helper-function-name/7.16.7:
    dependencies:
      '@babel/helper-get-function-arity': 7.16.7
      '@babel/template': 7.16.7
      '@babel/types': 7.17.0
    dev: false
    engines:
      node: '>=6.9.0'
    resolution:
      integrity: sha512-QfDfEnIUyyBSR3HtrtGECuZ6DAyCkYFp7GHl75vFtTnn6pjKeK0T1DB5lLkFvBea8MdaiUABx3osbgLyInoejA==
  /@babel/helper-get-function-arity/7.16.7:
    dependencies:
      '@babel/types': 7.17.0
    dev: false
    engines:
      node: '>=6.9.0'
    resolution:
      integrity: sha512-flc+RLSOBXzNzVhcLu6ujeHUrD6tANAOU5ojrRx/as+tbzf8+stUCj7+IfRRoAbEZqj/ahXEMsjhOhgeZsrnTw==
  /@babel/helper-hoist-variables/7.16.7:
    dependencies:
      '@babel/types': 7.17.0
    dev: false
    engines:
      node: '>=6.9.0'
    resolution:
      integrity: sha512-m04d/0Op34H5v7pbZw6pSKP7weA6lsMvfiIAMeIvkY/R4xQtBSMFEigu9QTZ2qB/9l22vsxtM8a+Q8CzD255fg==
  /@babel/helper-member-expression-to-functions/7.17.7:
    dependencies:
      '@babel/types': 7.17.0
    dev: false
    engines:
      node: '>=6.9.0'
    resolution:
      integrity: sha512-thxXgnQ8qQ11W2wVUObIqDL4p148VMxkt5T/qpN5k2fboRyzFGFmKsTGViquyM5QHKUy48OZoca8kw4ajaDPyw==
  /@babel/helper-module-imports/7.16.7:
    dependencies:
      '@babel/types': 7.17.0
    dev: false
    engines:
      node: '>=6.9.0'
    resolution:
      integrity: sha512-LVtS6TqjJHFc+nYeITRo6VLXve70xmq7wPhWTqDJusJEgGmkAACWwMiTNrvfoQo6hEhFwAIixNkvB0jPXDL8Wg==
  /@babel/helper-module-transforms/7.17.7:
    dependencies:
      '@babel/helper-environment-visitor': 7.16.7
      '@babel/helper-module-imports': 7.16.7
      '@babel/helper-simple-access': 7.17.7
      '@babel/helper-split-export-declaration': 7.16.7
      '@babel/helper-validator-identifier': 7.16.7
      '@babel/template': 7.16.7
      '@babel/traverse': 7.17.3
      '@babel/types': 7.17.0
    dev: false
    engines:
      node: '>=6.9.0'
    resolution:
      integrity: sha512-VmZD99F3gNTYB7fJRDTi+u6l/zxY0BE6OIxPSU7a50s6ZUQkHwSDmV92FfM+oCG0pZRVojGYhkR8I0OGeCVREw==
  /@babel/helper-optimise-call-expression/7.16.7:
    dependencies:
      '@babel/types': 7.17.0
    dev: false
    engines:
      node: '>=6.9.0'
    resolution:
      integrity: sha512-EtgBhg7rd/JcnpZFXpBy0ze1YRfdm7BnBX4uKMBd3ixa3RGAE002JZB66FJyNH7g0F38U05pXmA5P8cBh7z+1w==
  /@babel/helper-plugin-utils/7.16.7:
    dev: false
    engines:
      node: '>=6.9.0'
    resolution:
      integrity: sha512-Qg3Nk7ZxpgMrsox6HreY1ZNKdBq7K72tDSliA6dCl5f007jR4ne8iD5UzuNnCJH2xBf2BEEVGr+/OL6Gdp7RxA==
  /@babel/helper-replace-supers/7.16.7:
    dependencies:
      '@babel/helper-environment-visitor': 7.16.7
      '@babel/helper-member-expression-to-functions': 7.17.7
      '@babel/helper-optimise-call-expression': 7.16.7
      '@babel/traverse': 7.17.3
      '@babel/types': 7.17.0
    dev: false
    engines:
      node: '>=6.9.0'
    resolution:
      integrity: sha512-y9vsWilTNaVnVh6xiJfABzsNpgDPKev9HnAgz6Gb1p6UUwf9NepdlsV7VXGCftJM+jqD5f7JIEubcpLjZj5dBw==
  /@babel/helper-simple-access/7.17.7:
    dependencies:
      '@babel/types': 7.17.0
    dev: false
    engines:
      node: '>=6.9.0'
    resolution:
      integrity: sha512-txyMCGroZ96i+Pxr3Je3lzEJjqwaRC9buMUgtomcrLe5Nd0+fk1h0LLA+ixUF5OW7AhHuQ7Es1WcQJZmZsz2XA==
  /@babel/helper-skip-transparent-expression-wrappers/7.16.0:
    dependencies:
      '@babel/types': 7.17.0
    dev: false
    engines:
      node: '>=6.9.0'
    resolution:
      integrity: sha512-+il1gTy0oHwUsBQZyJvukbB4vPMdcYBrFHa0Uc4AizLxbq6BOYC51Rv4tWocX9BLBDLZ4kc6qUFpQ6HRgL+3zw==
  /@babel/helper-split-export-declaration/7.16.7:
    dependencies:
      '@babel/types': 7.17.0
    dev: false
    engines:
      node: '>=6.9.0'
    resolution:
      integrity: sha512-xbWoy/PFoxSWazIToT9Sif+jJTlrMcndIsaOKvTA6u7QEo7ilkRZpjew18/W3c7nm8fXdUDXh02VXTbZ0pGDNw==
  /@babel/helper-validator-identifier/7.16.7:
    dev: false
    engines:
      node: '>=6.9.0'
    resolution:
      integrity: sha512-hsEnFemeiW4D08A5gUAZxLBTXpZ39P+a+DGDsHw1yxqyQ/jzFEnxf5uTEGp+3bzAbNOxU1paTgYS4ECU/IgfDw==
  /@babel/helper-validator-option/7.16.7:
    dev: false
    engines:
      node: '>=6.9.0'
    resolution:
      integrity: sha512-TRtenOuRUVo9oIQGPC5G9DgK4743cdxvtOw0weQNpZXaS16SCBi5MNjZF8vba3ETURjZpTbVn7Vvcf2eAwFozQ==
  /@babel/helpers/7.17.8:
    dependencies:
      '@babel/template': 7.16.7
      '@babel/traverse': 7.17.3
      '@babel/types': 7.17.0
    dev: false
    engines:
      node: '>=6.9.0'
    resolution:
      integrity: sha512-QcL86FGxpfSJwGtAvv4iG93UL6bmqBdmoVY0CMCU2g+oD2ezQse3PT5Pa+jiD6LJndBQi0EDlpzOWNlLuhz5gw==
  /@babel/highlight/7.16.10:
    dependencies:
      '@babel/helper-validator-identifier': 7.16.7
      chalk: 2.4.2
      js-tokens: 4.0.0
    dev: false
    engines:
      node: '>=6.9.0'
    resolution:
      integrity: sha512-5FnTQLSLswEj6IkgVw5KusNUUFY9ZGqe/TRFnP/BKYHYgfh7tc+C7mwiy95/yNP7Dh9x580Vv8r7u7ZfTBFxdw==
  /@babel/parser/7.17.8:
    dev: false
    engines:
      node: '>=6.0.0'
    hasBin: true
    resolution:
      integrity: sha512-BoHhDJrJXqcg+ZL16Xv39H9n+AqJ4pcDrQBGZN+wHxIysrLZ3/ECwCBUch/1zUNhnsXULcONU3Ei5Hmkfk6kiQ==
  /@babel/plugin-proposal-class-properties/7.16.7_@babel+core@7.16.12:
    dependencies:
      '@babel/core': 7.16.12
      '@babel/helper-create-class-features-plugin': 7.17.6_@babel+core@7.16.12
      '@babel/helper-plugin-utils': 7.16.7
    dev: false
    engines:
      node: '>=6.9.0'
    peerDependencies:
      '@babel/core': ^7.0.0-0
    resolution:
      integrity: sha512-IobU0Xme31ewjYOShSIqd/ZGM/r/cuOz2z0MDbNrhF5FW+ZVgi0f2lyeoj9KFPDOAqsYxmLWZte1WOwlvY9aww==
  /@babel/plugin-proposal-dynamic-import/7.16.7_@babel+core@7.16.12:
    dependencies:
      '@babel/core': 7.16.12
      '@babel/helper-plugin-utils': 7.16.7
      '@babel/plugin-syntax-dynamic-import': 7.8.3_@babel+core@7.16.12
    dev: false
    engines:
      node: '>=6.9.0'
    peerDependencies:
      '@babel/core': ^7.0.0-0
    resolution:
      integrity: sha512-I8SW9Ho3/8DRSdmDdH3gORdyUuYnk1m4cMxUAdu5oy4n3OfN8flDEH+d60iG7dUfi0KkYwSvoalHzzdRzpWHTg==
  /@babel/plugin-proposal-export-namespace-from/7.16.7_@babel+core@7.16.12:
    dependencies:
      '@babel/core': 7.16.12
      '@babel/helper-plugin-utils': 7.16.7
      '@babel/plugin-syntax-export-namespace-from': 7.8.3_@babel+core@7.16.12
    dev: false
    engines:
      node: '>=6.9.0'
    peerDependencies:
      '@babel/core': ^7.0.0-0
    resolution:
      integrity: sha512-ZxdtqDXLRGBL64ocZcs7ovt71L3jhC1RGSyR996svrCi3PYqHNkb3SwPJCs8RIzD86s+WPpt2S73+EHCGO+NUA==
  /@babel/plugin-proposal-logical-assignment-operators/7.16.7_@babel+core@7.16.12:
    dependencies:
      '@babel/core': 7.16.12
      '@babel/helper-plugin-utils': 7.16.7
      '@babel/plugin-syntax-logical-assignment-operators': 7.10.4_@babel+core@7.16.12
    dev: false
    engines:
      node: '>=6.9.0'
    peerDependencies:
      '@babel/core': ^7.0.0-0
    resolution:
      integrity: sha512-K3XzyZJGQCr00+EtYtrDjmwX7o7PLK6U9bi1nCwkQioRFVUv6dJoxbQjtWVtP+bCPy82bONBKG8NPyQ4+i6yjg==
  /@babel/plugin-proposal-nullish-coalescing-operator/7.16.7_@babel+core@7.16.12:
    dependencies:
      '@babel/core': 7.16.12
      '@babel/helper-plugin-utils': 7.16.7
      '@babel/plugin-syntax-nullish-coalescing-operator': 7.8.3_@babel+core@7.16.12
    dev: false
    engines:
      node: '>=6.9.0'
    peerDependencies:
      '@babel/core': ^7.0.0-0
    resolution:
      integrity: sha512-aUOrYU3EVtjf62jQrCj63pYZ7k6vns2h/DQvHPWGmsJRYzWXZ6/AsfgpiRy6XiuIDADhJzP2Q9MwSMKauBQ+UQ==
  /@babel/plugin-proposal-numeric-separator/7.16.7_@babel+core@7.16.12:
    dependencies:
      '@babel/core': 7.16.12
      '@babel/helper-plugin-utils': 7.16.7
      '@babel/plugin-syntax-numeric-separator': 7.10.4_@babel+core@7.16.12
    dev: false
    engines:
      node: '>=6.9.0'
    peerDependencies:
      '@babel/core': ^7.0.0-0
    resolution:
      integrity: sha512-vQgPMknOIgiuVqbokToyXbkY/OmmjAzr/0lhSIbG/KmnzXPGwW/AdhdKpi+O4X/VkWiWjnkKOBiqJrTaC98VKw==
  /@babel/plugin-proposal-optional-chaining/7.16.7_@babel+core@7.16.12:
    dependencies:
      '@babel/core': 7.16.12
      '@babel/helper-plugin-utils': 7.16.7
      '@babel/helper-skip-transparent-expression-wrappers': 7.16.0
      '@babel/plugin-syntax-optional-chaining': 7.8.3_@babel+core@7.16.12
    dev: false
    engines:
      node: '>=6.9.0'
    peerDependencies:
      '@babel/core': ^7.0.0-0
    resolution:
      integrity: sha512-eC3xy+ZrUcBtP7x+sq62Q/HYd674pPTb/77XZMb5wbDPGWIdUbSr4Agr052+zaUPSb+gGRnjxXfKFvx5iMJ+DA==
  /@babel/plugin-proposal-private-methods/7.16.11_@babel+core@7.16.12:
    dependencies:
      '@babel/core': 7.16.12
      '@babel/helper-create-class-features-plugin': 7.17.6_@babel+core@7.16.12
      '@babel/helper-plugin-utils': 7.16.7
    dev: false
    engines:
      node: '>=6.9.0'
    peerDependencies:
      '@babel/core': ^7.0.0-0
    resolution:
      integrity: sha512-F/2uAkPlXDr8+BHpZvo19w3hLFKge+k75XUprE6jaqKxjGkSYcK+4c+bup5PdW/7W/Rpjwql7FTVEDW+fRAQsw==
  /@babel/plugin-proposal-private-property-in-object/7.16.7_@babel+core@7.16.12:
    dependencies:
      '@babel/core': 7.16.12
      '@babel/helper-annotate-as-pure': 7.16.7
      '@babel/helper-create-class-features-plugin': 7.17.6_@babel+core@7.16.12
      '@babel/helper-plugin-utils': 7.16.7
      '@babel/plugin-syntax-private-property-in-object': 7.14.5_@babel+core@7.16.12
    dev: false
    engines:
      node: '>=6.9.0'
    peerDependencies:
      '@babel/core': ^7.0.0-0
    resolution:
      integrity: sha512-rMQkjcOFbm+ufe3bTZLyOfsOUOxyvLXZJCTARhJr+8UMSoZmqTe1K1BgkFcrW37rAchWg57yI69ORxiWvUINuQ==
  /@babel/plugin-syntax-async-generators/7.8.4_@babel+core@7.16.12:
    dependencies:
      '@babel/core': 7.16.12
      '@babel/helper-plugin-utils': 7.16.7
    dev: false
    peerDependencies:
      '@babel/core': ^7.0.0-0
    resolution:
      integrity: sha512-tycmZxkGfZaxhMRbXlPXuVFpdWlXpir2W4AMhSJgRKzk/eDlIXOhb2LHWoLpDF7TEHylV5zNhykX6KAgHJmTNw==
  /@babel/plugin-syntax-dynamic-import/7.8.3_@babel+core@7.16.12:
    dependencies:
      '@babel/core': 7.16.12
      '@babel/helper-plugin-utils': 7.16.7
    dev: false
    peerDependencies:
      '@babel/core': ^7.0.0-0
    resolution:
      integrity: sha512-5gdGbFon+PszYzqs83S3E5mpi7/y/8M9eC90MRTZfduQOYW76ig6SOSPNe41IG5LoP3FGBn2N0RjVDSQiS94kQ==
  /@babel/plugin-syntax-export-namespace-from/7.8.3_@babel+core@7.16.12:
    dependencies:
      '@babel/core': 7.16.12
      '@babel/helper-plugin-utils': 7.16.7
    dev: false
    peerDependencies:
      '@babel/core': ^7.0.0-0
    resolution:
      integrity: sha512-MXf5laXo6c1IbEbegDmzGPwGNTsHZmEy6QGznu5Sh2UCWvueywb2ee+CCE4zQiZstxU9BMoQO9i6zUFSY0Kj0Q==
  /@babel/plugin-syntax-json-strings/7.8.3_@babel+core@7.16.12:
    dependencies:
      '@babel/core': 7.16.12
      '@babel/helper-plugin-utils': 7.16.7
    dev: false
    peerDependencies:
      '@babel/core': ^7.0.0-0
    resolution:
      integrity: sha512-lY6kdGpWHvjoe2vk4WrAapEuBR69EMxZl+RoGRhrFGNYVK8mOPAW8VfbT/ZgrFbXlDNiiaxQnAtgVCZ6jv30EA==
  /@babel/plugin-syntax-logical-assignment-operators/7.10.4_@babel+core@7.16.12:
    dependencies:
      '@babel/core': 7.16.12
      '@babel/helper-plugin-utils': 7.16.7
    dev: false
    peerDependencies:
      '@babel/core': ^7.0.0-0
    resolution:
      integrity: sha512-d8waShlpFDinQ5MtvGU9xDAOzKH47+FFoney2baFIoMr952hKOLp1HR7VszoZvOsV/4+RRszNY7D17ba0te0ig==
  /@babel/plugin-syntax-nullish-coalescing-operator/7.8.3_@babel+core@7.16.12:
    dependencies:
      '@babel/core': 7.16.12
      '@babel/helper-plugin-utils': 7.16.7
    dev: false
    peerDependencies:
      '@babel/core': ^7.0.0-0
    resolution:
      integrity: sha512-aSff4zPII1u2QD7y+F8oDsz19ew4IGEJg9SVW+bqwpwtfFleiQDMdzA/R+UlWDzfnHFCxxleFT0PMIrR36XLNQ==
  /@babel/plugin-syntax-numeric-separator/7.10.4_@babel+core@7.16.12:
    dependencies:
      '@babel/core': 7.16.12
      '@babel/helper-plugin-utils': 7.16.7
    dev: false
    peerDependencies:
      '@babel/core': ^7.0.0-0
    resolution:
      integrity: sha512-9H6YdfkcK/uOnY/K7/aA2xpzaAgkQn37yzWUMRK7OaPOqOpGS1+n0H5hxT9AUw9EsSjPW8SVyMJwYRtWs3X3ug==
  /@babel/plugin-syntax-object-rest-spread/7.8.3_@babel+core@7.16.12:
    dependencies:
      '@babel/core': 7.16.12
      '@babel/helper-plugin-utils': 7.16.7
    dev: false
    peerDependencies:
      '@babel/core': ^7.0.0-0
    resolution:
      integrity: sha512-XoqMijGZb9y3y2XskN+P1wUGiVwWZ5JmoDRwx5+3GmEplNyVM2s2Dg8ILFQm8rWM48orGy5YpI5Bl8U1y7ydlA==
  /@babel/plugin-syntax-optional-catch-binding/7.8.3_@babel+core@7.16.12:
    dependencies:
      '@babel/core': 7.16.12
      '@babel/helper-plugin-utils': 7.16.7
    dev: false
    peerDependencies:
      '@babel/core': ^7.0.0-0
    resolution:
      integrity: sha512-6VPD0Pc1lpTqw0aKoeRTMiB+kWhAoT24PA+ksWSBrFtl5SIRVpZlwN3NNPQjehA2E/91FV3RjLWoVTglWcSV3Q==
  /@babel/plugin-syntax-optional-chaining/7.8.3_@babel+core@7.16.12:
    dependencies:
      '@babel/core': 7.16.12
      '@babel/helper-plugin-utils': 7.16.7
    dev: false
    peerDependencies:
      '@babel/core': ^7.0.0-0
    resolution:
      integrity: sha512-KoK9ErH1MBlCPxV0VANkXW2/dw4vlbGDrFgz8bmUsBGYkFRcbRwMh6cIJubdPrkxRwuGdtCk0v/wPTKbQgBjkg==
  /@babel/plugin-syntax-private-property-in-object/7.14.5_@babel+core@7.16.12:
    dependencies:
      '@babel/core': 7.16.12
      '@babel/helper-plugin-utils': 7.16.7
    dev: false
    engines:
      node: '>=6.9.0'
    peerDependencies:
      '@babel/core': ^7.0.0-0
    resolution:
      integrity: sha512-0wVnp9dxJ72ZUJDV27ZfbSj6iHLoytYZmh3rFcxNnvsJF3ktkzLDZPy/mA17HGsaQT3/DQsWYX1f1QGWkCoVUg==
  /@babel/plugin-syntax-typescript/7.16.7_@babel+core@7.16.12:
    dependencies:
      '@babel/core': 7.16.12
      '@babel/helper-plugin-utils': 7.16.7
    dev: false
    engines:
      node: '>=6.9.0'
    peerDependencies:
      '@babel/core': ^7.0.0-0
    resolution:
      integrity: sha512-YhUIJHHGkqPgEcMYkPCKTyGUdoGKWtopIycQyjJH8OjvRgOYsXsaKehLVPScKJWAULPxMa4N1vCe6szREFlZ7A==
  /@babel/plugin-transform-modules-commonjs/7.16.8_@babel+core@7.16.12:
    dependencies:
      '@babel/core': 7.16.12
      '@babel/helper-module-transforms': 7.17.7
      '@babel/helper-plugin-utils': 7.16.7
      '@babel/helper-simple-access': 7.17.7
      babel-plugin-dynamic-import-node: 2.3.3
    dev: false
    engines:
      node: '>=6.9.0'
    peerDependencies:
      '@babel/core': ^7.0.0-0
    resolution:
      integrity: sha512-oflKPvsLT2+uKQopesJt3ApiaIS2HW+hzHFcwRNtyDGieAeC/dIHZX8buJQ2J2X1rxGPy4eRcUijm3qcSPjYcA==
  /@babel/plugin-transform-typescript/7.16.8_@babel+core@7.16.12:
    dependencies:
      '@babel/core': 7.16.12
      '@babel/helper-create-class-features-plugin': 7.17.6_@babel+core@7.16.12
      '@babel/helper-plugin-utils': 7.16.7
      '@babel/plugin-syntax-typescript': 7.16.7_@babel+core@7.16.12
    dev: false
    engines:
      node: '>=6.9.0'
    peerDependencies:
      '@babel/core': ^7.0.0-0
    resolution:
      integrity: sha512-bHdQ9k7YpBDO2d0NVfkj51DpQcvwIzIusJ7mEUaMlbZq3Kt/U47j24inXZHQ5MDiYpCs+oZiwnXyKedE8+q7AQ==
  /@babel/preset-typescript/7.16.7_@babel+core@7.16.12:
    dependencies:
      '@babel/core': 7.16.12
      '@babel/helper-plugin-utils': 7.16.7
      '@babel/helper-validator-option': 7.16.7
      '@babel/plugin-transform-typescript': 7.16.8_@babel+core@7.16.12
    dev: false
    engines:
      node: '>=6.9.0'
    peerDependencies:
      '@babel/core': ^7.0.0-0
    resolution:
      integrity: sha512-WbVEmgXdIyvzB77AQjGBEyYPZx+8tTsO50XtfozQrkW8QB2rLJpH2lgx0TRw5EJrBxOZQ+wCcyPVQvS8tjEHpQ==
  /@babel/template/7.16.7:
    dependencies:
      '@babel/code-frame': 7.16.7
      '@babel/parser': 7.17.8
      '@babel/types': 7.17.0
    dev: false
    engines:
      node: '>=6.9.0'
    resolution:
      integrity: sha512-I8j/x8kHUrbYRTUxXrrMbfCa7jxkE7tZre39x3kjr9hvI82cK1FfqLygotcWN5kdPGWcLdWMHpSBavse5tWw3w==
  /@babel/traverse/7.17.3:
    dependencies:
      '@babel/code-frame': 7.16.7
      '@babel/generator': 7.17.7
      '@babel/helper-environment-visitor': 7.16.7
      '@babel/helper-function-name': 7.16.7
      '@babel/helper-hoist-variables': 7.16.7
      '@babel/helper-split-export-declaration': 7.16.7
      '@babel/parser': 7.17.8
      '@babel/types': 7.17.0
      debug: 4.3.3
      globals: 11.12.0
    dev: false
    engines:
      node: '>=6.9.0'
    resolution:
      integrity: sha512-5irClVky7TxRWIRtxlh2WPUUOLhcPN06AGgaQSB8AEwuyEBgJVuJ5imdHm5zxk8w0QS5T+tDfnDxAlhWjpb7cw==
  /@babel/types/7.17.0:
    dependencies:
      '@babel/helper-validator-identifier': 7.16.7
      to-fast-properties: 2.0.0
    dev: false
    engines:
      node: '>=6.9.0'
    resolution:
      integrity: sha512-TmKSNO4D5rzhL5bjWFcVHHLETzfQ/AmbKpKPOSjlP0WoHZ6L911fgoOKY4Alp/emzG4cHJdyN49zpgkbXFEHHw==
  /@bcoe/v8-coverage/0.2.3:
    dev: false
    resolution:
      integrity: sha512-0hYQ8SB4Db5zvZB4axdMHGwEaQjkZzFjQiN9LVYvIFB2nSUHW9tYpxWriPrWDASIxiaXax83REcLxuSdnGPZtw==
  /@esfx/async-canceltoken/1.0.0-pre.30:
    dependencies:
      '@esfx/cancelable': 1.0.0-pre.30
      '@esfx/collections-linkedlist': 1.0.0-pre.24
      '@esfx/disposable': 1.0.0-pre.30
      '@esfx/internal-guards': 1.0.0-pre.23
      '@esfx/internal-tag': 1.0.0-pre.19
      tslib: 2.3.1
    dev: false
    resolution:
      integrity: sha512-4he0W+ZKH4OO4RvGfmATIibO5JzGLQqwm4Dp3X15bWnguDTmmOFt3Qt169Doij/gXxn2aPpZvxUaYIEebi8Xig==
  /@esfx/cancelable/1.0.0-pre.30:
    dependencies:
      '@esfx/disposable': 1.0.0-pre.30
      '@esfx/internal-deprecate': 1.0.0-pre.24
      '@esfx/internal-guards': 1.0.0-pre.23
      '@esfx/internal-tag': 1.0.0-pre.19
    dev: false
    resolution:
      integrity: sha512-fo0+/D3tEcSOHdZ8HiCR7qOKl5Tkk6Nw6QJNNXSQ0ejlpP3HU4S2i0rb/tjHQ1EkUcWZfB3g2jzfL0ioQSEgGg==
  /@esfx/collection-core/1.0.0-pre.24:
    dependencies:
      '@esfx/internal-deprecate': 1.0.0-pre.24
      '@esfx/internal-guards': 1.0.0-pre.23
    dev: false
    resolution:
      integrity: sha512-OIgMS91JmjSoRWD7u/DfnDzo8vDggeTeUPRi1p5WhyboY0+IwmetEqgeHZb8bpka/SsmtYX5qxqEjeqNXqh+pA==
  /@esfx/collections-linkedlist/1.0.0-pre.24:
    dependencies:
      '@esfx/collection-core': 1.0.0-pre.24
      '@esfx/equatable': 1.0.0-pre.19
      '@esfx/internal-guards': 1.0.0-pre.23
    dev: false
    resolution:
      integrity: sha512-Maya8jXH0xvzyfeSH88/j2b5gavO/mluslgIC2Ttdz8rh6+3o8/pVYriceH/Jinn4pgTEzDhO6Rn/aruZG0+Ug==
  /@esfx/disposable/1.0.0-pre.30:
    dev: false
    resolution:
      integrity: sha512-njBGIQO+HW+lMqqMjURC+MWn+55ufulgebPLXzlxbwVSz5hZkoCsv6n9sIBQbnvg/PYQmWK5Dk6gDSmFfihTUg==
  /@esfx/equatable/1.0.0-pre.19:
    dev: false
    resolution:
      integrity: sha512-+f6Xm6GOigyGx7t0D0IyG9Z0AuYDhNWjwV49vs5uNG/+0VQAOSYjmnpSzTZRYcYwxW52DmWJWFYNY8bvCDD2ag==
  /@esfx/internal-deprecate/1.0.0-pre.24:
    dev: false
    resolution:
      integrity: sha512-TSU5k04+nuVQdyfYhaVXxyskdiwYQHgwN20J3cbyRrm/YFi2dOoFSLFvkMNh7LNOPGWSOg6pfAm3kd23ISR3Ow==
  /@esfx/internal-guards/1.0.0-pre.23:
    dependencies:
      '@esfx/type-model': 1.0.0-pre.23
    dev: false
    resolution:
      integrity: sha512-y2svuwRERA2eKF1T/Stq+O8kPjicFQcUTob5je3L6iloOHnOD0sX6aQLvheWmTXXS7hAnjlyMeSN/ec84BRyHg==
  /@esfx/internal-tag/1.0.0-pre.19:
    dev: false
    resolution:
      integrity: sha512-/v1D5LfvBnbvHzL22Vh6yobrOTVCBhsW/l9M+/GRA51eqCN27yTmWGaYUSd1QXp2vxHwNr0sfckVoNtTzeaIqQ==
  /@esfx/type-model/1.0.0-pre.23:
    dev: false
    resolution:
      integrity: sha512-jwcSY9pqEmGoDNhfT+0LUmSTyk6zXF/pbgKb7KU7mTfCrWfVCT/ve61cD1CreerDRBSat/s55se0lJXwDSjhuA==
  /@eslint/eslintrc/0.4.3:
    dependencies:
      ajv: 6.12.6
      debug: 4.3.3
      espree: 7.3.1
      globals: 13.12.1
      ignore: 4.0.6
      import-fresh: 3.3.0
      js-yaml: 3.14.1
      minimatch: 3.1.2
      strip-json-comments: 3.1.1
    dev: false
    engines:
      node: ^10.12.0 || >=12.0.0
    resolution:
      integrity: sha512-J6KFFz5QCYUJq3pf0mjEcCJVERbzv71PUIDczuh9JkwGEzced6CO5ADLHB1rbf/+oPBtoPfMYNOpGDzCANlbXw==
  /@eslint/eslintrc/1.2.1:
    dependencies:
      ajv: 6.12.6
      debug: 4.3.3
      espree: 9.3.1
      globals: 13.12.1
      ignore: 5.2.0
      import-fresh: 3.3.0
      js-yaml: 4.1.0
      minimatch: 3.1.2
      strip-json-comments: 3.1.1
    dev: false
    engines:
      node: ^12.22.0 || ^14.17.0 || >=16.0.0
    resolution:
      integrity: sha512-bxvbYnBPN1Gibwyp6NrpnFzA3YtRL3BBAyEAFVIpNTm2Rn4Vy87GA5M4aSn3InRrlsbX5N0GW7XIx+U4SAEKdQ==
  /@humanwhocodes/config-array/0.5.0:
    dependencies:
      '@humanwhocodes/object-schema': 1.2.1
      debug: 4.3.3
      minimatch: 3.1.2
    dev: false
    engines:
      node: '>=10.10.0'
    resolution:
      integrity: sha512-FagtKFz74XrTl7y6HCzQpwDfXP0yhxe9lHLD1UZxjvZIcbyRz8zTFF/yYNfSfzU414eDwZ1SrO0Qvtyf+wFMQg==
  /@humanwhocodes/config-array/0.9.3:
    dependencies:
      '@humanwhocodes/object-schema': 1.2.1
      debug: 4.3.3
      minimatch: 3.1.2
    dev: false
    engines:
      node: '>=10.10.0'
    resolution:
      integrity: sha512-3xSMlXHh03hCcCmFc0rbKp3Ivt2PFEJnQUJDDMTJQ2wkECZWdq4GePs2ctc5H8zV+cHPaq8k2vU8mrQjA6iHdQ==
  /@humanwhocodes/object-schema/1.2.1:
    dev: false
    resolution:
      integrity: sha512-ZnQMnLV4e7hDlUvw8H+U8ASL02SS2Gn6+9Ac3wGGLIe7+je2AeAOxPY+izIPJDfFDb7eDjev0Us8MO1iFRN8hA==
  /@istanbuljs/schema/0.1.3:
    dev: false
    engines:
      node: '>=8'
    resolution:
      integrity: sha512-ZXRY4jNvVgSVQ8DL3LTcakaAtXwTVUxE81hslsyD2AtoXW/wVob10HkOJ1X/pAlcI7D+2YoZKg5do8G/w6RYgA==
  /@jest/types/27.5.1:
    dependencies:
      '@types/istanbul-lib-coverage': 2.0.4
      '@types/istanbul-reports': 3.0.1
      '@types/node': 14.0.27
      '@types/yargs': 16.0.4
      chalk: 4.1.2
    dev: false
    engines:
      node: ^10.13.0 || ^12.13.0 || ^14.15.0 || >=15.0.0
    resolution:
      integrity: sha512-Cx46iJ9QpwQTjIdq5VJu2QTMMs3QlEjI0x1QbBP5W1+nMzyc2XmimiRR/CbX9TO0cPTeUlxWMOu8mslYsJ8DEw==
  /@nodelib/fs.scandir/2.1.5:
    dependencies:
      '@nodelib/fs.stat': 2.0.5
      run-parallel: 1.2.0
    dev: false
    engines:
      node: '>= 8'
    resolution:
      integrity: sha512-vq24Bq3ym5HEQm2NKCr3yXDwjc7vTsEThRDnkp2DK9p1uqLR+DHurm/NOTo0KG7HYHU7eppKZj3MyqYuMBf62g==
  /@nodelib/fs.stat/2.0.5:
    dev: false
    engines:
      node: '>= 8'
    resolution:
      integrity: sha512-RkhPPp2zrqDAQA/2jNhnztcPAlv64XdhIp7a7454A5ovI7Bukxgt7MX7udwAu3zg1DcpPU0rz3VV1SeaqvY4+A==
  /@nodelib/fs.walk/1.2.8:
    dependencies:
      '@nodelib/fs.scandir': 2.1.5
      fastq: 1.13.0
    dev: false
    engines:
      node: '>= 8'
    resolution:
      integrity: sha512-oGB+UxlgWcgQkgwo8GcEGwemoTFt3FIO9ababBmaGwXIoBKZ+GTy0pP185beGg7Llih/NSHSV2XAs1lnznocSg==
  /@playwright/test/1.20.2:
    dependencies:
      '@babel/code-frame': 7.16.7
      '@babel/core': 7.16.12
      '@babel/helper-plugin-utils': 7.16.7
      '@babel/plugin-proposal-class-properties': 7.16.7_@babel+core@7.16.12
      '@babel/plugin-proposal-dynamic-import': 7.16.7_@babel+core@7.16.12
      '@babel/plugin-proposal-export-namespace-from': 7.16.7_@babel+core@7.16.12
      '@babel/plugin-proposal-logical-assignment-operators': 7.16.7_@babel+core@7.16.12
      '@babel/plugin-proposal-nullish-coalescing-operator': 7.16.7_@babel+core@7.16.12
      '@babel/plugin-proposal-numeric-separator': 7.16.7_@babel+core@7.16.12
      '@babel/plugin-proposal-optional-chaining': 7.16.7_@babel+core@7.16.12
      '@babel/plugin-proposal-private-methods': 7.16.11_@babel+core@7.16.12
      '@babel/plugin-proposal-private-property-in-object': 7.16.7_@babel+core@7.16.12
      '@babel/plugin-syntax-async-generators': 7.8.4_@babel+core@7.16.12
      '@babel/plugin-syntax-json-strings': 7.8.3_@babel+core@7.16.12
      '@babel/plugin-syntax-object-rest-spread': 7.8.3_@babel+core@7.16.12
      '@babel/plugin-syntax-optional-catch-binding': 7.8.3_@babel+core@7.16.12
      '@babel/plugin-transform-modules-commonjs': 7.16.8_@babel+core@7.16.12
      '@babel/preset-typescript': 7.16.7_@babel+core@7.16.12
      colors: 1.4.0
      commander: 8.3.0
      debug: 4.3.3
      expect: 27.2.5
      jest-matcher-utils: 27.2.5
      json5: 2.2.1
      mime: 3.0.0
      minimatch: 3.0.4
      ms: 2.1.3
      open: 8.4.0
      pirates: 4.0.4
      playwright-core: 1.20.2
      rimraf: 3.0.2
      source-map-support: 0.4.18
      stack-utils: 2.0.5
      yazl: 2.5.1
    dev: false
    engines:
      node: '>=12'
    hasBin: true
    resolution:
      integrity: sha512-unkLa+xe/lP7MVC0qpgadc9iSG1+LEyGBzlXhGS/vLGAJaSFs8DNfI89hNd5shHjWfNzb34JgPVnkRKCSNo5iw==
  /@rollup/plugin-commonjs/22.0.0-13_rollup@2.70.1:
    dependencies:
      '@rollup/pluginutils': 3.1.0_rollup@2.70.1
      commondir: 1.0.1
      estree-walker: 2.0.2
      glob: 7.2.0
      is-reference: 1.2.1
      magic-string: 0.25.7
      resolve: 1.22.0
      rollup: 2.70.1
    dev: false
    engines:
      node: '>= 12.0.0'
    peerDependencies:
      rollup: ^2.68.0
    resolution:
      integrity: sha512-KkDaDbqUD4kIhlIQ5z1cqiBu+MA8ebXAESoVxid/UXz47aghQvtajCzlRxXEB97aD9QJju8Hc6tkaCPaNqpt7g==
  /@rollup/plugin-json/4.1.0_rollup@2.70.1:
    dependencies:
      '@rollup/pluginutils': 3.1.0_rollup@2.70.1
      rollup: 2.70.1
    dev: false
    peerDependencies:
      rollup: ^1.20.0 || ^2.0.0
    resolution:
      integrity: sha512-yfLbTdNS6amI/2OpmbiBoW12vngr5NW2jCJVZSBEz+H5KfUJZ2M7sDjk0U6GOOdCWFVScShte29o9NezJ53TPw==
  /@rollup/plugin-node-resolve/13.1.3_rollup@2.70.1:
    dependencies:
      '@rollup/pluginutils': 3.1.0_rollup@2.70.1
      '@types/resolve': 1.17.1
      builtin-modules: 3.2.0
      deepmerge: 4.2.2
      is-module: 1.0.0
      resolve: 1.22.0
      rollup: 2.70.1
    dev: false
    engines:
      node: '>= 10.0.0'
    peerDependencies:
      rollup: ^2.42.0
    resolution:
      integrity: sha512-BdxNk+LtmElRo5d06MGY4zoepyrXX1tkzX2hrnPEZ53k78GuOMWLqmJDGIIOPwVRIFZrLQOo+Yr6KtCuLIA0AQ==
  /@rollup/plugin-replace/2.4.2_rollup@2.70.1:
    dependencies:
      '@rollup/pluginutils': 3.1.0_rollup@2.70.1
      magic-string: 0.25.7
      rollup: 2.70.1
    dev: false
    peerDependencies:
      rollup: ^1.20.0 || ^2.0.0
    resolution:
      integrity: sha512-IGcu+cydlUMZ5En85jxHH4qj2hta/11BHq95iHEyb2sbgiN0eCdzvUcHw5gt9pBL5lTi4JDYJ1acCoMGpTvEZg==
  /@rollup/pluginutils/3.1.0_rollup@2.70.1:
    dependencies:
      '@types/estree': 0.0.39
      estree-walker: 1.0.1
      picomatch: 2.3.1
      rollup: 2.70.1
    dev: false
    engines:
      node: '>= 8.0.0'
    peerDependencies:
      rollup: ^1.20.0||^2.0.0
    resolution:
      integrity: sha512-GksZ6pr6TpIjHm8h9lSQ8pi8BE9VeubNT0OMJ3B5uZJ8pz73NPiqOtCog/x2/QzM1ENChPKxMDhiQuRHsqc+lg==
  /@rushstack/eslint-patch/1.1.0:
    dev: false
    resolution:
      integrity: sha512-JLo+Y592QzIE+q7Dl2pMUtt4q8SKYI5jDrZxrozEQxnGVOyYE+GWK9eLkwTaeN9DDctlaRAQ3TBmzZ1qdLE30A==
  /@types/debounce/1.2.1:
    dev: false
    resolution:
      integrity: sha512-epMsEE85fi4lfmJUH/89/iV/LI+F5CvNIvmgs5g5jYFPfhO2S/ae8WSsLOKWdwtoaZw9Q2IhJ4tQ5tFCcS/4HA==
  /@types/estree/0.0.39:
    dev: false
    resolution:
      integrity: sha512-EYNwp3bU+98cpU4lAWYYL7Zz+2gryWH1qbdDTidVd6hkiR6weksdbMadyXKXNPEkQFhXM+hVO9ZygomHXp+AIw==
  /@types/estree/0.0.51:
    dev: false
    resolution:
      integrity: sha512-CuPgU6f3eT/XgKKPqKd/gLZV1Xmvf1a2R5POBOGQa6uv82xpls89HU5zKeVoyR8XzHd1RGNOlQlvUe3CFkjWNQ==
  /@types/glob/7.1.4:
    dependencies:
      '@types/minimatch': 3.0.5
      '@types/node': 14.0.27
    dev: false
    resolution:
      integrity: sha512-w+LsMxKyYQm347Otw+IfBXOv9UWVjpHpCDdbBMt8Kz/xbvCYNjP+0qPh91Km3iKfSRLBB0P7fAMf0KHrPu+MyA==
  /@types/istanbul-lib-coverage/2.0.4:
    dev: false
    resolution:
      integrity: sha512-z/QT1XN4K4KYuslS23k62yDIDLwLFkzxOuMplDtObz0+y7VqJCaO2o+SPwHCvLFZh7xazvvoor2tA/hPz9ee7g==
  /@types/istanbul-lib-report/3.0.0:
    dependencies:
      '@types/istanbul-lib-coverage': 2.0.4
    dev: false
    resolution:
      integrity: sha512-plGgXAPfVKFoYfa9NpYDAkseG+g6Jr294RqeqcqDixSbU34MZVJRi/P+7Y8GDpzkEwLaGZZOpKIEmeVZNtKsrg==
  /@types/istanbul-reports/3.0.1:
    dependencies:
      '@types/istanbul-lib-report': 3.0.0
    dev: false
    resolution:
      integrity: sha512-c3mAZEuK0lvBp8tmuL74XRKn1+y2dcwOUpH7x4WrF6gk1GIgiluDRgMYQtw2OFcBvAJWlt6ASU3tSqxp0Uu0Aw==
  /@types/js-yaml/4.0.5:
    dev: false
    resolution:
      integrity: sha512-FhpRzf927MNQdRZP0J5DLIdTXhjLYzeUTmLAu69mnVksLH9CJY3IuSeEgbKUki7GQZm0WqDkGzyxju2EZGD2wA==
  /@types/json-schema/7.0.9:
    dev: false
    resolution:
      integrity: sha512-qcUXuemtEu+E5wZSJHNxUXeCZhAfXKQ41D+duX+VYPde7xyEVZci+/oXKJL13tnRs9lR2pr4fod59GT6/X1/yQ==
  /@types/lz-string/1.3.34:
    dev: false
    resolution:
      integrity: sha512-j6G1e8DULJx3ONf6NdR5JiR2ZY3K3PaaqiEuKYkLQO0Czfi1AzrtjfnfCROyWGeDd5IVMKCwsgSmMip9OWijow==
  /@types/minimatch/3.0.5:
    dev: false
    resolution:
      integrity: sha512-Klz949h02Gz2uZCMGwDUSDS1YBlTdDDgbWHi+81l29tQALUtvz4rAYi5uoVhE5Lagoq6DeqAUlbrHvW/mXDgdQ==
  /@types/mkdirp/1.0.2:
    dependencies:
      '@types/node': 14.0.27
    dev: false
    resolution:
      integrity: sha512-o0K1tSO0Dx5X6xlU5F1D6625FawhC3dU3iqr25lluNv/+/QIVH8RLNEiVokgIZo+mz+87w/3Mkg/VvQS+J51fQ==
  /@types/mocha/9.1.0:
    dev: false
    resolution:
      integrity: sha512-QCWHkbMv4Y5U9oW10Uxbr45qMMSzl4OzijsozynUAgx3kEHUdXB00udx2dWDQ7f2TU2a2uuiFaRZjCe3unPpeg==
  /@types/mustache/4.1.2:
    dev: false
    resolution:
      integrity: sha512-c4OVMMcyodKQ9dpwBwh3ofK9P6U9ZktKU9S+p33UqwMNN1vlv2P0zJZUScTshnx7OEoIIRcCFNQ904sYxZz8kg==
  /@types/node/14.0.27:
    dev: false
    resolution:
      integrity: sha512-kVrqXhbclHNHGu9ztnAwSncIgJv/FaxmzXJvGXNdcCpV1b8u1/Mi6z6m0vwy0LzKeXFTPLH0NzwmoJ3fNCIq0g==
  /@types/plist/3.0.2:
    dependencies:
      '@types/node': 14.0.27
      xmlbuilder: 15.1.1
    dev: false
    resolution:
      integrity: sha512-ULqvZNGMv0zRFvqn8/4LSPtnmN4MfhlPNtJCTpKuIIxGVGZ2rYWzFXrvEBoh9CVyqSE7D6YFRJ1hydLHI6kbWw==
  /@types/prettier/2.4.4:
    dev: false
    resolution:
      integrity: sha512-ReVR2rLTV1kvtlWFyuot+d1pkpG2Fw/XKE3PDAdj57rbM97ttSp9JZ2UsP+2EHTylra9cUf6JA7tGwW1INzUrA==
  /@types/prompts/2.0.14:
    dependencies:
      '@types/node': 14.0.27
    dev: false
    resolution:
      integrity: sha512-HZBd99fKxRWpYCErtm2/yxUZv6/PBI9J7N4TNFffl5JbrYMHBwF25DjQGTW3b3jmXq+9P6/8fCIb2ee57BFfYA==
  /@types/resolve/1.17.1:
    dependencies:
      '@types/node': 14.0.27
    dev: false
    resolution:
      integrity: sha512-yy7HuzQhj0dhGpD8RLXSZWEkLsV9ibvxvi6EiJ3bkqLAO1RGo0WbkWQiwpRlSFymTJRz0d3k5LM3kkx8ArDbLw==
  /@types/stack-utils/2.0.1:
    dev: false
    resolution:
      integrity: sha512-Hl219/BT5fLAaz6NDkSuhzasy49dwQS/DSdu4MdggFB8zcXv7vflBI3xp7FEmkmdDkBUI2bPUNeMttp2knYdxw==
  /@types/vscode/1.53.0:
    dev: false
    resolution:
      integrity: sha512-XjFWbSPOM0EKIT2XhhYm3D3cx3nn3lshMUcWNy1eqefk+oqRuBq8unVb6BYIZqXy9lQZyeUl7eaBCOZWv+LcXQ==
  /@types/yargs-parser/20.2.1:
    dev: false
    resolution:
      integrity: sha512-7tFImggNeNBVMsn0vLrpn1H1uPrUBdnARPTpZoitY37ZrdJREzf7I16tMrlK3hen349gr1NYh8CmZQa7CTG6Aw==
  /@types/yargs/16.0.4:
    dependencies:
      '@types/yargs-parser': 20.2.1
    dev: false
    resolution:
      integrity: sha512-T8Yc9wt/5LbJyCaLiHPReJa0kApcIgJ7Bn735GjItUfh08Z1pJvu8QZqb9s+mMvKV6WUQRV7K2R46YbjMXTTJw==
  /@types/yargs/17.0.8:
    dependencies:
      '@types/yargs-parser': 20.2.1
    dev: false
    resolution:
      integrity: sha512-wDeUwiUmem9FzsyysEwRukaEdDNcwbROvQ9QGRKaLI6t+IltNzbn4/i4asmB10auvZGQCzSQ6t0GSczEThlUXw==
  /@types/yauzl/2.9.2:
    dependencies:
      '@types/node': 14.0.27
    dev: false
    optional: true
    resolution:
      integrity: sha512-8uALY5LTvSuHgloDVUvWP3pIauILm+8/0pDMokuDYIoNsOkSwd5AiHBTSEJjKTDcZr5z8UpgOWZkxBF4iJftoA==
  /@typescript-eslint/eslint-plugin/5.16.0_ed767fc79466c0e7303335c5b5d352be:
    dependencies:
      '@typescript-eslint/parser': 5.16.0_eslint@8.12.0+typescript@4.5.5
      '@typescript-eslint/scope-manager': 5.16.0
      '@typescript-eslint/type-utils': 5.16.0_eslint@8.12.0+typescript@4.5.5
      '@typescript-eslint/utils': 5.16.0_eslint@8.12.0+typescript@4.5.5
      debug: 4.3.3
      eslint: 8.12.0
      functional-red-black-tree: 1.0.1
      ignore: 5.2.0
      regexpp: 3.2.0
      semver: 7.3.5
      tsutils: 3.21.0_typescript@4.5.5
      typescript: 4.5.5
    dev: false
    engines:
      node: ^12.22.0 || ^14.17.0 || >=16.0.0
    peerDependencies:
      '@typescript-eslint/parser': ^5.0.0
      eslint: ^6.0.0 || ^7.0.0 || ^8.0.0
      typescript: '*'
    peerDependenciesMeta:
      typescript:
        optional: true
    resolution:
      integrity: sha512-SJoba1edXvQRMmNI505Uo4XmGbxCK9ARQpkvOd00anxzri9RNQk0DDCxD+LIl+jYhkzOJiOMMKYEHnHEODjdCw==
  /@typescript-eslint/parser/5.16.0_eslint@8.12.0+typescript@4.5.5:
    dependencies:
      '@typescript-eslint/scope-manager': 5.16.0
      '@typescript-eslint/types': 5.16.0
      '@typescript-eslint/typescript-estree': 5.16.0_typescript@4.5.5
      debug: 4.3.3
      eslint: 8.12.0
      typescript: 4.5.5
    dev: false
    engines:
      node: ^12.22.0 || ^14.17.0 || >=16.0.0
    peerDependencies:
      eslint: ^6.0.0 || ^7.0.0 || ^8.0.0
      typescript: '*'
    peerDependenciesMeta:
      typescript:
        optional: true
    resolution:
      integrity: sha512-fkDq86F0zl8FicnJtdXakFs4lnuebH6ZADDw6CYQv0UZeIjHvmEw87m9/29nk2Dv5Lmdp0zQ3zDQhiMWQf/GbA==
  /@typescript-eslint/scope-manager/5.16.0:
    dependencies:
      '@typescript-eslint/types': 5.16.0
      '@typescript-eslint/visitor-keys': 5.16.0
    dev: false
    engines:
      node: ^12.22.0 || ^14.17.0 || >=16.0.0
    resolution:
      integrity: sha512-P+Yab2Hovg8NekLIR/mOElCDPyGgFZKhGoZA901Yax6WR6HVeGLbsqJkZ+Cvk5nts/dAlFKm8PfL43UZnWdpIQ==
  /@typescript-eslint/type-utils/5.16.0_eslint@8.12.0+typescript@4.5.5:
    dependencies:
      '@typescript-eslint/utils': 5.16.0_eslint@8.12.0+typescript@4.5.5
      debug: 4.3.3
      eslint: 8.12.0
      tsutils: 3.21.0_typescript@4.5.5
      typescript: 4.5.5
    dev: false
    engines:
      node: ^12.22.0 || ^14.17.0 || >=16.0.0
    peerDependencies:
      eslint: '*'
      typescript: '*'
    peerDependenciesMeta:
      typescript:
        optional: true
    resolution:
      integrity: sha512-SKygICv54CCRl1Vq5ewwQUJV/8padIWvPgCxlWPGO/OgQLCijY9G7lDu6H+mqfQtbzDNlVjzVWQmeqbLMBLEwQ==
  /@typescript-eslint/types/5.16.0:
    dev: false
    engines:
      node: ^12.22.0 || ^14.17.0 || >=16.0.0
    resolution:
      integrity: sha512-oUorOwLj/3/3p/HFwrp6m/J2VfbLC8gjW5X3awpQJ/bSG+YRGFS4dpsvtQ8T2VNveV+LflQHjlLvB6v0R87z4g==
  /@typescript-eslint/typescript-estree/5.16.0_typescript@4.5.5:
    dependencies:
      '@typescript-eslint/types': 5.16.0
      '@typescript-eslint/visitor-keys': 5.16.0
      debug: 4.3.3
      globby: 11.1.0
      is-glob: 4.0.3
      semver: 7.3.5
      tsutils: 3.21.0_typescript@4.5.5
      typescript: 4.5.5
    dev: false
    engines:
      node: ^12.22.0 || ^14.17.0 || >=16.0.0
    peerDependencies:
      typescript: '*'
    peerDependenciesMeta:
      typescript:
        optional: true
    resolution:
      integrity: sha512-SE4VfbLWUZl9MR+ngLSARptUv2E8brY0luCdgmUevU6arZRY/KxYoLI/3V/yxaURR8tLRN7bmZtJdgmzLHI6pQ==
  /@typescript-eslint/utils/5.16.0_eslint@8.12.0+typescript@4.5.5:
    dependencies:
      '@types/json-schema': 7.0.9
      '@typescript-eslint/scope-manager': 5.16.0
      '@typescript-eslint/types': 5.16.0
      '@typescript-eslint/typescript-estree': 5.16.0_typescript@4.5.5
      eslint: 8.12.0
      eslint-scope: 5.1.1
      eslint-utils: 3.0.0_eslint@8.12.0
    dev: false
    engines:
      node: ^12.22.0 || ^14.17.0 || >=16.0.0
    peerDependencies:
      eslint: ^6.0.0 || ^7.0.0 || ^8.0.0
      typescript: '*'
    resolution:
      integrity: sha512-iYej2ER6AwmejLWMWzJIHy3nPJeGDuCqf8Jnb+jAQVoPpmWzwQOfa9hWVB8GIQE5gsCv/rfN4T+AYb/V06WseQ==
  /@typescript-eslint/visitor-keys/5.16.0:
    dependencies:
      '@typescript-eslint/types': 5.16.0
      eslint-visitor-keys: 3.3.0
    dev: false
    engines:
      node: ^12.22.0 || ^14.17.0 || >=16.0.0
    resolution:
      integrity: sha512-jqxO8msp5vZDhikTwq9ubyMHqZ67UIvawohr4qF3KhlpL7gzSjOd+8471H3nh5LyABkaI85laEKKU8SnGUK5/g==
  /@ungap/promise-all-settled/1.1.2:
    dev: false
    resolution:
      integrity: sha512-sL/cEvJWAnClXw0wHk85/2L0G6Sj8UB0Ctc1TEMbKSsmpRosqhwj9gWgFRZSrBr2f9tiXISwNhCPmlfqUqyb9Q==
  /abab/1.0.4:
    dev: false
    resolution:
      integrity: sha1-X6rZwsB/YN12dw9xzwJbYqY8/U4=
  /abab/2.0.5:
    dev: false
    resolution:
      integrity: sha512-9IK9EadsbHo6jLWIpxpR6pL0sazTXV6+SQv25ZB+F7Bj9mJNaOc4nCRabwd5M/JwmUa8idz6Eci6eKfJryPs6Q==
  /acorn-globals/4.3.4:
    dependencies:
      acorn: 6.4.2
      acorn-walk: 6.2.0
    dev: false
    resolution:
      integrity: sha512-clfQEh21R+D0leSbUdWf3OcfqyaCSAQ8Ryq00bofSekfr9W8u1jyYZo6ir0xu9Gtcf7BjcHJpnbZH7JOCpP60A==
  /acorn-jsx/5.3.2_acorn@7.4.1:
    dependencies:
      acorn: 7.4.1
    dev: false
    peerDependencies:
      acorn: ^6.0.0 || ^7.0.0 || ^8.0.0
    resolution:
      integrity: sha512-rq9s+JNhf0IChjtDXxllJ7g41oZk5SlXtp0LHwyA5cejwn7vKmKp4pPri6YEePv2PU65sAsegbXtIinmDFDXgQ==
  /acorn-jsx/5.3.2_acorn@8.7.0:
    dependencies:
      acorn: 8.7.0
    dev: false
    peerDependencies:
      acorn: ^6.0.0 || ^7.0.0 || ^8.0.0
    resolution:
      integrity: sha512-rq9s+JNhf0IChjtDXxllJ7g41oZk5SlXtp0LHwyA5cejwn7vKmKp4pPri6YEePv2PU65sAsegbXtIinmDFDXgQ==
  /acorn-walk/6.2.0:
    dev: false
    engines:
      node: '>=0.4.0'
    resolution:
      integrity: sha512-7evsyfH1cLOCdAzZAd43Cic04yKydNx0cF+7tiA19p1XnLLPU4dpCQOqpjqwokFe//vS0QqfqqjCS2JkiIs0cA==
  /acorn/5.7.4:
    dev: false
    engines:
      node: '>=0.4.0'
    hasBin: true
    resolution:
      integrity: sha512-1D++VG7BhrtvQpNbBzovKNc1FLGGEE/oGe7b9xJm/RFHMBeUaUGpluV9RLjZa47YFdPcDAenEYuq9pQPcMdLJg==
  /acorn/6.4.2:
    dev: false
    engines:
      node: '>=0.4.0'
    hasBin: true
    resolution:
      integrity: sha512-XtGIhXwF8YM8bJhGxG5kXgjkEuNGLTkoYqVE+KMR+aspr4KGYmKYg7yUe3KghyQ9yheNwLnjmzh/7+gfDBmHCQ==
  /acorn/7.4.1:
    dev: false
    engines:
      node: '>=0.4.0'
    hasBin: true
    resolution:
      integrity: sha512-nQyp0o1/mNdbTO1PO6kHkwSrmgZ0MT/jCCpNiwbUjGoRN4dlBhqJtoQuCnEOKzgTVwg0ZWiCoQy6SxMebQVh8A==
  /acorn/8.7.0:
    dev: false
    engines:
      node: '>=0.4.0'
    hasBin: true
    resolution:
      integrity: sha512-V/LGr1APy+PXIwKebEWrkZPwoeoF+w1jiOBUmuxuiUIaOHtob8Qc9BTrYo7VuI5fR8tqsy+buA2WFooR5olqvQ==
  /agent-base/6.0.2:
    dependencies:
      debug: 4.3.3
    dev: false
    engines:
      node: '>= 6.0.0'
    resolution:
      integrity: sha512-RZNwNclF7+MS/8bDg70amg32dyeZGZxiDuQmZxKLAlQjr3jGyLx+4Kkk58UO7D2QdgFIQCovuSuZESne6RG6XQ==
  /ajv/6.12.6:
    dependencies:
      fast-deep-equal: 3.1.3
      fast-json-stable-stringify: 2.1.0
      json-schema-traverse: 0.4.1
      uri-js: 4.4.1
    dev: false
    resolution:
      integrity: sha512-j3fVLgvTo527anyYyJOGTYJbG+vnnQYvE0m5mmkc1TK+nxAppkCLMIL0aZ4dblVCNoGShhm+kzE4ZUykBoMg4g==
  /ajv/8.9.0:
    dependencies:
      fast-deep-equal: 3.1.3
      json-schema-traverse: 1.0.0
      require-from-string: 2.0.2
      uri-js: 4.4.1
    dev: false
    resolution:
      integrity: sha512-qOKJyNj/h+OWx7s5DePL6Zu1KeM9jPZhwBqs+7DzP6bGOvqzVCSf0xueYmVuaC/oQ/VtS2zLMLHdQFbkka+XDQ==
  /ansi-colors/4.1.1:
    dev: false
    engines:
      node: '>=6'
    resolution:
      integrity: sha512-JoX0apGbHaUJBNl6yF+p6JAFYZ666/hhCGKN5t9QFjbJQKUU/g8MNbFDbvfrgKXvI1QpZplPOnwIo99lX/AAmA==
  /ansi-regex/2.1.1:
    dev: false
    engines:
      node: '>=0.10.0'
    resolution:
      integrity: sha1-w7M6te42DYbg5ijwRorn7yfWVN8=
  /ansi-regex/5.0.1:
    dev: false
    engines:
      node: '>=8'
    resolution:
      integrity: sha512-quJQXlTSUGL2LH9SUXo8VwsY4soanhgo6LNSm84E1LBcE8s3O0wpdiRzyR9z/ZZJMlMWv37qOOb9pdJlMUEKFQ==
  /ansi-styles/1.0.0:
    dev: false
    engines:
      node: '>=0.8.0'
    resolution:
      integrity: sha1-yxAt8cVvUSPquLZ817mAJ6AnkXg=
  /ansi-styles/2.2.1:
    dev: false
    engines:
      node: '>=0.10.0'
    resolution:
      integrity: sha1-tDLdM1i2NM914eRmQ2gkBTPB3b4=
  /ansi-styles/3.2.1:
    dependencies:
      color-convert: 1.9.3
    dev: false
    engines:
      node: '>=4'
    resolution:
      integrity: sha512-VT0ZI6kZRdTh8YyJw3SMbYm/u+NqfsAxEpWO0Pf9sq8/e94WxxOpPKx9FR1FlyCtOVDNOQ+8ntlqFxiRc+r5qA==
  /ansi-styles/4.3.0:
    dependencies:
      color-convert: 2.0.1
    dev: false
    engines:
      node: '>=8'
    resolution:
      integrity: sha512-zbB9rCJAT1rbjiVDb2hqKFHNYLxgtk8NURxZ3IZwD3F6NtxbXZQCnnSi1Lkx+IDohdPlFp222wVALIheZJQSEg==
  /ansi-styles/5.2.0:
    dev: false
    engines:
      node: '>=10'
    resolution:
      integrity: sha512-Cxwpt2SfTzTtXcfOlzGEee8O+c+MmUgGrNiBcXnuWxuFJHe6a5Hz7qwhwe5OgaSYI0IJvkLqWX1ASG+cJOkEiA==
  /anymatch/3.1.2:
    dependencies:
      normalize-path: 3.0.0
      picomatch: 2.3.1
    dev: false
    engines:
      node: '>= 8'
    resolution:
      integrity: sha512-P43ePfOAIupkguHUycrc4qJ9kz8ZiuOUijaETwX7THt0Y/GNK7v0aa8rY816xWjZ7rJdA5XdMcpVFTKMq+RvWg==
  /aproba/1.2.0:
    dev: false
    resolution:
      integrity: sha512-Y9J6ZjXtoYh8RnXVCMOU/ttDmk1aBjunq9vO0ta5x85WDQiQfUF9sIPBITdbiiIVcBo03Hi3jMxigBtsddlXRw==
  /are-we-there-yet/1.1.7:
    dependencies:
      delegates: 1.0.0
      readable-stream: 2.3.7
    dev: false
    resolution:
      integrity: sha512-nxwy40TuMiUGqMyRHgCSWZ9FM4VAoRP4xUYSTv5ImRog+h9yISPbVH7H8fASCIzYn9wlEv4zvFL7uKDMCFQm3g==
  /argparse/1.0.10:
    dependencies:
      sprintf-js: 1.0.3
    dev: false
    resolution:
      integrity: sha512-o5Roy6tNG4SL/FOkCAN6RzjiakZS25RLYFrcMttJqbdd8BWrnA+fGz57iN5Pb06pvBGvl5gQ0B48dJlslXvoTg==
  /argparse/2.0.1:
    dev: false
    resolution:
      integrity: sha512-8+9WqebbFzpX9OR+Wa6O29asIogeRMzcGtAINdpMHHyAg10f05aSFVBbcEqGf/PXw1EjAZ+q2/bEBg3DvurK3Q==
  /array-equal/1.0.0:
    dev: false
    resolution:
      integrity: sha1-jCpe8kcv2ep0KwTHenUJO6J1fJM=
  /array-union/2.1.0:
    dev: false
    engines:
      node: '>=8'
    resolution:
      integrity: sha512-HGyxoOTYUyCM6stUe6EJgnd4EoewAI7zMdfqO+kGjnlZmBDz/cR5pf8r/cR4Wq60sL/p0IkcjUEEPwS3GFrIyw==
  /asn1/0.2.6:
    dependencies:
      safer-buffer: 2.1.2
    dev: false
    resolution:
      integrity: sha512-ix/FxPn0MDjeyJ7i/yoHGFt/EX6LyNbxSEhPPXODPL+KB0VPk86UYfL0lMdy+KCnv+fmvIzySwaK5COwqVbWTQ==
  /assert-plus/1.0.0:
    dev: false
    engines:
      node: '>=0.8'
    resolution:
      integrity: sha1-8S4PPF13sLHN2RRpQuTpbB5N1SU=
  /astral-regex/2.0.0:
    dev: false
    engines:
      node: '>=8'
    resolution:
      integrity: sha512-Z7tMw1ytTXt5jqMcOP+OQteU1VuNK9Y02uuJtKQ1Sv69jXQKKg5cibLwGJow8yzZP+eAc18EmLGPal0bp36rvQ==
  /async-limiter/1.0.1:
    dev: false
    resolution:
      integrity: sha512-csOlWGAcRFJaI6m+F2WKdnMKr4HhdhFVBk0H/QbJFMCr+uO2kwohwXQPxw/9OCxp05r5ghVBFSyioixx3gfkNQ==
  /asynckit/0.4.0:
    dev: false
    resolution:
      integrity: sha1-x57Zf380y48robyXkLzDZkdLS3k=
  /autorest/3.3.2:
    dev: false
    engines:
      node: '>=12.0.0'
    hasBin: true
    requiresBuild: true
    resolution:
      integrity: sha512-Tj2Jyz57tMt/KIJK3NaQI13hzUBXZ3N9OmkVZfLU2vrYh1SEaxvdWCLkwWt883E5YlzasRXdbSkrMz86lzHnPA==
  /aws-sign2/0.7.0:
    dev: false
    resolution:
      integrity: sha1-tG6JCTSpWR8tL2+G1+ap8bP+dqg=
  /aws4/1.11.0:
    dev: false
    resolution:
      integrity: sha512-xh1Rl34h6Fi1DC2WWKfxUTVqRsNnr6LsKz2+hfwDxQJWmrx8+c7ylaqBMcHfl1U1r2dsifOvKX3LQuLNZ+XSvA==
  /azure-devops-node-api/11.1.1:
    dependencies:
      tunnel: 0.0.6
      typed-rest-client: 1.8.6
    dev: false
    resolution:
      integrity: sha512-XDG91XzLZ15reP12s3jFkKS8oiagSICjnLwxEYieme4+4h3ZveFOFRA4iYIG40RyHXsiI0mefFYYMFIJbMpWcg==
  /babel-plugin-dynamic-import-node/2.3.3:
    dependencies:
      object.assign: 4.1.2
    dev: false
    resolution:
      integrity: sha512-jZVI+s9Zg3IqA/kdi0i6UDCybUI3aSBLnglhYbSSjKlV7yF1F/5LWv8MakQmvYpnbJDS6fcBL2KzHSxNCMtWSQ==
  /balanced-match/1.0.2:
    dev: false
    resolution:
      integrity: sha512-3oSeUO0TMV67hN1AmbXsK4yaqU7tjiHlbxRDZOpH0KW9+CeX4bRAaX0Anxt0tx2MrpRpWwQaPwIlISEJhYU5Pw==
  /base64-js/1.5.1:
    dev: false
    resolution:
      integrity: sha512-AKpaYlHn8t4SVbOHCy+b5+KKgvR4vrsD8vbvrbiQJps7fKDTkjkDry6ji0rUJjC0kzbNePLwzxq8iypo41qeWA==
  /bcrypt-pbkdf/1.0.2:
    dependencies:
      tweetnacl: 0.14.5
    dev: false
    resolution:
      integrity: sha1-pDAdOJtqQ/m2f/PKEaP2Y342Dp4=
  /binary-extensions/2.2.0:
    dev: false
    engines:
      node: '>=8'
    resolution:
      integrity: sha512-jDctJ/IVQbZoJykoeHbhXpOlNBqGNcwXJKJog42E5HDPUwQTSdjCHdihjj0DlnheQ7blbT6dHOafNAiS8ooQKA==
  /bl/4.1.0:
    dependencies:
      buffer: 5.7.1
      inherits: 2.0.4
      readable-stream: 3.6.0
    dev: false
    resolution:
      integrity: sha512-1W07cM9gS6DcLperZfFSj+bWLtaPGSOHWhPiGzXmvVJbRLdG82sH/Kn8EtW1VqWVA54AKf2h5k5BbnIbwF3h6w==
  /boolbase/1.0.0:
    dev: false
    resolution:
      integrity: sha1-aN/1++YMUes3cl6p4+0xDcwed24=
  /brace-expansion/1.1.11:
    dependencies:
      balanced-match: 1.0.2
      concat-map: 0.0.1
    dev: false
    resolution:
      integrity: sha512-iCuPHDFgrHX7H2vEI/5xpz07zSHB00TpugqhmYtVmMO6518mCuRMoOYFldEBl0g187ufozdaHgWKcYFb61qGiA==
  /braces/3.0.2:
    dependencies:
      fill-range: 7.0.1
    dev: false
    engines:
      node: '>=8'
    resolution:
      integrity: sha512-b8um+L1RzM3WDSzvhm6gIz1yfTbBt6YTlcEKAvsmqCZZFw46z626lVj9j1yEPW33H5H+lBQpZMP1k8l+78Ha0A==
  /browser-process-hrtime/1.0.0:
    dev: false
    resolution:
      integrity: sha512-9o5UecI3GhkpM6DrXr69PblIuWxPKk9Y0jHBRhdocZ2y7YECBFCsHm79Pr3OyR2AvjhDkabFJaDJMYRazHgsow==
  /browser-stdout/1.3.1:
    dev: false
    resolution:
      integrity: sha512-qhAVI1+Av2X7qelOfAIYwXONood6XlZE/fXaBSmW/T5SzLAmCgzi+eiWE7fUvbHaeNBQH13UftjpXxsfLkMpgw==
  /browserslist/4.20.2:
    dependencies:
      caniuse-lite: 1.0.30001325
      electron-to-chromium: 1.4.103
      escalade: 3.1.1
      node-releases: 2.0.2
      picocolors: 1.0.0
    dev: false
    engines:
      node: ^6 || ^7 || ^8 || ^9 || ^10 || ^11 || ^12 || >=13.7
    hasBin: true
    resolution:
      integrity: sha512-CQOBCqp/9pDvDbx3xfMi+86pr4KXIf2FDkTTdeuYw8OxS9t898LA1Khq57gtufFILXpfgsSx5woNgsBgvGjpsA==
  /buffer-crc32/0.2.13:
    dev: false
    resolution:
      integrity: sha1-DTM+PwDqxQqhRUq9MO+MKl2ackI=
  /buffer-from/1.1.2:
    dev: false
    resolution:
      integrity: sha512-E+XQCRwSbaaiChtv6k6Dwgc+bx+Bs6vuKJHHl5kox/BaKbhiXzqQOwK4cO22yElGp2OCmjwVhT3HmxgyPGnJfQ==
  /buffer/5.7.1:
    dependencies:
      base64-js: 1.5.1
      ieee754: 1.2.1
    dev: false
    resolution:
      integrity: sha512-EHcyIPBQ4BSGlvjB16k5KgAJ27CIsHY/2JBmCRReo48y9rQ3MaUzWX3KVlBa4U7MyX02HdVj0K7C3WaB3ju7FQ==
  /builtin-modules/3.2.0:
    dev: false
    engines:
      node: '>=6'
    resolution:
      integrity: sha512-lGzLKcioL90C7wMczpkY0n/oART3MbBa8R9OFGE1rJxoVI86u4WAGfEk8Wjv10eKSyTHVGkSo3bvBylCEtk7LA==
  /c8/7.11.0:
    dependencies:
      '@bcoe/v8-coverage': 0.2.3
      '@istanbuljs/schema': 0.1.3
      find-up: 5.0.0
      foreground-child: 2.0.0
      istanbul-lib-coverage: 3.2.0
      istanbul-lib-report: 3.0.0
      istanbul-reports: 3.1.4
      rimraf: 3.0.2
      test-exclude: 6.0.0
      v8-to-istanbul: 8.1.1
      yargs: 16.2.0
      yargs-parser: 20.2.9
    dev: false
    engines:
      node: '>=10.12.0'
    hasBin: true
    resolution:
      integrity: sha512-XqPyj1uvlHMr+Y1IeRndC2X5P7iJzJlEJwBpCdBbq2JocXOgJfr+JVfJkyNMGROke5LfKrhSFXGFXnwnRJAUJw==
  /call-bind/1.0.2:
    dependencies:
      function-bind: 1.1.1
      get-intrinsic: 1.1.1
    dev: false
    resolution:
      integrity: sha512-7O+FbCihrB5WGbFYesctwmTKae6rOiIzmz1icreWJ+0aA7LJfuqhEso2T9ncpcFtzMQtzXf2QGGueWJGTYsqrA==
  /callsites/3.1.0:
    dev: false
    engines:
      node: '>=6'
    resolution:
      integrity: sha512-P8BjAsXvZS+VIDUI11hHCQEv74YT67YUi5JJFNWIqL235sBmjX4+qx9Muvls5ivyNENctx46xQLQ3aTuE7ssaQ==
  /camel-case/4.1.2:
    dependencies:
      pascal-case: 3.1.2
      tslib: 2.3.1
    dev: false
    resolution:
      integrity: sha512-gxGWBrTT1JuMx6R+o5PTXMmUnhnVzLQ9SNutD4YqKtI6ap897t3tKECYla6gCWEkplXnlNybEkZg9GEGxKFCgw==
  /camelcase/6.3.0:
    dev: false
    engines:
      node: '>=10'
    resolution:
      integrity: sha512-Gmy6FhYlCY7uOElZUSbxo2UCDH8owEk996gkbrpsgGtrJLM3J7jGxl9Ic7Qwwj4ivOE5AWZWRMecDdF7hqGjFA==
  /caniuse-lite/1.0.30001325:
    dev: false
    resolution:
      integrity: sha512-sB1bZHjseSjDtijV1Hb7PB2Zd58Kyx+n/9EotvZ4Qcz2K3d0lWB8dB4nb8wN/TsOGFq3UuAm0zQZNQ4SoR7TrQ==
  /capital-case/1.0.4:
    dependencies:
      no-case: 3.0.4
      tslib: 2.3.1
      upper-case-first: 2.0.2
    dev: false
    resolution:
      integrity: sha512-ds37W8CytHgwnhGGTi88pcPyR15qoNkOpYwmMMfnWqqWgESapLqvDx6huFjQ5vqWSn2Z06173XNA7LtMOeUh1A==
  /caseless/0.12.0:
    dev: false
    resolution:
      integrity: sha1-G2gcIf+EAzyCZUMJBolCDRhxUdw=
  /chalk/0.4.0:
    dependencies:
      ansi-styles: 1.0.0
      has-color: 0.1.7
      strip-ansi: 0.1.1
    dev: false
    engines:
      node: '>=0.8.0'
    resolution:
      integrity: sha1-UZmj3c0MHv4jvAjBsCewYXbgxk8=
  /chalk/1.1.3:
    dependencies:
      ansi-styles: 2.2.1
      escape-string-regexp: 1.0.5
      has-ansi: 2.0.0
      strip-ansi: 3.0.1
      supports-color: 2.0.0
    dev: false
    engines:
      node: '>=0.10.0'
    resolution:
      integrity: sha1-qBFcVeSnAv5NFQq9OHKCKn4J/Jg=
  /chalk/2.4.2:
    dependencies:
      ansi-styles: 3.2.1
      escape-string-regexp: 1.0.5
      supports-color: 5.5.0
    dev: false
    engines:
      node: '>=4'
    resolution:
      integrity: sha512-Mti+f9lpJNcwF4tWV8/OrTTtF1gZi+f8FqlyAdouralcFWFQWF2+NgCHShjkCb+IFBLq9buZwE1xckQU4peSuQ==
  /chalk/4.1.2:
    dependencies:
      ansi-styles: 4.3.0
      supports-color: 7.2.0
    dev: false
    engines:
      node: '>=10'
    resolution:
      integrity: sha512-oKnbhFyRIXpUuez8iBMmyEa4nbj4IOQyuhc/wy9kY7/WVPcwIO9VA668Pu8RkO7+0G76SLROeyw9CpQ061i4mA==
  /change-case/4.1.2:
    dependencies:
      camel-case: 4.1.2
      capital-case: 1.0.4
      constant-case: 3.0.4
      dot-case: 3.0.4
      header-case: 2.0.4
      no-case: 3.0.4
      param-case: 3.0.4
      pascal-case: 3.1.2
      path-case: 3.0.4
      sentence-case: 3.0.4
      snake-case: 3.0.4
      tslib: 2.3.1
    dev: false
    resolution:
      integrity: sha512-bSxY2ws9OtviILG1EiY5K7NNxkqg/JnRnFxLtKQ96JaviiIxi7djMrSd0ECT9AC+lttClmYwKw53BWpOMblo7A==
  /cheerio-select/1.5.0:
    dependencies:
      css-select: 4.2.1
      css-what: 5.1.0
      domelementtype: 2.2.0
      domhandler: 4.3.0
      domutils: 2.8.0
    dev: false
    resolution:
      integrity: sha512-qocaHPv5ypefh6YNxvnbABM07KMxExbtbfuJoIie3iZXX1ERwYmJcIiRrr9H05ucQP1k28dav8rpdDgjQd8drg==
  /cheerio/1.0.0-rc.10:
    dependencies:
      cheerio-select: 1.5.0
      dom-serializer: 1.3.2
      domhandler: 4.3.0
      htmlparser2: 6.1.0
      parse5: 6.0.1
      parse5-htmlparser2-tree-adapter: 6.0.1
      tslib: 2.3.1
    dev: false
    engines:
      node: '>= 6'
    resolution:
      integrity: sha512-g0J0q/O6mW8z5zxQ3A8E8J1hUgp4SMOvEoW/x84OwyHKe/Zccz83PVT4y5Crcr530FV6NgmKI1qvGTKVl9XXVw==
  /chokidar/3.5.3:
    dependencies:
      anymatch: 3.1.2
      braces: 3.0.2
      glob-parent: 5.1.2
      is-binary-path: 2.1.0
      is-glob: 4.0.3
      normalize-path: 3.0.0
      readdirp: 3.6.0
    dev: false
    engines:
      node: '>= 8.10.0'
    optionalDependencies:
      fsevents: 2.3.2
    resolution:
      integrity: sha512-Dr3sfKRP6oTcjf2JmUmFJfeVMvXBdegxB0iVQ5eb2V10uFJUCAS8OByZdVAyVb8xXNz3GjjTgj9kLWsZTqE6kw==
  /chownr/1.1.4:
    dev: false
    resolution:
      integrity: sha512-jJ0bqzaylmJtVnNgzTeSOs8DPavpbYgEr/b0YL8/2GO3xJEhInFmhKMUnEJQjZumK7KXGFhUy89PrsJWlakBVg==
  /cliui/7.0.4:
    dependencies:
      string-width: 4.2.3
      strip-ansi: 6.0.1
      wrap-ansi: 7.0.0
    dev: false
    resolution:
      integrity: sha512-OcRE68cOsVMXp1Yvonl/fzkQOyjLSu/8bhPDfQt0e0/Eb283TKP20Fs2MqoPsr9SwA595rRCA+QMzYc9nBP+JQ==
  /code-point-at/1.1.0:
    dev: false
    engines:
      node: '>=0.10.0'
    resolution:
      integrity: sha1-DQcLTQQ6W+ozovGkDi7bPZpMz3c=
  /color-convert/1.9.3:
    dependencies:
      color-name: 1.1.3
    dev: false
    resolution:
      integrity: sha512-QfAUtd+vFdAtFQcC8CCyYt1fYWxSqAiK2cSD6zDB8N3cpsEBAvRxp9zOGg6G/SHHJYAT88/az/IuDGALsNVbGg==
  /color-convert/2.0.1:
    dependencies:
      color-name: 1.1.4
    dev: false
    engines:
      node: '>=7.0.0'
    resolution:
      integrity: sha512-RRECPsj7iu/xb5oKYcsFHSppFNnsj/52OVTRKb4zP5onXwVF3zVmmToNcOfGC+CRDpfK/U584fMg38ZHCaElKQ==
  /color-name/1.1.3:
    dev: false
    resolution:
      integrity: sha1-p9BVi9icQveV3UIyj3QIMcpTvCU=
  /color-name/1.1.4:
    dev: false
    resolution:
      integrity: sha512-dOy+3AuW3a2wNbZHIuMZpTcgjGuLU/uBL/ubcZF9OXbDo8ff4O8yVp5Bf0efS8uEoYo5q4Fx7dY9OgQGXgAsQA==
  /colors/1.4.0:
    dev: false
    engines:
      node: '>=0.1.90'
    resolution:
      integrity: sha512-a+UqTh4kgZg/SlGvfbzDHpgRu7AAQOmmqRHJnxhRZICKFUT91brVhNNt58CMWU9PsBbv3PDCZUHbVxuDiH2mtA==
  /combined-stream/1.0.8:
    dependencies:
      delayed-stream: 1.0.0
    dev: false
    engines:
      node: '>= 0.8'
    resolution:
      integrity: sha512-FQN4MRfuJeHf7cBbBMJFXhKSDq+2kAArBlmRBvcvFE5BB1HZKXtSFASDhdlz9zOYwxh8lDdnvmMOe/+5cdoEdg==
  /commander/6.2.1:
    dev: false
    engines:
      node: '>= 6'
    resolution:
      integrity: sha512-U7VdrJFnJgo4xjrHpTzu0yrHPGImdsmD95ZlgYSEajAn2JKzDhDTPG9kBTefmObL2w/ngeZnilk+OV9CG3d7UA==
  /commander/8.3.0:
    dev: false
    engines:
      node: '>= 12'
    resolution:
      integrity: sha512-OkTL9umf+He2DZkUq8f8J9of7yL6RJKI24dVITBmNfZBmri9zYZQrKkuXiKhyfPSu8tUhnVBB1iKXevvnlR4Ww==
  /commondir/1.0.1:
    dev: false
    resolution:
      integrity: sha1-3dgA2gxmEnOTzKWVDqloo6rxJTs=
  /concat-map/0.0.1:
    dev: false
    resolution:
      integrity: sha1-2Klr13/Wjfd5OnMDajug1UBdR3s=
  /console-control-strings/1.1.0:
    dev: false
    resolution:
      integrity: sha1-PXz0Rk22RG6mRL9LOVB/mFEAjo4=
  /constant-case/3.0.4:
    dependencies:
      no-case: 3.0.4
      tslib: 2.3.1
      upper-case: 2.0.2
    dev: false
    resolution:
      integrity: sha512-I2hSBi7Vvs7BEuJDr5dDHfzb/Ruj3FyvFyh7KLilAjNQw3Be+xgqUBA2W6scVEcL0hL1dwPRtIqEPVUCKkSsyQ==
  /convert-source-map/1.8.0:
    dependencies:
      safe-buffer: 5.1.2
    dev: false
    resolution:
      integrity: sha512-+OQdjP49zViI/6i7nIJpA8rAl4sV/JdPfU9nZs3VqOwGIgizICvuN2ru6fMd+4llL0tar18UYJXfZ/TWtmhUjA==
  /core-util-is/1.0.2:
    dev: false
    resolution:
      integrity: sha1-tf1UIgqivFq1eqtxQMlAdUUDwac=
  /core-util-is/1.0.3:
    dev: false
    resolution:
      integrity: sha512-ZQBvi1DcpJ4GDqanjucZ2Hj3wEO5pZDS89BWbkcrvdxksJorwUDDZamX9ldFkp9aw2lmBDLgkObEA4DWNJ9FYQ==
  /cross-env/7.0.3:
    dependencies:
      cross-spawn: 7.0.3
    dev: false
    engines:
      node: '>=10.14'
      npm: '>=6'
      yarn: '>=1'
    hasBin: true
    resolution:
      integrity: sha512-+/HKd6EgcQCJGh2PSjZuUitQBQynKor4wrFbRg4DtAgS1aWO+gU52xpH7M9ScGgXSYmAVS9bIJ8EzuaGw0oNAw==
  /cross-spawn/7.0.3:
    dependencies:
      path-key: 3.1.1
      shebang-command: 2.0.0
      which: 2.0.2
    dev: false
    engines:
      node: '>= 8'
    resolution:
      integrity: sha512-iRDPJKUPVEND7dHPO8rkbOnPpyDygcDFtWjpeWNCgy8WP2rXcxXL8TskReQl6OrB2G7+UJrags1q15Fudc7G6w==
  /css-select/4.2.1:
    dependencies:
      boolbase: 1.0.0
      css-what: 5.1.0
      domhandler: 4.3.0
      domutils: 2.8.0
      nth-check: 2.0.1
    dev: false
    resolution:
      integrity: sha512-/aUslKhzkTNCQUB2qTX84lVmfia9NyjP3WpDGtj/WxhwBzWBYUV3DgUpurHTme8UTPcPlAD1DJ+b0nN/t50zDQ==
  /css-what/5.1.0:
    dev: false
    engines:
      node: '>= 6'
    resolution:
      integrity: sha512-arSMRWIIFY0hV8pIxZMEfmMI47Wj3R/aWpZDDxWYCPEiOMv6tfOrnpDtgxBYPEQD4V0Y/958+1TdC3iWTFcUPw==
  /cssom/0.3.8:
    dev: false
    resolution:
      integrity: sha512-b0tGHbfegbhPJpxpiBPU2sCkigAqtM9O121le6bbOlgyV+NyGyCmVfJ6QW9eRjz8CpNfWEOYBIMIGRYkLwsIYg==
  /cssstyle/0.2.37:
    dependencies:
      cssom: 0.3.8
    dev: false
    resolution:
      integrity: sha1-VBCXI0yyUTyDzu06zdwn/yeYfVQ=
  /dashdash/1.14.1:
    dependencies:
      assert-plus: 1.0.0
    dev: false
    engines:
      node: '>=0.10'
    resolution:
      integrity: sha1-hTz6D3y+L+1d4gMmuN1YEDX24vA=
  /data-uri-to-buffer/4.0.0:
    dev: false
    engines:
      node: '>= 12'
    resolution:
      integrity: sha512-Vr3mLBA8qWmcuschSLAOogKgQ/Jwxulv3RNE4FXnYWRGujzrRWQI4m12fQqRkwX06C0KanhLr4hK+GydchZsaA==
  /data-urls/1.1.0:
    dependencies:
      abab: 2.0.5
      whatwg-mimetype: 2.3.0
      whatwg-url: 7.1.0
    dev: false
    resolution:
      integrity: sha512-YTWYI9se1P55u58gL5GkQHW4P6VJBJ5iBT+B5a7i2Tjadhv52paJG0qHX4A0OR6/t52odI64KP2YvFpkDOi3eQ==
  /debounce/1.2.1:
    dev: false
    resolution:
      integrity: sha512-XRRe6Glud4rd/ZGQfiV1ruXSfbvfJedlV9Y6zOlP+2K04vBYiJEte6stfFkCP03aMnY5tsipamumUjL14fofug==
  /debug/4.3.3:
    dependencies:
      ms: 2.1.2
    dev: false
    engines:
      node: '>=6.0'
    peerDependencies:
      supports-color: '*'
    peerDependenciesMeta:
      supports-color:
        optional: true
    resolution:
      integrity: sha512-/zxw5+vh1Tfv+4Qn7a5nsbcJKPaSvCDhojn6FEl9vupwK2VCSDtEiEtqr8DFtzYFOdz63LBkxec7DYuc2jon6Q==
  /debug/4.3.3_supports-color@8.1.1:
    dependencies:
      ms: 2.1.2
      supports-color: 8.1.1
    dev: false
    engines:
      node: '>=6.0'
    peerDependencies:
      supports-color: '*'
    peerDependenciesMeta:
      supports-color:
        optional: true
    resolution:
      integrity: sha512-/zxw5+vh1Tfv+4Qn7a5nsbcJKPaSvCDhojn6FEl9vupwK2VCSDtEiEtqr8DFtzYFOdz63LBkxec7DYuc2jon6Q==
  /decamelize/4.0.0:
    dev: false
    engines:
      node: '>=10'
    resolution:
      integrity: sha512-9iE1PgSik9HeIIw2JO94IidnE3eBoQrFJ3w7sFuzSX4DpmZ3v5sZpUiV5Swcf6mQEF+Y0ru8Neo+p+nyh2J+hQ==
  /decompress-response/6.0.0:
    dependencies:
      mimic-response: 3.1.0
    dev: false
    engines:
      node: '>=10'
    resolution:
      integrity: sha512-aW35yZM6Bb/4oJlZncMH2LCoZtJXTRxES17vE3hoRiowU2kWHaJKFkSBDnDR+cm9J+9QhXmREyIfv0pji9ejCQ==
  /dedent-js/1.0.1:
    dev: false
    resolution:
      integrity: sha1-vuX7fJ5yfYXf+iRZDRDsGrElUwU=
  /deep-extend/0.6.0:
    dev: false
    engines:
      node: '>=4.0.0'
    resolution:
      integrity: sha512-LOHxIOaPYdHlJRtCQfDIVZtfw/ufM8+rVj649RIHzcm/vGwQRXFt6OPqIFWsm2XEMrNIEtWR64sY1LEKD2vAOA==
  /deep-is/0.1.4:
    dev: false
    resolution:
      integrity: sha512-oIPzksmTg4/MriiaYGO+okXDT7ztn/w3Eptv/+gSIdMdKsJo0u4CfYNFJPy+4SKMuCqGw2wxnA+URMg3t8a/bQ==
  /deepmerge/4.2.2:
    dev: false
    engines:
      node: '>=0.10.0'
    resolution:
      integrity: sha512-FJ3UgI4gIl+PHZm53knsuSFpE+nESMr7M4v9QcgB7S63Kj/6WqMiFQJpBBYz1Pt+66bZpP3Q7Lye0Oo9MPKEdg==
  /define-lazy-prop/2.0.0:
    dev: false
    engines:
      node: '>=8'
    resolution:
      integrity: sha512-Ds09qNh8yw3khSjiJjiUInaGX9xlqZDY7JVryGxdxV7NPeuqQfplOpQ66yJFZut3jLa5zOwkXw1g9EI2uKh4Og==
  /define-properties/1.1.3:
    dependencies:
      object-keys: 1.1.1
    dev: false
    engines:
      node: '>= 0.4'
    resolution:
      integrity: sha512-3MqfYKj2lLzdMSf8ZIZE/V+Zuy+BgD6f164e8K2w7dgnpKArBDerGYpM46IYYcjnkdPNMjPk9A6VFB8+3SKlXQ==
  /delayed-stream/1.0.0:
    dev: false
    engines:
      node: '>=0.4.0'
    resolution:
      integrity: sha1-3zrhmayt+31ECqrgsp4icrJOxhk=
  /delegates/1.0.0:
    dev: false
    resolution:
      integrity: sha1-hMbhWbgZBP3KWaDvRM2HDTElD5o=
  /detect-libc/2.0.1:
    dev: false
    engines:
      node: '>=8'
    resolution:
      integrity: sha512-463v3ZeIrcWtdgIg6vI6XUncguvr2TnGl4SzDXinkt9mSLpBJKXT3mW6xT3VQdDN11+WVs29pgvivTc4Lp8v+w==
  /diff-sequences/27.5.1:
    dev: false
    engines:
      node: ^10.13.0 || ^12.13.0 || ^14.15.0 || >=15.0.0
    resolution:
      integrity: sha512-k1gCAXAsNgLwEL+Y8Wvl+M6oEFj5bgazfZULpS5CneoPPXRaCCW7dm+q21Ky2VEE5X+VeRDBVg1Pcvvsr4TtNQ==
  /diff/5.0.0:
    dev: false
    engines:
      node: '>=0.3.1'
    resolution:
      integrity: sha512-/VTCrvm5Z0JGty/BWHljh+BAiw3IK+2j87NGMu8Nwc/f48WoDAC395uomO9ZD117ZOBaHmkX1oyLvkVM/aIT3w==
  /dir-glob/3.0.1:
    dependencies:
      path-type: 4.0.0
    dev: false
    engines:
      node: '>=8'
    resolution:
      integrity: sha512-WkrWp9GR4KXfKGYzOLmTuGVi1UWFfws377n9cc55/tb6DuqyF6pcQ5AbiHEshaDpY9v6oaSr2XCDidGmMwdzIA==
  /doctrine/3.0.0:
    dependencies:
      esutils: 2.0.3
    dev: false
    engines:
      node: '>=6.0.0'
    resolution:
      integrity: sha512-yS+Q5i3hBf7GBkd4KG8a7eBNNWNGLTaEwwYWUijIYM7zrlYDM0BFXHjjPWlWZ1Rg7UaddZeIDmi9jF3HmqiQ2w==
  /dom-serializer/1.3.2:
    dependencies:
      domelementtype: 2.2.0
      domhandler: 4.3.0
      entities: 2.2.0
    dev: false
    resolution:
      integrity: sha512-5c54Bk5Dw4qAxNOI1pFEizPSjVsx5+bpJKmL2kPn8JhBUq2q09tTCa3mjijun2NfK78NMouDYNMBkOrPZiS+ig==
  /domelementtype/2.2.0:
    dev: false
    resolution:
      integrity: sha512-DtBMo82pv1dFtUmHyr48beiuq792Sxohr+8Hm9zoxklYPfa6n0Z3Byjj2IV7bmr2IyqClnqEQhfgHJJ5QF0R5A==
  /domexception/1.0.1:
    dependencies:
      webidl-conversions: 4.0.2
    dev: false
    resolution:
      integrity: sha512-raigMkn7CJNNo6Ihro1fzG7wr3fHuYVytzquZKX5n0yizGsTcYgzdIUwj1X9pK0VvjeihV+XiclP+DjwbsSKug==
  /domhandler/4.3.0:
    dependencies:
      domelementtype: 2.2.0
    dev: false
    engines:
      node: '>= 4'
    resolution:
      integrity: sha512-fC0aXNQXqKSFTr2wDNZDhsEYjCiYsDWl3D01kwt25hm1YIPyDGHvvi3rw+PLqHAl/m71MaiF7d5zvBr0p5UB2g==
  /domutils/2.8.0:
    dependencies:
      dom-serializer: 1.3.2
      domelementtype: 2.2.0
      domhandler: 4.3.0
    dev: false
    resolution:
      integrity: sha512-w96Cjofp72M5IIhpjgobBimYEfoPjx1Vx0BSX9P30WBdZW2WIKU0T1Bd0kz2eNZ9ikjKgHbEyKx8BB6H1L3h3A==
  /dot-case/3.0.4:
    dependencies:
      no-case: 3.0.4
      tslib: 2.3.1
    dev: false
    resolution:
      integrity: sha512-Kv5nKlh6yRrdrGvxeJ2e5y2eRUpkUosIW4A2AS38zwSz27zu7ufDwQPi5Jhs3XAlGNetl3bmnGhQsMtkKJnj3w==
  /ecc-jsbn/0.1.2:
    dependencies:
      jsbn: 0.1.1
      safer-buffer: 2.1.2
    dev: false
    resolution:
      integrity: sha1-OoOpBOVDUyh4dMVkt1SThoSamMk=
  /ecmarkdown/7.0.0:
    dependencies:
      escape-html: 1.0.3
    dev: false
    resolution:
      integrity: sha512-hJxPALjSOpSMMcFjSzwzJBk8EWOu20mYlTfV7BnVTh9er0FEaT2eSx16y36YxqQfdFxPUsa0CSH4fLf0qUclKw==
  /ecmarkup/9.8.1:
    dependencies:
      chalk: 1.1.3
      dedent-js: 1.0.1
      ecmarkdown: 7.0.0
      eslint: 7.32.0
      fast-glob: 3.2.11
      grammarkdown: 3.1.2
      highlight.js: 11.0.1
      html-escape: 1.0.2
      js-yaml: 3.14.1
      jsdom: 11.10.0
      nomnom: 1.8.1
      prex: 0.4.7
      promise-debounce: 1.0.1
    dev: false
    engines:
      node: '>= 12 || ^11.10.1 || ^10.13 || ^8.10'
    hasBin: true
    resolution:
      integrity: sha512-GxE9Xyycd4UluP1F1dKcuHuj0bYboHCrAveVagd6CFbTNy0JhUexcB0Kko3EevoY2VpTvI4zppUfHHngNywmfw==
  /electron-to-chromium/1.4.103:
    dev: false
    resolution:
      integrity: sha512-c/uKWR1Z/W30Wy/sx3dkZoj4BijbXX85QKWu9jJfjho3LBAXNEGAEW3oWiGb+dotA6C6BzCTxL2/aLes7jlUeg==
  /emoji-regex/8.0.0:
    dev: false
    resolution:
      integrity: sha512-MSjYzcWNOA0ewAHpz0MxpYFvwg6yjy1NG3xteoqz644VCo/RPgnr1/GGt+ic3iJTzQ8Eu3TdM14SawnVUmGE6A==
  /end-of-stream/1.4.4:
    dependencies:
      once: 1.4.0
    dev: false
    resolution:
      integrity: sha512-+uw1inIHVPQoaVuHzRyXd21icM+cnt4CzD5rW+NC1wjOUSTOs+Te7FOv7AhN7vS9x/oIyhLP5PR1H+phQAHu5Q==
  /enquirer/2.3.6:
    dependencies:
      ansi-colors: 4.1.1
    dev: false
    engines:
      node: '>=8.6'
    resolution:
      integrity: sha512-yjNnPr315/FjS4zIsUxYguYUPP2e1NK4d7E7ZOLiyYCcbFBiTMyID+2wvm2w6+pZ/odMA7cRkjhsPbltwBOrLg==
  /entities/2.1.0:
    dev: false
    resolution:
      integrity: sha512-hCx1oky9PFrJ611mf0ifBLBRW8lUUVRlFolb5gWRfIELabBlbp9xZvrqZLZAs+NxFnbfQoeGd8wDkygjg7U85w==
  /entities/2.2.0:
    dev: false
    resolution:
      integrity: sha512-p92if5Nz619I0w+akJrLZH0MX0Pb5DX39XOwQTtXSdQQOaYH03S1uIQp4mhOZtAXrxq4ViO67YTiLBo2638o9A==
  /esbuild-android-64/0.14.25:
    cpu:
      - x64
    dev: false
    engines:
      node: '>=12'
    optional: true
    os:
      - android
    resolution:
      integrity: sha512-L5vCUk7TzFbBnoESNoXjU3x9+/+7TDIE/1mTfy/erAfvZAqC+S3sp/Qa9wkypFMcFvN9FzvESkTlpeQDolREtQ==
  /esbuild-android-arm64/0.14.25:
    cpu:
      - arm64
    dev: false
    engines:
      node: '>=12'
    optional: true
    os:
      - android
    resolution:
      integrity: sha512-4jv5xPjM/qNm27T5j3ZEck0PvjgQtoMHnz4FzwF5zNP56PvY2CT0WStcAIl6jNlsuDdN63rk2HRBIsO6xFbcFw==
  /esbuild-darwin-64/0.14.25:
    cpu:
      - x64
    dev: false
    engines:
      node: '>=12'
    optional: true
    os:
      - darwin
    resolution:
      integrity: sha512-TGp8tuudIxOyWd1+8aYPxQmC1ZQyvij/AfNBa35RubixD0zJ1vkKHVAzo0Zao1zcG6pNqiSyzfPto8vmg0s7oA==
  /esbuild-darwin-arm64/0.14.25:
    cpu:
      - arm64
    dev: false
    engines:
      node: '>=12'
    optional: true
    os:
      - darwin
    resolution:
      integrity: sha512-oTcDgdm0MDVEmw2DWu8BV68pYuImpFgvWREPErBZmNA4MYKGuBRaCiJqq6jZmBR1x+3y1DWCjez+5uLtuAm6mw==
  /esbuild-freebsd-64/0.14.25:
    cpu:
      - x64
    dev: false
    engines:
      node: '>=12'
    optional: true
    os:
      - freebsd
    resolution:
      integrity: sha512-ueAqbnMZ8arnuLH8tHwTCQYeptnHOUV7vA6px6j4zjjQwDx7TdP7kACPf3TLZLdJQ3CAD1XCvQ2sPhX+8tacvQ==
  /esbuild-freebsd-arm64/0.14.25:
    cpu:
      - arm64
    dev: false
    engines:
      node: '>=12'
    optional: true
    os:
      - freebsd
    resolution:
      integrity: sha512-+ZVWud2HKh+Ob6k/qiJWjBtUg4KmJGGmbvEXXW1SNKS7hW7HU+Zq2ZCcE1akFxOPkVB+EhOty/sSek30tkCYug==
  /esbuild-linux-32/0.14.25:
    cpu:
      - ia32
    dev: false
    engines:
      node: '>=12'
    optional: true
    os:
      - linux
    resolution:
      integrity: sha512-3OP/lwV3kCzEz45tobH9nj+uE4ubhGsfx+tn0L26WAGtUbmmcRpqy7XRG/qK7h1mClZ+eguIANcQntYMdYklfw==
  /esbuild-linux-64/0.14.25:
    cpu:
      - x64
    dev: false
    engines:
      node: '>=12'
    optional: true
    os:
      - linux
    resolution:
      integrity: sha512-+aKHdHZmX9qwVlQmu5xYXh7GsBFf4TWrePgeJTalhXHOG7NNuUwoHmketGiZEoNsWyyqwH9rE5BC+iwcLY30Ug==
  /esbuild-linux-arm/0.14.25:
    cpu:
      - arm
    dev: false
    engines:
      node: '>=12'
    optional: true
    os:
      - linux
    resolution:
      integrity: sha512-aTLcE2VBoLydL943REcAcgnDi3bHtmULSXWLbjtBdtykRatJVSxKMjK9YlBXUZC4/YcNQfH7AxwVeQr9fNxPhw==
  /esbuild-linux-arm64/0.14.25:
    cpu:
      - arm64
    dev: false
    engines:
      node: '>=12'
    optional: true
    os:
      - linux
    resolution:
      integrity: sha512-UxfenPx/wSZx55gScCImPtXekvZQLI2GW3qe5dtlmU7luiqhp5GWPzGeQEbD3yN3xg/pHc671m5bma5Ns7lBHw==
  /esbuild-linux-mips64le/0.14.25:
    cpu:
      - mips64el
    dev: false
    engines:
      node: '>=12'
    optional: true
    os:
      - linux
    resolution:
      integrity: sha512-wLWYyqVfYx9Ur6eU5RT92yJVsaBGi5RdkoWqRHOqcJ38Kn60QMlcghsKeWfe9jcYut8LangYZ98xO1LxIoSXrQ==
  /esbuild-linux-ppc64le/0.14.25:
    cpu:
      - ppc64
    dev: false
    engines:
      node: '>=12'
    optional: true
    os:
      - linux
    resolution:
      integrity: sha512-0dR6Csl6Zas3g4p9ULckEl8Mo8IInJh33VCJ3eaV1hj9+MHGdmDOakYMN8MZP9/5nl+NU/0ygpd14cWgy8uqRw==
  /esbuild-linux-riscv64/0.14.25:
    cpu:
      - riscv64
    dev: false
    engines:
      node: '>=12'
    optional: true
    os:
      - linux
    resolution:
      integrity: sha512-J4d20HDmTrgvhR0bdkDhvvJGaikH3LzXQnNaseo8rcw9Yqby9A90gKUmWpfwqLVNRILvNnAmKLfBjCKU9ajg8w==
  /esbuild-linux-s390x/0.14.25:
    cpu:
      - s390x
    dev: false
    engines:
      node: '>=12'
    optional: true
    os:
      - linux
    resolution:
      integrity: sha512-YI2d5V6nTE73ZnhEKQD7MtsPs1EtUZJ3obS21oxQxGbbRw1G+PtJKjNyur+3t6nzHP9oTg6GHQ3S3hOLLmbDIQ==
  /esbuild-netbsd-64/0.14.25:
    cpu:
      - x64
    dev: false
    engines:
      node: '>=12'
    optional: true
    os:
      - netbsd
    resolution:
      integrity: sha512-TKIVgNWLUOkr+Exrye70XTEE1lJjdQXdM4tAXRzfHE9iBA7LXWcNtVIuSnphTqpanPzTDFarF0yqq4kpbC6miA==
  /esbuild-openbsd-64/0.14.25:
    cpu:
      - x64
    dev: false
    engines:
      node: '>=12'
    optional: true
    os:
      - openbsd
    resolution:
      integrity: sha512-QgFJ37A15D7NIXBTYEqz29+uw3nNBOIyog+3kFidANn6kjw0GHZ0lEYQn+cwjyzu94WobR+fes7cTl/ZYlHb1A==
  /esbuild-sunos-64/0.14.25:
    cpu:
      - x64
    dev: false
    engines:
      node: '>=12'
    optional: true
    os:
      - sunos
    resolution:
      integrity: sha512-rmWfjUItYIVlqr5EnTH1+GCxXiBOC42WBZ3w++qh7n2cS9Xo0lO5pGSG2N+huOU2fX5L+6YUuJ78/vOYvefeFw==
  /esbuild-windows-32/0.14.25:
    cpu:
      - ia32
    dev: false
    engines:
      node: '>=12'
    optional: true
    os:
      - win32
    resolution:
      integrity: sha512-HGAxVUofl3iUIz9W10Y9XKtD0bNsK9fBXv1D55N/ljNvkrAYcGB8YCm0v7DjlwtyS6ws3dkdQyXadbxkbzaKOA==
  /esbuild-windows-64/0.14.25:
    cpu:
      - x64
    dev: false
    engines:
      node: '>=12'
    optional: true
    os:
      - win32
    resolution:
      integrity: sha512-TirEohRkfWU9hXLgoDxzhMQD1g8I2mOqvdQF2RS9E/wbkORTAqJHyh7wqGRCQAwNzdNXdg3JAyhQ9/177AadWA==
  /esbuild-windows-arm64/0.14.25:
    cpu:
      - arm64
    dev: false
    engines:
      node: '>=12'
    optional: true
    os:
      - win32
    resolution:
      integrity: sha512-4ype9ERiI45rSh+R8qUoBtaj6kJvUOI7oVLhKqPEpcF4Pa5PpT3hm/mXAyotJHREkHpM87PAJcA442mLnbtlNA==
  /esbuild/0.14.25:
    dev: false
    engines:
      node: '>=12'
    hasBin: true
    optionalDependencies:
      esbuild-android-64: 0.14.25
      esbuild-android-arm64: 0.14.25
      esbuild-darwin-64: 0.14.25
      esbuild-darwin-arm64: 0.14.25
      esbuild-freebsd-64: 0.14.25
      esbuild-freebsd-arm64: 0.14.25
      esbuild-linux-32: 0.14.25
      esbuild-linux-64: 0.14.25
      esbuild-linux-arm: 0.14.25
      esbuild-linux-arm64: 0.14.25
      esbuild-linux-mips64le: 0.14.25
      esbuild-linux-ppc64le: 0.14.25
      esbuild-linux-riscv64: 0.14.25
      esbuild-linux-s390x: 0.14.25
      esbuild-netbsd-64: 0.14.25
      esbuild-openbsd-64: 0.14.25
      esbuild-sunos-64: 0.14.25
      esbuild-windows-32: 0.14.25
      esbuild-windows-64: 0.14.25
      esbuild-windows-arm64: 0.14.25
    requiresBuild: true
    resolution:
      integrity: sha512-4JHEIOMNFvK09ziiL+iVmldIhLbn49V4NAVo888tcGFKedEZY/Y8YapfStJ6zSE23tzYPKxqKwQBnQoIO0BI/Q==
  /escalade/3.1.1:
    dev: false
    engines:
      node: '>=6'
    resolution:
      integrity: sha512-k0er2gUkLf8O0zKJiAhmkTnJlTvINGv7ygDNPbeIsX/TJjGJZHuh9B2UxbsaEkmlEo9MfhrSzmhIlhRlI2GXnw==
  /escape-html/1.0.3:
    dev: false
    resolution:
      integrity: sha1-Aljq5NPQwJdN4cFpGI7wBR0dGYg=
  /escape-string-regexp/1.0.5:
    dev: false
    engines:
      node: '>=0.8.0'
    resolution:
      integrity: sha1-G2HAViGQqN/2rjuyzwIAyhMLhtQ=
  /escape-string-regexp/2.0.0:
    dev: false
    engines:
      node: '>=8'
    resolution:
      integrity: sha512-UpzcLCXolUWcNu5HtVMHYdXJjArjsF9C0aNnquZYY4uW/Vu0miy5YoWvbV345HauVvcAUnpRuhMMcqTcGOY2+w==
  /escape-string-regexp/4.0.0:
    dev: false
    engines:
      node: '>=10'
    resolution:
      integrity: sha512-TtpcNJ3XAzx3Gq8sWRzJaVajRs0uVxA2YAkdb1jm2YkPz4G6egUFAyA3n5vtEIZefPk5Wa4UXbKuS5fKkJWdgA==
  /escodegen/1.14.3:
    dependencies:
      esprima: 4.0.1
      estraverse: 4.3.0
      esutils: 2.0.3
      optionator: 0.8.3
    dev: false
    engines:
      node: '>=4.0'
    hasBin: true
    optionalDependencies:
      source-map: 0.6.1
    resolution:
      integrity: sha512-qFcX0XJkdg+PB3xjZZG/wKSuT1PnQWx57+TVSjIMmILd2yC/6ByYElPwJnslDsuWuSAp4AwJGumarAAmJch5Kw==
  /eslint-config-prettier/8.5.0_eslint@8.12.0:
    dependencies:
      eslint: 8.12.0
    dev: false
    hasBin: true
    peerDependencies:
      eslint: '>=7.0.0'
    resolution:
      integrity: sha512-obmWKLUNCnhtQRKc+tmnYuQl0pFU1ibYJQ5BGhTVB08bHe9wC8qUeG7c08dj9XX+AuPj1YSGSQIHl1pnDHZR0Q==
  /eslint-plugin-prettier/4.0.0_a3db0e8b63bb0d3e2028c4b7c69a389a:
    dependencies:
      eslint: 8.12.0
      eslint-config-prettier: 8.5.0_eslint@8.12.0
      prettier: 2.5.1
      prettier-linter-helpers: 1.0.0
    dev: false
    engines:
      node: '>=6.0.0'
    peerDependencies:
      eslint: '>=7.28.0'
      eslint-config-prettier: '*'
      prettier: '>=2.0.0'
    peerDependenciesMeta:
      eslint-config-prettier:
        optional: true
    resolution:
      integrity: sha512-98MqmCJ7vJodoQK359bqQWaxOE0CS8paAz/GgjaZLyex4TTk3g9HugoO89EqWCrFiOqn9EVvcoo7gZzONCWVwQ==
  /eslint-scope/5.1.1:
    dependencies:
      esrecurse: 4.3.0
      estraverse: 4.3.0
    dev: false
    engines:
      node: '>=8.0.0'
    resolution:
      integrity: sha512-2NxwbF/hZ0KpepYN0cNbo+FN6XoK7GaHlQhgx/hIZl6Va0bF45RQOOwhLIy8lQDbuCiadSLCBnH2CFYquit5bw==
  /eslint-scope/7.1.1:
    dependencies:
      esrecurse: 4.3.0
      estraverse: 5.3.0
    dev: false
    engines:
      node: ^12.22.0 || ^14.17.0 || >=16.0.0
    resolution:
      integrity: sha512-QKQM/UXpIiHcLqJ5AOyIW7XZmzjkzQXYE54n1++wb0u9V/abW3l9uQnxX8Z5Xd18xyKIMTUAyQ0k1e8pz6LUrw==
  /eslint-utils/2.1.0:
    dependencies:
      eslint-visitor-keys: 1.3.0
    dev: false
    engines:
      node: '>=6'
    resolution:
      integrity: sha512-w94dQYoauyvlDc43XnGB8lU3Zt713vNChgt4EWwhXAP2XkBvndfxF0AgIqKOOasjPIPzj9JqgwkwbCYD0/V3Zg==
  /eslint-utils/3.0.0_eslint@8.12.0:
    dependencies:
      eslint: 8.12.0
      eslint-visitor-keys: 2.1.0
    dev: false
    engines:
      node: ^10.0.0 || ^12.0.0 || >= 14.0.0
    peerDependencies:
      eslint: '>=5'
    resolution:
      integrity: sha512-uuQC43IGctw68pJA1RgbQS8/NP7rch6Cwd4j3ZBtgo4/8Flj4eGE7ZYSZRN3iq5pVUv6GPdW5Z1RFleo84uLDA==
  /eslint-visitor-keys/1.3.0:
    dev: false
    engines:
      node: '>=4'
    resolution:
      integrity: sha512-6J72N8UNa462wa/KFODt/PJ3IU60SDpC3QXC1Hjc1BXXpfL2C9R5+AU7jhe0F6GREqVMh4Juu+NY7xn+6dipUQ==
  /eslint-visitor-keys/2.1.0:
    dev: false
    engines:
      node: '>=10'
    resolution:
      integrity: sha512-0rSmRBzXgDzIsD6mGdJgevzgezI534Cer5L/vyMX0kHzT/jiB43jRhd9YUlMGYLQy2zprNmoT8qasCGtY+QaKw==
  /eslint-visitor-keys/3.3.0:
    dev: false
    engines:
      node: ^12.22.0 || ^14.17.0 || >=16.0.0
    resolution:
      integrity: sha512-mQ+suqKJVyeuwGYHAdjMFqjCyfl8+Ldnxuyp3ldiMBFKkvytrXUZWaiPCEav8qDHKty44bD+qV1IP4T+w+xXRA==
  /eslint/7.32.0:
    dependencies:
      '@babel/code-frame': 7.12.11
      '@eslint/eslintrc': 0.4.3
      '@humanwhocodes/config-array': 0.5.0
      ajv: 6.12.6
      chalk: 4.1.2
      cross-spawn: 7.0.3
      debug: 4.3.3
      doctrine: 3.0.0
      enquirer: 2.3.6
      escape-string-regexp: 4.0.0
      eslint-scope: 5.1.1
      eslint-utils: 2.1.0
      eslint-visitor-keys: 2.1.0
      espree: 7.3.1
      esquery: 1.4.0
      esutils: 2.0.3
      fast-deep-equal: 3.1.3
      file-entry-cache: 6.0.1
      functional-red-black-tree: 1.0.1
      glob-parent: 5.1.2
      globals: 13.12.1
      ignore: 4.0.6
      import-fresh: 3.3.0
      imurmurhash: 0.1.4
      is-glob: 4.0.3
      js-yaml: 3.14.1
      json-stable-stringify-without-jsonify: 1.0.1
      levn: 0.4.1
      lodash.merge: 4.6.2
      minimatch: 3.1.2
      natural-compare: 1.4.0
      optionator: 0.9.1
      progress: 2.0.3
      regexpp: 3.2.0
      semver: 7.3.5
      strip-ansi: 6.0.1
      strip-json-comments: 3.1.1
      table: 6.8.0
      text-table: 0.2.0
      v8-compile-cache: 2.3.0
    dev: false
    engines:
      node: ^10.12.0 || >=12.0.0
    hasBin: true
    resolution:
      integrity: sha512-VHZ8gX+EDfz+97jGcgyGCyRia/dPOd6Xh9yPv8Bl1+SoaIwD+a/vlrOmGRUyOYu7MwUhc7CxqeaDZU13S4+EpA==
  /eslint/8.12.0:
    dependencies:
      '@eslint/eslintrc': 1.2.1
      '@humanwhocodes/config-array': 0.9.3
      ajv: 6.12.6
      chalk: 4.1.2
      cross-spawn: 7.0.3
      debug: 4.3.3
      doctrine: 3.0.0
      escape-string-regexp: 4.0.0
      eslint-scope: 7.1.1
      eslint-utils: 3.0.0_eslint@8.12.0
      eslint-visitor-keys: 3.3.0
      espree: 9.3.1
      esquery: 1.4.0
      esutils: 2.0.3
      fast-deep-equal: 3.1.3
      file-entry-cache: 6.0.1
      functional-red-black-tree: 1.0.1
      glob-parent: 6.0.2
      globals: 13.12.1
      ignore: 5.2.0
      import-fresh: 3.3.0
      imurmurhash: 0.1.4
      is-glob: 4.0.3
      js-yaml: 4.1.0
      json-stable-stringify-without-jsonify: 1.0.1
      levn: 0.4.1
      lodash.merge: 4.6.2
      minimatch: 3.1.2
      natural-compare: 1.4.0
      optionator: 0.9.1
      regexpp: 3.2.0
      strip-ansi: 6.0.1
      strip-json-comments: 3.1.1
      text-table: 0.2.0
      v8-compile-cache: 2.3.0
    dev: false
    engines:
      node: ^12.22.0 || ^14.17.0 || >=16.0.0
    hasBin: true
    resolution:
      integrity: sha512-it1oBL9alZg1S8UycLm5YDMAkIhtH6FtAzuZs6YvoGVldWjbS08BkAdb/ymP9LlAyq8koANu32U7Ib/w+UNh8Q==
  /espree/7.3.1:
    dependencies:
      acorn: 7.4.1
      acorn-jsx: 5.3.2_acorn@7.4.1
      eslint-visitor-keys: 1.3.0
    dev: false
    engines:
      node: ^10.12.0 || >=12.0.0
    resolution:
      integrity: sha512-v3JCNCE64umkFpmkFGqzVKsOT0tN1Zr+ueqLZfpV1Ob8e+CEgPWa+OxCoGH3tnhimMKIaBm4m/vaRpJ/krRz2g==
  /espree/9.3.1:
    dependencies:
      acorn: 8.7.0
      acorn-jsx: 5.3.2_acorn@8.7.0
      eslint-visitor-keys: 3.3.0
    dev: false
    engines:
      node: ^12.22.0 || ^14.17.0 || >=16.0.0
    resolution:
      integrity: sha512-bvdyLmJMfwkV3NCRl5ZhJf22zBFo1y8bYh3VYb+bfzqNB4Je68P2sSuXyuFquzWLebHpNd2/d5uv7yoP9ISnGQ==
  /esprima/4.0.1:
    dev: false
    engines:
      node: '>=4'
    hasBin: true
    resolution:
      integrity: sha512-eGuFFw7Upda+g4p+QHvnW0RyTX/SVeJBDM/gCtMARO0cLuT2HcEKnTPvhjV6aGeqrCB/sbNop0Kszm0jsaWU4A==
  /esquery/1.4.0:
    dependencies:
      estraverse: 5.3.0
    dev: false
    engines:
      node: '>=0.10'
    resolution:
      integrity: sha512-cCDispWt5vHHtwMY2YrAQ4ibFkAL8RbH5YGBnZBc90MolvvfkkQcJro/aZiAQUlQ3qgrYS6D6v8Gc5G5CQsc9w==
  /esrecurse/4.3.0:
    dependencies:
      estraverse: 5.3.0
    dev: false
    engines:
      node: '>=4.0'
    resolution:
      integrity: sha512-KmfKL3b6G+RXvP8N1vr3Tq1kL/oCFgn2NYXEtqP8/L3pKapUA4G8cFVaoF3SU323CD4XypR/ffioHmkti6/Tag==
  /estraverse/4.3.0:
    dev: false
    engines:
      node: '>=4.0'
    resolution:
      integrity: sha512-39nnKffWz8xN1BU/2c79n9nB9HDzo0niYUqx6xyqUnyoAnQyyWpOTdZEeiCch8BBu515t4wp9ZmgVfVhn9EBpw==
  /estraverse/5.3.0:
    dev: false
    engines:
      node: '>=4.0'
    resolution:
      integrity: sha512-MMdARuVEQziNTeJD8DgMqmhwR11BRQ/cBP+pLtYdSTnf3MIO8fFeiINEbX36ZdNlfU/7A9f3gUw49B3oQsvwBA==
  /estree-walker/1.0.1:
    dev: false
    resolution:
      integrity: sha512-1fMXF3YP4pZZVozF8j/ZLfvnR8NSIljt56UhbZ5PeeDmmGHpgpdwQt7ITlGvYaQukCvuBRMLEiKiYC+oeIg4cg==
  /estree-walker/2.0.2:
    dev: false
    resolution:
      integrity: sha512-Rfkk/Mp/DL7JVje3u18FxFujQlTNR2q6QfMSMB7AvCBx91NGj/ba3kCfza0f6dVDbw7YlRf/nDrn7pQrCCyQ/w==
  /esutils/2.0.3:
    dev: false
    engines:
      node: '>=0.10.0'
    resolution:
      integrity: sha512-kVscqXk4OCp68SZ0dkgEKVi6/8ij300KBWTJq32P/dYeWTSwK41WyTxalN1eRmA5Z9UU/LX9D7FWSmV9SAYx6g==
  /exec-sh/0.2.2:
    dependencies:
      merge: 1.2.1
    dev: false
    resolution:
      integrity: sha512-FIUCJz1RbuS0FKTdaAafAByGS0CPvU3R0MeHxgtl+djzCc//F8HakL8GzmVNZanasTbTAY/3DRFA0KpVqj/eAw==
  /expand-template/2.0.3:
    dev: false
    engines:
      node: '>=6'
    resolution:
      integrity: sha512-XYfuKMvj4O35f/pOXLObndIRvyQ+/+6AhODh+OKWj9S9498pHHn/IMszH+gt0fBCRWMNfk1ZSp5x3AifmnI2vg==
  /expect/27.2.5:
    dependencies:
      '@jest/types': 27.5.1
      ansi-styles: 5.2.0
      jest-get-type: 27.5.1
      jest-matcher-utils: 27.2.5
      jest-message-util: 27.5.1
      jest-regex-util: 27.5.1
    dev: false
    engines:
      node: ^10.13.0 || ^12.13.0 || ^14.15.0 || >=15.0.0
    resolution:
      integrity: sha512-ZrO0w7bo8BgGoP/bLz+HDCI+0Hfei9jUSZs5yI/Wyn9VkG9w8oJ7rHRgYj+MA7yqqFa0IwHA3flJzZtYugShJA==
  /extend/3.0.2:
    dev: false
    resolution:
      integrity: sha512-fjquC59cD7CyW6urNXK0FBufkZcoiGG80wTuPujX590cB5Ttln20E2UB4S/WARVqhXffZl2LNgS+gQdPIIim/g==
  /extract-zip/2.0.1:
    dependencies:
      debug: 4.3.3
      get-stream: 5.2.0
      yauzl: 2.10.0
    dev: false
    engines:
      node: '>= 10.17.0'
    hasBin: true
    optionalDependencies:
      '@types/yauzl': 2.9.2
    resolution:
      integrity: sha512-GDhU9ntwuKyGXdZBUgTIe+vXnWj0fppUEtMDL0+idd5Sta8TGpHssn/eusA9mrPr9qNDym6SxAYZjNvCn/9RBg==
  /extsprintf/1.3.0:
    dev: false
    engines:
      '0': node >=0.6.0
    resolution:
      integrity: sha1-lpGEQOMEGnpBT4xS48V06zw+HgU=
  /fast-deep-equal/3.1.3:
    dev: false
    resolution:
      integrity: sha512-f3qQ9oQy9j2AhBe/H9VC91wLmKBCCU/gDOnKNAYG5hswO7BLKj09Hc5HYNz9cGI++xlpDCIgDaitVs03ATR84Q==
  /fast-diff/1.2.0:
    dev: false
    resolution:
      integrity: sha512-xJuoT5+L99XlZ8twedaRf6Ax2TgQVxvgZOYoPKqZufmJib0tL2tegPBOZb1pVNgIhlqDlA0eO0c3wBvQcmzx4w==
  /fast-glob/3.2.11:
    dependencies:
      '@nodelib/fs.stat': 2.0.5
      '@nodelib/fs.walk': 1.2.8
      glob-parent: 5.1.2
      merge2: 1.4.1
      micromatch: 4.0.4
    dev: false
    engines:
      node: '>=8.6.0'
    resolution:
      integrity: sha512-xrO3+1bxSo3ZVHAnqzyuewYT6aMFHRAd4Kcs92MAonjwQZLsK9d0SF1IyQ3k5PoirxTW0Oe/RqFgMQ6TcNE5Ew==
  /fast-json-stable-stringify/2.1.0:
    dev: false
    resolution:
      integrity: sha512-lhd/wF+Lk98HZoTCtlVraHtfh5XYijIjalXck7saUtuanSDyLMxnHhSXEDJqHxD7msR8D0uCmqlkwjCV8xvwHw==
  /fast-levenshtein/2.0.6:
    dev: false
    resolution:
      integrity: sha1-PYpcZog6FqMMqGQ+hR8Zuqd5eRc=
  /fastq/1.13.0:
    dependencies:
      reusify: 1.0.4
    dev: false
    resolution:
      integrity: sha512-YpkpUnK8od0o1hmeSc7UUs/eB/vIPWJYjKck2QKIzAf71Vm1AAQ3EbuZB3g2JIy+pg+ERD0vqI79KyZiB2e2Nw==
  /fd-slicer/1.1.0:
    dependencies:
      pend: 1.2.0
    dev: false
    resolution:
      integrity: sha1-JcfInLH5B3+IkbvmHY85Dq4lbx4=
  /fetch-blob/3.1.4:
    dependencies:
      node-domexception: 1.0.0
      web-streams-polyfill: 3.2.0
    dev: false
    engines:
      node: ^12.20 || >= 14.13
    resolution:
      integrity: sha512-Eq5Xv5+VlSrYWEqKrusxY1C3Hm/hjeAsCGVG3ft7pZahlUAChpGZT/Ms1WmSLnEAisEXszjzu/s+ce6HZB2VHA==
  /file-entry-cache/6.0.1:
    dependencies:
      flat-cache: 3.0.4
    dev: false
    engines:
      node: ^10.12.0 || >=12.0.0
    resolution:
      integrity: sha512-7Gps/XWymbLk2QLYK4NzpMOrYjMhdIxXuIvy2QBsLE6ljuodKvdkWs/cpyJJ3CVIVpH0Oi1Hvg1ovbMzLdFBBg==
  /fill-range/7.0.1:
    dependencies:
      to-regex-range: 5.0.1
    dev: false
    engines:
      node: '>=8'
    resolution:
      integrity: sha512-qOo9F+dMUmC2Lcb4BbVvnKJxTPjCm+RRpe4gDuGrzkL7mEVl/djYSu2OdQ2Pa302N4oqkSg9ir6jaLWJ2USVpQ==
  /find-up/5.0.0:
    dependencies:
      locate-path: 6.0.0
      path-exists: 4.0.0
    dev: false
    engines:
      node: '>=10'
    resolution:
      integrity: sha512-78/PXT1wlLLDgTzDs7sjq9hzz0vXD+zn+7wypEe4fXQxCmdmqfGsEPQxmiCSQI3ajFV91bVSsvNtrJRiW6nGng==
  /flat-cache/3.0.4:
    dependencies:
      flatted: 3.2.5
      rimraf: 3.0.2
    dev: false
    engines:
      node: ^10.12.0 || >=12.0.0
    resolution:
      integrity: sha512-dm9s5Pw7Jc0GvMYbshN6zchCA9RgQlzzEZX3vylR9IqFfS8XciblUXOKfW6SiuJ0e13eDYZoZV5wdrev7P3Nwg==
  /flat/5.0.2:
    dev: false
    hasBin: true
    resolution:
      integrity: sha512-b6suED+5/3rTpUBdG1gupIl8MPFCAMA0QXwmljLhvCUKcUvdE4gWky9zpuGCcXHOsz4J9wPGNWq6OKpmIzz3hQ==
  /flatted/3.2.5:
    dev: false
    resolution:
      integrity: sha512-WIWGi2L3DyTUvUrwRKgGi9TwxQMUEqPOPQBVi71R96jZXJdFskXEmf54BoZaS1kknGODoIGASGEzBUYdyMCBJg==
  /foreground-child/2.0.0:
    dependencies:
      cross-spawn: 7.0.3
      signal-exit: 3.0.7
    dev: false
    engines:
      node: '>=8.0.0'
    resolution:
      integrity: sha512-dCIq9FpEcyQyXKCkyzmlPTFNgrCzPudOe+mhvJU5zAtlBnGVy2yKxtfsxK2tQBThwq225jcvBjpw1Gr40uzZCA==
  /forever-agent/0.6.1:
    dev: false
    resolution:
      integrity: sha1-+8cfDEGt6zf5bFd60e1C2P2sypE=
  /form-data/2.3.3:
    dependencies:
      asynckit: 0.4.0
      combined-stream: 1.0.8
      mime-types: 2.1.34
    dev: false
    engines:
      node: '>= 0.12'
    resolution:
      integrity: sha512-1lLKB2Mu3aGP1Q/2eCOx0fNbRMe7XdwktwOruhfqqd0rIJWwN4Dh+E3hrPSlDCXnSR7UtZ1N38rVXm+6+MEhJQ==
  /formdata-polyfill/4.0.10:
    dependencies:
      fetch-blob: 3.1.4
    dev: false
    engines:
      node: '>=12.20.0'
    resolution:
      integrity: sha512-buewHzMvYL29jdeQTVILecSaZKnt/RJWjoZCF5OW60Z67/GmSLBkOFM7qh1PI3zFNtJbaZL5eQu1vLfazOwj4g==
  /fs-constants/1.0.0:
    dev: false
    resolution:
      integrity: sha512-y6OAwoSIf7FyjMIv94u+b5rdheZEjzR63GTyZJm5qh4Bi+2YgwLCcI/fPFZkL5PSixOt6ZNKm+w+Hfp/Bciwow==
  /fs.realpath/1.0.0:
    dev: false
    resolution:
      integrity: sha1-FQStJSMVjKpA20onh8sBQRmU6k8=
  /fsevents/2.3.2:
    dev: false
    engines:
      node: ^8.16.0 || ^10.6.0 || >=11.0.0
    optional: true
    os:
      - darwin
    resolution:
      integrity: sha512-xiqMQR4xAeHTuB9uWm+fFRcIOgKBMiOBP+eXiyT7jsgVCq1bkVygt00oASowB7EdtpOHaaPgKt812P9ab+DDKA==
  /function-bind/1.1.1:
    dev: false
    resolution:
      integrity: sha512-yIovAzMX49sF8Yl58fSCWJ5svSLuaibPxXQJFLmBObTuCr0Mf1KiPopGM9NiFjiYBCbfaa2Fh6breQ6ANVTI0A==
  /functional-red-black-tree/1.0.1:
    dev: false
    resolution:
      integrity: sha1-GwqzvVU7Kg1jmdKcDj6gslIHgyc=
  /gauge/2.7.4:
    dependencies:
      aproba: 1.2.0
      console-control-strings: 1.1.0
      has-unicode: 2.0.1
      object-assign: 4.1.1
      signal-exit: 3.0.7
      string-width: 1.0.2
      strip-ansi: 3.0.1
      wide-align: 1.1.5
    dev: false
    resolution:
      integrity: sha1-LANAXHU4w51+s3sxcCLjJfsBi/c=
  /gensync/1.0.0-beta.2:
    dev: false
    engines:
      node: '>=6.9.0'
    resolution:
      integrity: sha512-3hN7NaskYvMDLQY55gnW3NQ+mesEAepTqlg+VEbj7zzqEMBVNhzcGYYeqFo/TlYz6eQiFcp1HcsCZO+nGgS8zg==
  /get-caller-file/2.0.5:
    dev: false
    engines:
      node: 6.* || 8.* || >= 10.*
    resolution:
      integrity: sha512-DyFP3BM/3YHTQOCUL/w0OZHR0lpKeGrxotcHWcqNEdnltqFwXVfhEBQ94eIo34AfQpo0rGki4cyIiftY06h2Fg==
  /get-intrinsic/1.1.1:
    dependencies:
      function-bind: 1.1.1
      has: 1.0.3
      has-symbols: 1.0.2
    dev: false
    resolution:
      integrity: sha512-kWZrnVM42QCiEA2Ig1bG8zjoIMOgxWwYCEeNdwY6Tv/cOSeGpcoX4pXHfKUxNKVoArnrEr2e9srnAxxGIraS9Q==
  /get-stream/5.2.0:
    dependencies:
      pump: 3.0.0
    dev: false
    engines:
      node: '>=8'
    resolution:
      integrity: sha512-nBF+F1rAZVCu/p7rjzgA+Yb4lfYXrpl7a6VmJrU8wF9I1CKvP/QwPNZHnOlwbTkY6dvtFIzFMSyQXbLoTQPRpA==
  /getpass/0.1.7:
    dependencies:
      assert-plus: 1.0.0
    dev: false
    resolution:
      integrity: sha1-Xv+OPmhNVprkyysSgmBOi6YhSfo=
  /github-from-package/0.0.0:
    dev: false
    resolution:
      integrity: sha1-l/tdlr/eiXMxPyDoKI75oWf6ZM4=
  /glob-parent/5.1.2:
    dependencies:
      is-glob: 4.0.3
    dev: false
    engines:
      node: '>= 6'
    resolution:
      integrity: sha512-AOIgSQCepiJYwP3ARnGx+5VnTu2HBYdzbGP45eLw1vr3zB3vZLeyed1sC9hnbcOc9/SrMyM5RPQrkGz4aS9Zow==
  /glob-parent/6.0.2:
    dependencies:
      is-glob: 4.0.3
    dev: false
    engines:
      node: '>=10.13.0'
    resolution:
      integrity: sha512-XxwI8EOhVQgWp6iDL+3b0r86f4d6AX6zSU55HfB4ydCEuXLXc5FcYeOu+nnGftS4TEju/11rt4KJPTMgbfmv4A==
  /glob/7.1.7:
    dependencies:
      fs.realpath: 1.0.0
      inflight: 1.0.6
      inherits: 2.0.4
      minimatch: 3.1.2
      once: 1.4.0
      path-is-absolute: 1.0.1
    dev: false
    resolution:
      integrity: sha512-OvD9ENzPLbegENnYP5UUfJIirTg4+XwMWGaQfQTY0JenxNvvIKP3U3/tAQSPIu/lHxXYSZmpXlUHeqAIdKzBLQ==
  /glob/7.2.0:
    dependencies:
      fs.realpath: 1.0.0
      inflight: 1.0.6
      inherits: 2.0.4
      minimatch: 3.1.2
      once: 1.4.0
      path-is-absolute: 1.0.1
    dev: false
    resolution:
      integrity: sha512-lmLf6gtyrPq8tTjSmrO94wBeQbFR3HbLHbuyD69wuyQkImp2hWqMGB47OX65FBkPffO641IP9jWa1z4ivqG26Q==
  /globals/11.12.0:
    dev: false
    engines:
      node: '>=4'
    resolution:
      integrity: sha512-WOBp/EEGUiIsJSp7wcv/y6MO+lV9UoncWqxuFfm8eBwzWNgyfBd6Gz+IeKQ9jCmyhoH99g15M3T+QaVHFjizVA==
  /globals/13.12.1:
    dependencies:
      type-fest: 0.20.2
    dev: false
    engines:
      node: '>=8'
    resolution:
      integrity: sha512-317dFlgY2pdJZ9rspXDks7073GpDmXdfbM3vYYp0HAMKGDh1FfWPleI2ljVNLQX5M5lXcAslTcPTrOrMEFOjyw==
  /globby/11.1.0:
    dependencies:
      array-union: 2.1.0
      dir-glob: 3.0.1
      fast-glob: 3.2.11
      ignore: 5.2.0
      merge2: 1.4.1
      slash: 3.0.0
    dev: false
    engines:
      node: '>=10'
    resolution:
      integrity: sha512-jhIXaOzy1sb8IyocaruWSn1TjmnBVs8Ayhcy83rmxNJ8q2uWKCAj3CnJY+KpGSXCueAPc0i05kVvVKtP1t9S3g==
  /graceful-fs/4.2.10:
    dev: false
    resolution:
      integrity: sha512-9ByhssR2fPVsNZj478qUUbKfmL0+t5BDVyjShtyZZLiK7ZDAArFFfopyOTj0M05wE2tJPisA4iTnnXl2YoPvOA==
  /grammarkdown/3.1.2:
    dependencies:
      '@esfx/async-canceltoken': 1.0.0-pre.30
      '@esfx/cancelable': 1.0.0-pre.30
    dev: false
    hasBin: true
    resolution:
      integrity: sha512-2WHeSg1sYjeeWMqnt0jEa4FyhofhE8T02a9PhBXvA1+6hLdZ39E753X05LYIdTff+1GYW6UMy+2nLfeQYQZ9Hw==
  /growl/1.10.5:
    dev: false
    engines:
      node: '>=4.x'
    resolution:
      integrity: sha512-qBr4OuELkhPenW6goKVXiv47US3clb3/IbuWF9KNKEijAy9oeHxU9IgzjvJhHkUzhaj7rOUD7+YGWqUjLp5oSA==
  /har-schema/2.0.0:
    dev: false
    engines:
      node: '>=4'
    resolution:
      integrity: sha1-qUwiJOvKwEeCoNkDVSHyRzW37JI=
  /har-validator/5.1.5:
    dependencies:
      ajv: 6.12.6
      har-schema: 2.0.0
    deprecated: this library is no longer supported
    dev: false
    engines:
      node: '>=6'
    resolution:
      integrity: sha512-nmT2T0lljbxdQZfspsno9hgrG3Uir6Ks5afism62poxqBM6sDnMEuPmzTq8XN0OEwqKLLdh1jQI3qyE66Nzb3w==
  /has-ansi/2.0.0:
    dependencies:
      ansi-regex: 2.1.1
    dev: false
    engines:
      node: '>=0.10.0'
    resolution:
      integrity: sha1-NPUEnOHs3ysGSa8+8k5F7TVBbZE=
  /has-color/0.1.7:
    dev: false
    engines:
      node: '>=0.10.0'
    resolution:
      integrity: sha1-ZxRKUmDDT8PMpnfQQdr1L+e3iy8=
  /has-flag/3.0.0:
    dev: false
    engines:
      node: '>=4'
    resolution:
      integrity: sha1-tdRU3CGZriJWmfNGfloH87lVuv0=
  /has-flag/4.0.0:
    dev: false
    engines:
      node: '>=8'
    resolution:
      integrity: sha512-EykJT/Q1KjTWctppgIAgfSO0tKVuZUjhgMr17kqTumMl6Afv3EISleU7qZUzoXDFTAHTDC4NOoG/ZxU3EvlMPQ==
  /has-symbols/1.0.2:
    dev: false
    engines:
      node: '>= 0.4'
    resolution:
      integrity: sha512-chXa79rL/UC2KlX17jo3vRGz0azaWEx5tGqZg5pO3NUyEJVB17dMruQlzCCOfUvElghKcm5194+BCRvi2Rv/Gw==
  /has-unicode/2.0.1:
    dev: false
    resolution:
      integrity: sha1-4Ob+aijPUROIVeCG0Wkedx3iqLk=
  /has/1.0.3:
    dependencies:
      function-bind: 1.1.1
    dev: false
    engines:
      node: '>= 0.4.0'
    resolution:
      integrity: sha512-f2dvO0VU6Oej7RkWJGrehjbzMAjFp5/VKPp5tTpWIV4JHHZK1/BxbFRtf/siA2SWTe09caDmVtYYzWEIbBS4zw==
  /he/1.2.0:
    dev: false
    hasBin: true
    resolution:
      integrity: sha512-F/1DnUGPopORZi0ni+CvrCgHQ5FyEAHRLSApuYWMmrbSwoN2Mn/7k+Gl38gJnR7yyDZk6WLXwiGod1JOWNDKGw==
  /header-case/2.0.4:
    dependencies:
      capital-case: 1.0.4
      tslib: 2.3.1
    dev: false
    resolution:
      integrity: sha512-H/vuk5TEEVZwrR0lp2zed9OCo1uAILMlx0JEMgC26rzyJJ3N1v6XkwHHXJQdR2doSjcGPM6OKPYoJgf0plJ11Q==
  /highlight.js/11.0.1:
    dev: false
    engines:
      node: '>=12.0.0'
    resolution:
      integrity: sha512-EqYpWyTF2s8nMfttfBA2yLKPNoZCO33pLS4MnbXQ4hECf1TKujCt1Kq7QAdrio7roL4+CqsfjqwYj4tYgq0pJQ==
  /hosted-git-info/4.1.0:
    dependencies:
      lru-cache: 6.0.0
    dev: false
    engines:
      node: '>=10'
    resolution:
      integrity: sha512-kyCuEOWjJqZuDbRHzL8V93NzQhwIB71oFWSyzVo+KPZI+pnQPPxucdkrOZvkLRnrf5URsQM+IJ09Dw29cRALIA==
  /html-encoding-sniffer/1.0.2:
    dependencies:
      whatwg-encoding: 1.0.5
    dev: false
    resolution:
      integrity: sha512-71lZziiDnsuabfdYiUeWdCVyKuqwWi23L8YeIgV9jSSZHCtb6wB1BKWooH7L3tn4/FuZJMVWyNaIDr4RGmaSYw==
  /html-escape/1.0.2:
    dev: false
    resolution:
      integrity: sha1-X6eHwFaAkP4zLtWzz0qk9kZCGnQ=
  /html-escaper/2.0.2:
    dev: false
    resolution:
      integrity: sha512-H2iMtd0I4Mt5eYiapRdIDjp+XzelXQ0tFE4JS7YFwFevXXMmOp9myNrUvCg0D6ws8iqkRPBfKHgbwig1SmlLfg==
  /htmlparser2/6.1.0:
    dependencies:
      domelementtype: 2.2.0
      domhandler: 4.3.0
      domutils: 2.8.0
      entities: 2.2.0
    dev: false
    resolution:
      integrity: sha512-gyyPk6rgonLFEDGoeRgQNaEUvdJ4ktTmmUh/h2t7s+M8oPpIPxgNACWa+6ESR57kXstwqPiCut0V8NRpcwgU7A==
  /http-signature/1.2.0:
    dependencies:
      assert-plus: 1.0.0
      jsprim: 1.4.2
      sshpk: 1.17.0
    dev: false
    engines:
      node: '>=0.8'
      npm: '>=1.3.7'
    resolution:
      integrity: sha1-muzZJRFHcvPZW2WmCruPfBj7rOE=
  /https-proxy-agent/5.0.0:
    dependencies:
      agent-base: 6.0.2
      debug: 4.3.3
    dev: false
    engines:
      node: '>= 6'
    resolution:
      integrity: sha512-EkYm5BcKUGiduxzSt3Eppko+PiNWNEpa4ySk9vTC6wDsQJW9rHSa+UhGNJoRYp7bz6Ht1eaRIa6QaJqO5rCFbA==
  /iconv-lite/0.4.24:
    dependencies:
      safer-buffer: 2.1.2
    dev: false
    engines:
      node: '>=0.10.0'
    resolution:
      integrity: sha512-v3MXnZAcvnywkTUEZomIActle7RXXeedOR31wwl7VlyoXO4Qi9arvSenNQWne1TcRwhCL1HwLI21bEqdpj8/rA==
  /ieee754/1.2.1:
    dev: false
    resolution:
      integrity: sha512-dcyqhDvX1C46lXZcVqCpK+FtMRQVdIMN6/Df5js2zouUsqG7I6sFxitIC+7KYK29KdXOLHdu9zL4sFnoVQnqaA==
  /ignore/4.0.6:
    dev: false
    engines:
      node: '>= 4'
    resolution:
      integrity: sha512-cyFDKrqc/YdcWFniJhzI42+AzS+gNwmUzOSFcRCQYwySuBBBy/KjuxWLZ/FHEH6Moq1NizMOBWyTcv8O4OZIMg==
  /ignore/5.2.0:
    dev: false
    engines:
      node: '>= 4'
    resolution:
      integrity: sha512-CmxgYGiEPCLhfLnpPp1MoRmifwEIOgjcHXxOBjv7mY96c+eWScsOP9c112ZyLdWHi0FxHjI+4uVhKYp/gcdRmQ==
  /import-fresh/3.3.0:
    dependencies:
      parent-module: 1.0.1
      resolve-from: 4.0.0
    dev: false
    engines:
      node: '>=6'
    resolution:
      integrity: sha512-veYYhQa+D1QBKznvhUHxb8faxlrwUnxseDAbAp457E0wLNio2bOSKnjYDhMj+YiAq61xrMGhQk9iXVk5FzgQMw==
  /imurmurhash/0.1.4:
    dev: false
    engines:
      node: '>=0.8.19'
    resolution:
      integrity: sha1-khi5srkoojixPcT7a21XbyMUU+o=
  /inflight/1.0.6:
    dependencies:
      once: 1.4.0
      wrappy: 1.0.2
    dev: false
    resolution:
      integrity: sha1-Sb1jMdfQLQwJvJEKEHW6gWW1bfk=
  /inherits/2.0.4:
    dev: false
    resolution:
      integrity: sha512-k/vGaX4/Yla3WzyMCvTQOXYeIHvqOKtnqBduzTHpzpQZzAskKMhZ2K+EnBiSM9zGSoIFeMpXKxa4dYeZIQqewQ==
  /ini/1.3.8:
    dev: false
    resolution:
      integrity: sha512-JV/yugV2uzW5iMRSiZAyDtQd+nxtUnjeLt0acNdw98kKLrvuRVyB80tsREOE7yvGVgalhZ6RNXCmEHkUKBKxew==
  /ip/1.1.5:
    dev: false
    resolution:
      integrity: sha1-vd7XARQpCCjAoDnnLvJfWq7ENUo=
  /is-binary-path/2.1.0:
    dependencies:
      binary-extensions: 2.2.0
    dev: false
    engines:
      node: '>=8'
    resolution:
      integrity: sha512-ZMERYes6pDydyuGidse7OsHxtbI7WVeUEozgR/g7rd0xUimYNlvZRE/K2MgZTjWy725IfelLeVcEM97mmtRGXw==
  /is-core-module/2.8.1:
    dependencies:
      has: 1.0.3
    dev: false
    resolution:
      integrity: sha512-SdNCUs284hr40hFTFP6l0IfZ/RSrMXF3qgoRHd3/79unUTvrFO/JoXwkGm+5J/Oe3E/b5GsnG330uUNgRpu1PA==
  /is-docker/2.2.1:
    dev: false
    engines:
      node: '>=8'
    hasBin: true
    resolution:
      integrity: sha512-F+i2BKsFrH66iaUFc0woD8sLy8getkwTwtOBjvs56Cx4CgJDeKQeqfz8wAYiSb8JOprWhHH5p77PbmYCvvUuXQ==
  /is-extglob/2.1.1:
    dev: false
    engines:
      node: '>=0.10.0'
    resolution:
      integrity: sha1-qIwCU1eR8C7TfHahueqXc8gz+MI=
  /is-fullwidth-code-point/1.0.0:
    dependencies:
      number-is-nan: 1.0.1
    dev: false
    engines:
      node: '>=0.10.0'
    resolution:
      integrity: sha1-754xOG8DGn8NZDr4L95QxFfvAMs=
  /is-fullwidth-code-point/3.0.0:
    dev: false
    engines:
      node: '>=8'
    resolution:
      integrity: sha512-zymm5+u+sCsSWyD9qNaejV3DFvhCKclKdizYaJUuHA83RLjb7nSuGnddCHGv0hk+KY7BMAlsWeK4Ueg6EV6XQg==
  /is-glob/4.0.3:
    dependencies:
      is-extglob: 2.1.1
    dev: false
    engines:
      node: '>=0.10.0'
    resolution:
      integrity: sha512-xelSayHH36ZgE7ZWhli7pW34hNbNl8Ojv5KVmkJD4hBdD3th8Tfk9vYasLM+mXWOZhFkgZfxhLSnrwRr4elSSg==
  /is-module/1.0.0:
    dev: false
    resolution:
      integrity: sha1-Mlj7afeMFNW4FdZkM2tM/7ZEFZE=
  /is-number/7.0.0:
    dev: false
    engines:
      node: '>=0.12.0'
    resolution:
      integrity: sha512-41Cifkg6e8TylSpdtTpeLVMqvSBEVzTttHvERD741+pnZ8ANv0004MRL43QKPDlK9cGvNp6NZWZUBlbGXYxxng==
  /is-plain-obj/2.1.0:
    dev: false
    engines:
      node: '>=8'
    resolution:
      integrity: sha512-YWnfyRwxL/+SsrWYfOpUtz5b3YD+nyfkHvjbcanzk8zgyO4ASD67uVMRt8k5bM4lLMDnXfriRhOpemw+NfT1eA==
  /is-reference/1.2.1:
    dependencies:
      '@types/estree': 0.0.51
    dev: false
    resolution:
      integrity: sha512-U82MsXXiFIrjCK4otLT+o2NA2Cd2g5MLoOVXUZjIOhLurrRxpEXzI8O0KZHr3IjLvlAH1kTPYSuqer5T9ZVBKQ==
  /is-typedarray/1.0.0:
    dev: false
    resolution:
      integrity: sha1-5HnICFjfDBsR3dppQPlgEfzaSpo=
  /is-unicode-supported/0.1.0:
    dev: false
    engines:
      node: '>=10'
    resolution:
      integrity: sha512-knxG2q4UC3u8stRGyAVJCOdxFmv5DZiRcdlIaAQXAbSfJya+OhopNotLQrstBhququ4ZpuKbDc/8S6mgXgPFPw==
  /is-wsl/2.2.0:
    dependencies:
      is-docker: 2.2.1
    dev: false
    engines:
      node: '>=8'
    resolution:
      integrity: sha512-fKzAra0rGJUUBwGBgNkHZuToZcn+TtXHpeCgmkMJMMYx1sQDYaCSyjJBSCa2nH1DGm7s3n1oBnohoVTBaN7Lww==
  /isarray/1.0.0:
    dev: false
    resolution:
      integrity: sha1-u5NdSFgsuhaMBoNJV6VKPgcSTxE=
  /isexe/2.0.0:
    dev: false
    resolution:
      integrity: sha1-6PvzdNxVb/iUehDcsFctYz8s+hA=
  /isstream/0.1.2:
    dev: false
    resolution:
      integrity: sha1-R+Y/evVa+m+S4VAOaQ64uFKcCZo=
  /istanbul-lib-coverage/3.2.0:
    dev: false
    engines:
      node: '>=8'
    resolution:
      integrity: sha512-eOeJ5BHCmHYvQK7xt9GkdHuzuCGS1Y6g9Gvnx3Ym33fz/HpLRYxiS0wHNr+m/MBC8B647Xt608vCDEvhl9c6Mw==
  /istanbul-lib-report/3.0.0:
    dependencies:
      istanbul-lib-coverage: 3.2.0
      make-dir: 3.1.0
      supports-color: 7.2.0
    dev: false
    engines:
      node: '>=8'
    resolution:
      integrity: sha512-wcdi+uAKzfiGT2abPpKZ0hSU1rGQjUQnLvtY5MpQ7QCTahD3VODhcu4wcfY1YtkGaDD5yuydOLINXsfbus9ROw==
  /istanbul-reports/3.1.4:
    dependencies:
      html-escaper: 2.0.2
      istanbul-lib-report: 3.0.0
    dev: false
    engines:
      node: '>=8'
    resolution:
      integrity: sha512-r1/DshN4KSE7xWEknZLLLLDn5CJybV3nw01VTkp6D5jzLuELlcbudfj/eSQFvrKsJuTVCGnePO7ho82Nw9zzfw==
  /jest-diff/27.5.1:
    dependencies:
      chalk: 4.1.2
      diff-sequences: 27.5.1
      jest-get-type: 27.5.1
      pretty-format: 27.5.1
    dev: false
    engines:
      node: ^10.13.0 || ^12.13.0 || ^14.15.0 || >=15.0.0
    resolution:
      integrity: sha512-m0NvkX55LDt9T4mctTEgnZk3fmEg3NRYutvMPWM/0iPnkFj2wIeF45O1718cMSOFO1vINkqmxqD8vE37uTEbqw==
  /jest-get-type/27.5.1:
    dev: false
    engines:
      node: ^10.13.0 || ^12.13.0 || ^14.15.0 || >=15.0.0
    resolution:
      integrity: sha512-2KY95ksYSaK7DMBWQn6dQz3kqAf3BB64y2udeG+hv4KfSOb9qwcYQstTJc1KCbsix+wLZWZYN8t7nwX3GOBLRw==
  /jest-matcher-utils/27.2.5:
    dependencies:
      chalk: 4.1.2
      jest-diff: 27.5.1
      jest-get-type: 27.5.1
      pretty-format: 27.5.1
    dev: false
    engines:
      node: ^10.13.0 || ^12.13.0 || ^14.15.0 || >=15.0.0
    resolution:
      integrity: sha512-qNR/kh6bz0Dyv3m68Ck2g1fLW5KlSOUNcFQh87VXHZwWc/gY6XwnKofx76Qytz3x5LDWT09/2+yXndTkaG4aWg==
  /jest-message-util/27.5.1:
    dependencies:
      '@babel/code-frame': 7.16.7
      '@jest/types': 27.5.1
      '@types/stack-utils': 2.0.1
      chalk: 4.1.2
      graceful-fs: 4.2.10
      micromatch: 4.0.4
      pretty-format: 27.5.1
      slash: 3.0.0
      stack-utils: 2.0.5
    dev: false
    engines:
      node: ^10.13.0 || ^12.13.0 || ^14.15.0 || >=15.0.0
    resolution:
      integrity: sha512-rMyFe1+jnyAAf+NHwTclDz0eAaLkVDdKVHHBFWsBWHnnh5YeJMNWWsv7AbFYXfK3oTqvL7VTWkhNLu1jX24D+g==
  /jest-regex-util/27.5.1:
    dev: false
    engines:
      node: ^10.13.0 || ^12.13.0 || ^14.15.0 || >=15.0.0
    resolution:
      integrity: sha512-4bfKq2zie+x16okqDXjXn9ql2B0dScQu+vcwe4TvFVhkVyuWLqpZrZtXxLLWoXYgn0E87I6r6GRYHF7wFZBUvg==
  /jpeg-js/0.4.3:
    dev: false
    resolution:
      integrity: sha512-ru1HWKek8octvUHFHvE5ZzQ1yAsJmIvRdGWvSoKV52XKyuyYA437QWDttXT8eZXDSbuMpHlLzPDZUPd6idIz+Q==
  /js-tokens/4.0.0:
    dev: false
    resolution:
      integrity: sha512-RdJUflcE3cUzKiMqQgsCu06FPu9UdIJO0beYbPhHN4k6apgJtifcoCtT9bcxOpYBtpD2kCM6Sbzg4CausW/PKQ==
  /js-yaml/3.14.1:
    dependencies:
      argparse: 1.0.10
      esprima: 4.0.1
    dev: false
    hasBin: true
    resolution:
      integrity: sha512-okMH7OXXJ7YrN9Ok3/SXrnu4iX9yOk+25nqX4imS2npuvTYDmo/QEZoqwZkYaIDk3jVvBOTOIEgEhaLOynBS9g==
  /js-yaml/4.1.0:
    dependencies:
      argparse: 2.0.1
    dev: false
    hasBin: true
    resolution:
      integrity: sha512-wpxZs9NoxZaJESJGIZTyDEaYpl0FKSA+FB9aJiyemKhMwkxQg63h4T1KJgUGHpTqPDNRcmmYLugrRjJlBtWvRA==
  /jsbn/0.1.1:
    dev: false
    resolution:
      integrity: sha1-peZUwuWi3rXyAdls77yoDA7y9RM=
  /jsdom/11.10.0:
    dependencies:
      abab: 1.0.4
      acorn: 5.7.4
      acorn-globals: 4.3.4
      array-equal: 1.0.0
      cssom: 0.3.8
      cssstyle: 0.2.37
      data-urls: 1.1.0
      domexception: 1.0.1
      escodegen: 1.14.3
      html-encoding-sniffer: 1.0.2
      left-pad: 1.3.0
      nwmatcher: 1.4.4
      parse5: 4.0.0
      pn: 1.1.0
      request: 2.88.2
      request-promise-native: 1.0.9_request@2.88.2
      sax: 1.2.4
      symbol-tree: 3.2.4
      tough-cookie: 2.5.0
      w3c-hr-time: 1.0.2
      webidl-conversions: 4.0.2
      whatwg-encoding: 1.0.5
      whatwg-mimetype: 2.3.0
      whatwg-url: 6.5.0
      ws: 4.1.0
      xml-name-validator: 3.0.0
    dev: false
    resolution:
      integrity: sha512-x5No5FpJgBg3j5aBwA8ka6eGuS5IxbC8FOkmyccKvObtFT0bDMict/LOxINZsZGZSfGdNomLZ/qRV9Bpq/GIBA==
  /jsesc/2.5.2:
    dev: false
    engines:
      node: '>=4'
    hasBin: true
    resolution:
      integrity: sha512-OYu7XEzjkCQ3C5Ps3QIZsQfNpqoJyZZA99wd9aWd05NCtC5pWOkShK2mkL6HXQR6/Cy2lbNdPlZBpuQHXE63gA==
  /json-schema-traverse/0.4.1:
    dev: false
    resolution:
      integrity: sha512-xbbCH5dCYU5T8LcEhhuh7HJ88HXuW3qsI3Y0zOZFKfZEHcpWiHU/Jxzk629Brsab/mMiHQti9wMP+845RPe3Vg==
  /json-schema-traverse/1.0.0:
    dev: false
    resolution:
      integrity: sha512-NM8/P9n3XjXhIZn1lLhkFaACTOURQXjWhV4BA/RnOv8xvgqtqpAX9IO4mRQxSx1Rlo4tqzeqb0sOlruaOy3dug==
  /json-schema/0.4.0:
    dev: false
    resolution:
      integrity: sha512-es94M3nTIfsEPisRafak+HDLfHXnKBhV3vU5eqPcS3flIWqcxJWgXHXiey3YrpaNsanY5ei1VoYEbOzijuq9BA==
  /json-stable-stringify-without-jsonify/1.0.1:
    dev: false
    resolution:
      integrity: sha1-nbe1lJatPzz+8wp1FC0tkwrXJlE=
  /json-stringify-safe/5.0.1:
    dev: false
    resolution:
      integrity: sha1-Epai1Y/UXxmg9s4B1lcB4sc1tus=
  /json5/2.2.1:
    dev: false
    engines:
      node: '>=6'
    hasBin: true
    resolution:
      integrity: sha512-1hqLFMSrGHRHxav9q9gNjJ5EXznIxGVO09xQRrwplcS8qs28pZ8s8hupZAmqDwZUmVZ2Qb2jnyPOWcDH8m8dlA==
  /jsprim/1.4.2:
    dependencies:
      assert-plus: 1.0.0
      extsprintf: 1.3.0
      json-schema: 0.4.0
      verror: 1.10.0
    dev: false
    engines:
      node: '>=0.6.0'
    resolution:
      integrity: sha512-P2bSOMAc/ciLz6DzgjVlGJP9+BrJWu5UDGK70C2iweC5QBIeFf0ZXRvGjEj2uYgrY2MkAAhsSWHDWlFtEroZWw==
  /keytar/7.9.0:
    dependencies:
      node-addon-api: 4.3.0
      prebuild-install: 7.0.1
    dev: false
    requiresBuild: true
    resolution:
      integrity: sha512-VPD8mtVtm5JNtA2AErl6Chp06JBfy7diFQ7TQQhdpWOl6MrCRB+eRbvAZUsbGQS9kiMq0coJsy0W0vHpDCkWsQ==
  /kleur/3.0.3:
    dev: false
    engines:
      node: '>=6'
    resolution:
      integrity: sha512-eTIzlVOSUR+JxdDFepEYcBMtZ9Qqdef+rnzWdRZuMbOywu5tO2w2N7rqjoANZ5k9vywhL6Br1VRjUIgTQx4E8w==
  /left-pad/1.3.0:
    deprecated: use String.prototype.padStart()
    dev: false
    resolution:
      integrity: sha512-XI5MPzVNApjAyhQzphX8BkmKsKUxD4LdyK24iZeQGinBN9yTQT3bFlCBy/aVx2HrNcqQGsdot8ghrjyrvMCoEA==
  /leven/3.1.0:
    dev: false
    engines:
      node: '>=6'
    resolution:
      integrity: sha512-qsda+H8jTaUaN/x5vzW2rzc+8Rw4TAQ/4KjB46IwK5VH+IlVeeeje/EoZRpiXvIqjFgK84QffqPztGI3VBLG1A==
  /levn/0.3.0:
    dependencies:
      prelude-ls: 1.1.2
      type-check: 0.3.2
    dev: false
    engines:
      node: '>= 0.8.0'
    resolution:
      integrity: sha1-OwmSTt+fCDwEkP3UwLxEIeBHZO4=
  /levn/0.4.1:
    dependencies:
      prelude-ls: 1.2.1
      type-check: 0.4.0
    dev: false
    engines:
      node: '>= 0.8.0'
    resolution:
      integrity: sha512-+bT2uH4E5LGE7h/n3evcS/sQlJXCpIp6ym8OWJ5eV6+67Dsql/LaaT7qJBAt2rzfoa/5QBGBhxDix1dMt2kQKQ==
  /linkify-it/3.0.3:
    dependencies:
      uc.micro: 1.0.6
    dev: false
    resolution:
      integrity: sha512-ynTsyrFSdE5oZ/O9GEf00kPngmOfVwazR5GKDq6EYfhlpFug3J2zybX56a2PRRpc9P+FuSoGNAwjlbDs9jJBPQ==
  /locate-path/6.0.0:
    dependencies:
      p-locate: 5.0.0
    dev: false
    engines:
      node: '>=10'
    resolution:
      integrity: sha512-iPZK6eYjbxRu3uB4/WZ3EsEIMJFMqAoopl3R+zuq0UjcAm/MO6KCweDgPfP3elTztoKP3KtnVHxTn2NHBSDVUw==
  /lodash.merge/4.6.2:
    dev: false
    resolution:
      integrity: sha512-0KpjqXRVvrYyCsX1swR/XTK0va6VQkQM6MNo7PqW77ByjAhoARA8EfrP1N4+KlKj8YS0ZUCtRT/YUuhyYDujIQ==
  /lodash.sortby/4.7.0:
    dev: false
    resolution:
      integrity: sha1-7dFMgk4sycHgsKG0K7UhBRakJDg=
  /lodash.truncate/4.4.2:
    dev: false
    resolution:
      integrity: sha1-WjUNoLERO4N+z//VgSy+WNbq4ZM=
  /lodash/4.17.21:
    dev: false
    resolution:
      integrity: sha512-v2kDEe57lecTulaDIuNTPy3Ry4gLGJ6Z1O3vE1krgXZNrsQ+LFTGHVxVjcXPs17LhbZVGedAJv8XZ1tvj5FvSg==
  /log-symbols/4.1.0:
    dependencies:
      chalk: 4.1.2
      is-unicode-supported: 0.1.0
    dev: false
    engines:
      node: '>=10'
    resolution:
      integrity: sha512-8XPvpAA8uyhfteu8pIvQxpJZ7SYYdpUivZpGy6sFsBuKRY/7rQGavedeB8aK+Zkyq6upMFVL/9AW6vOYzfRyLg==
  /lower-case/2.0.2:
    dependencies:
      tslib: 2.3.1
    dev: false
    resolution:
      integrity: sha512-7fm3l3NAF9WfN6W3JOmf5drwpVqX78JtoGJ3A6W0a6ZnldM41w2fV5D490psKFTpMds8TJse/eHLFFsNHHjHgg==
  /lru-cache/5.1.1:
    dependencies:
      yallist: 3.1.1
    dev: false
    resolution:
      integrity: sha512-KpNARQA3Iwv+jTA0utUVVbrh+Jlrr1Fv0e56GGzAFOXN7dk/FviaDW8LHmK52DlcH4WP2n6gI8vN1aesBFgo9w==
  /lru-cache/6.0.0:
    dependencies:
      yallist: 4.0.0
    dev: false
    engines:
      node: '>=10'
    resolution:
      integrity: sha512-Jo6dJ04CmSjuznwJSS3pUeWmd/H0ffTlkXXgwZi+eq1UCmqQwCh+eLsYOYCwY991i2Fah4h1BEMCx4qThGbsiA==
  /lzutf8/0.6.1:
    dependencies:
      readable-stream: 3.6.0
    dev: false
    resolution:
      integrity: sha512-XsaftVRx/OFJC85vuqWsz4ihvD+DOOL1gU0UbgAR/MMLNvZWWOMncEnAAQf9XOMOHBeVcRxmujvWUo37LYJyMg==
  /magic-string/0.25.7:
    dependencies:
      sourcemap-codec: 1.4.8
    dev: false
    resolution:
      integrity: sha512-4CrMT5DOHTDk4HYDlzmwu4FVCcIYI8gauveasrdCu2IKIFOJ3f0v/8MDGJCDL9oD2ppz/Av1b0Nj345H9M+XIA==
  /make-dir/3.1.0:
    dependencies:
      semver: 6.3.0
    dev: false
    engines:
      node: '>=8'
    resolution:
      integrity: sha512-g3FeP20LNwhALb/6Cz6Dd4F2ngze0jz7tbzrD2wAV+o9FeNHe4rL+yK2md0J/fiSf1sa1ADhXqi5+oVwOM/eGw==
  /markdown-it/12.3.2:
    dependencies:
      argparse: 2.0.1
      entities: 2.1.0
      linkify-it: 3.0.3
      mdurl: 1.0.1
      uc.micro: 1.0.6
    dev: false
    hasBin: true
    resolution:
      integrity: sha512-TchMembfxfNVpHkbtriWltGWc+m3xszaRD0CZup7GFFhzIgQqxIfn3eGj1yZpfuflzPvfkt611B2Q/Bsk1YnGg==
  /mdurl/1.0.1:
    dev: false
    resolution:
      integrity: sha1-/oWy7HWlkDfyrf7BAP1sYBdhFS4=
  /merge/1.2.1:
    dev: false
    resolution:
      integrity: sha512-VjFo4P5Whtj4vsLzsYBu5ayHhoHJ0UqNm7ibvShmbmoz7tGi0vXaoJbGdB+GmDMLUdg8DpQXEIeVDAe8MaABvQ==
  /merge2/1.4.1:
    dev: false
    engines:
      node: '>= 8'
    resolution:
      integrity: sha512-8q7VEgMJW4J8tcfVPy8g09NcQwZdbwFEqhe/WZkoIzjn/3TGDwtOCYtXGxA3O8tPzpczCCDgv+P2P5y00ZJOOg==
  /micromatch/4.0.4:
    dependencies:
      braces: 3.0.2
      picomatch: 2.3.1
    dev: false
    engines:
      node: '>=8.6'
    resolution:
      integrity: sha512-pRmzw/XUcwXGpD9aI9q/0XOwLNygjETJ8y0ao0wdqprrzDa4YnxLcz7fQRZr8voh8V10kGhABbNcHVk5wHgWwg==
  /mime-db/1.51.0:
    dev: false
    engines:
      node: '>= 0.6'
    resolution:
      integrity: sha512-5y8A56jg7XVQx2mbv1lu49NR4dokRnhZYTtL+KGfaa27uq4pSTXkwQkFJl4pkRMyNFz/EtYDSkiiEHx3F7UN6g==
  /mime-types/2.1.34:
    dependencies:
      mime-db: 1.51.0
    dev: false
    engines:
      node: '>= 0.6'
    resolution:
      integrity: sha512-6cP692WwGIs9XXdOO4++N+7qjqv0rqxxVvJ3VHPh/Sc9mVZcQP+ZGhkKiTvWMQRr2tbHkJP/Yn7Y0npb3ZBs4A==
  /mime/1.6.0:
    dev: false
    engines:
      node: '>=4'
    hasBin: true
    resolution:
      integrity: sha512-x0Vn8spI+wuJ1O6S7gnbaQg8Pxh4NNHb7KSINmEWKiPE4RKOplvijn+NkmYmmRgP68mc70j2EbeTFRsrswaQeg==
  /mime/3.0.0:
    dev: false
    engines:
      node: '>=10.0.0'
    hasBin: true
    resolution:
      integrity: sha512-jSCU7/VB1loIWBZe14aEYHU/+1UMEHoaO7qxCOVJOw9GgH72VAWppxNcjU+x9a2k3GSIBXNKxXQFqRvvZ7vr3A==
  /mimic-response/3.1.0:
    dev: false
    engines:
      node: '>=10'
    resolution:
      integrity: sha512-z0yWI+4FDrrweS8Zmt4Ej5HdJmky15+L2e6Wgn3+iK5fWzb6T3fhNFq2+MeTRb064c6Wr4N/wv0DzQTjNzHNGQ==
  /minimatch/3.0.4:
    dependencies:
      brace-expansion: 1.1.11
    dev: false
    resolution:
      integrity: sha512-yJHVQEhyqPLUTgt9B83PXu6W3rx4MvvHvSUvToogpwoGDOUQ+yDrR0HRot+yOCdCO7u4hX3pWft6kWBBcqh0UA==
  /minimatch/3.1.2:
    dependencies:
      brace-expansion: 1.1.11
    dev: false
    resolution:
      integrity: sha512-J7p63hRiAjw1NDEww1W7i37+ByIrOWO5XQQAzZ3VOcL0PNybwpfmV/N05zFAzwQ9USyEcX6t3UO+K5aqBQOIHw==
  /minimist/1.2.5:
    dev: false
    resolution:
      integrity: sha512-FM9nNUYrRBAELZQT3xeZQ7fmMOBg6nWNmJKTcgsJeaLstP/UODVpGsr5OhXhhXg6f+qtJ8uiZ+PUxkDWcgIXLw==
  /mkdirp-classic/0.5.3:
    dev: false
    resolution:
      integrity: sha512-gKLcREMhtuZRwRAfqP3RFW+TK4JqApVBtOIftVgjuABpAtpxhPGaDcfvbhNvD0B8iD1oUr/txX35NjcaY6Ns/A==
  /mkdirp/1.0.4:
    dev: false
    engines:
      node: '>=10'
    hasBin: true
    resolution:
      integrity: sha512-vVqVZQyf3WLx2Shd0qJ9xuvqgAyKPLAiqITEtqW0oIUjzo3PePDd6fW9iFz30ef7Ysp/oiWqbhszeGWW2T6Gzw==
  /mocha/9.2.1:
    dependencies:
      '@ungap/promise-all-settled': 1.1.2
      ansi-colors: 4.1.1
      browser-stdout: 1.3.1
      chokidar: 3.5.3
      debug: 4.3.3_supports-color@8.1.1
      diff: 5.0.0
      escape-string-regexp: 4.0.0
      find-up: 5.0.0
      glob: 7.2.0
      growl: 1.10.5
      he: 1.2.0
      js-yaml: 4.1.0
      log-symbols: 4.1.0
      minimatch: 3.0.4
      ms: 2.1.3
      nanoid: 3.2.0
      serialize-javascript: 6.0.0
      strip-json-comments: 3.1.1
      supports-color: 8.1.1
      which: 2.0.2
      workerpool: 6.2.0
      yargs: 16.2.0
      yargs-parser: 20.2.4
      yargs-unparser: 2.0.0
    dev: false
    engines:
      node: '>= 12.0.0'
    hasBin: true
    resolution:
      integrity: sha512-T7uscqjJVS46Pq1XDXyo9Uvey9gd3huT/DD9cYBb4K2Xc/vbKRPUWK067bxDQRK0yIz6Jxk73IrnimvASzBNAQ==
  /monaco-editor/0.32.1:
    dev: false
    resolution:
      integrity: sha512-LUt2wsUvQmEi2tfTOK+tjAPvt7eQ+K5C4rZPr6SeuyzjAuAHrIvlUloTcOiGjZW3fn3a/jFQCONrEJbNOaCqbA==
  /ms/2.1.2:
    dev: false
    resolution:
      integrity: sha512-sGkPx+VjMtmA6MX27oA4FBFELFCZZ4S4XqeGOXCv68tT+jb3vk/RyaKWP0PTKyWtmLSM0b+adUTEvbs1PEaH2w==
  /ms/2.1.3:
    dev: false
    resolution:
      integrity: sha512-6FlzubTLZG3J2a/NVCAleEhjzq5oxgHyaCU9yYXvcLsvoVaHJq/s5xXI6/XXP6tz7R9xAOtHnSO/tXtF3WRTlA==
  /mustache/4.2.0:
    dev: false
    hasBin: true
    resolution:
      integrity: sha512-71ippSywq5Yb7/tVYyGbkBggbU8H3u5Rz56fH60jGFgr8uHwxs+aSKeqmluIVzM0m0kB7xQjKS6qPfd0b2ZoqQ==
  /mute-stream/0.0.8:
    dev: false
    resolution:
      integrity: sha512-nnbWWOkoWyUsTjKrhgD0dcz22mdkSnpYqbEjIm2nhwhuxlSkpywJmBo8h0ZqJdkp73mb90SssHkN4rsRaBAfAA==
  /nanoid/3.2.0:
    dev: false
    engines:
      node: ^10 || ^12 || ^13.7 || ^14 || >=15.0.1
    hasBin: true
    resolution:
      integrity: sha512-fmsZYa9lpn69Ad5eDn7FMcnnSR+8R34W9qJEijxYhTbfOWzr22n1QxCMzXLK+ODyW2973V3Fux959iQoUxzUIA==
  /nanoid/3.3.1:
    dev: false
    engines:
      node: ^10 || ^12 || ^13.7 || ^14 || >=15.0.1
    hasBin: true
    resolution:
      integrity: sha512-n6Vs/3KGyxPQd6uO0eH4Bv0ojGSUvuLlIHtC3Y0kEO23YRge8H9x1GCzLn28YX0H66pMkxuaeESFq4tKISKwdw==
  /napi-build-utils/1.0.2:
    dev: false
    resolution:
      integrity: sha512-ONmRUqK7zj7DWX0D9ADe03wbwOBZxNAfF20PlGfCWQcD3+/MakShIHrMqx9YwPTfxDdF1zLeL+RGZiR9kGMLdg==
  /natural-compare/1.4.0:
    dev: false
    resolution:
      integrity: sha1-Sr6/7tdUHywnrPspvbvRXI1bpPc=
  /no-case/3.0.4:
    dependencies:
      lower-case: 2.0.2
      tslib: 2.3.1
    dev: false
    resolution:
      integrity: sha512-fgAN3jGAh+RoxUGZHTSOLJIqUc2wmoBwGR4tbpNAKmmovFoWq0OdRkb0VkldReO2a2iBT/OEulG9XSUc10r3zg==
  /node-abi/3.8.0:
    dependencies:
      semver: 7.3.5
    dev: false
    engines:
      node: '>=10'
    resolution:
      integrity: sha512-tzua9qWWi7iW4I42vUPKM+SfaF0vQSLAm4yO5J83mSwB7GeoWrDKC/K+8YCnYNwqP5duwazbw2X9l4m8SC2cUw==
  /node-addon-api/4.3.0:
    dev: false
    resolution:
      integrity: sha512-73sE9+3UaLYYFmDsFZnqCInzPyh3MqIwZO9cw58yIqAZhONrrabrYyYe3TuIqtIiOuTXVhsGau8hcrhhwSsDIQ==
  /node-domexception/1.0.0:
    dev: false
    engines:
      node: '>=10.5.0'
    resolution:
      integrity: sha512-/jKZoMpw0F8GRwl4/eLROPA3cfcXtLApP0QzLmUT/HuPCZWyB7IY9ZrMeKw2O/nFIqPQB3PVM9aYm0F312AXDQ==
  /node-fetch/3.2.0:
    dependencies:
      data-uri-to-buffer: 4.0.0
      fetch-blob: 3.1.4
      formdata-polyfill: 4.0.10
    dev: false
    engines:
      node: ^12.20.0 || ^14.13.1 || >=16.0.0
    resolution:
      integrity: sha512-8xeimMwMItMw8hRrOl3C9/xzU49HV/yE6ORew/l+dxWimO5A4Ra8ld2rerlJvc/O7et5Z1zrWsPX43v1QBjCxw==
  /node-releases/2.0.2:
    dev: false
    resolution:
      integrity: sha512-XxYDdcQ6eKqp/YjI+tb2C5WM2LgjnZrfYg4vgQt49EK268b6gYCHsBLrK2qvJo4FmCtqmKezb0WZFK4fkrZNsg==
  /node-watch/0.7.3:
    dev: false
    engines:
      node: '>=6'
    resolution:
      integrity: sha512-3l4E8uMPY1HdMMryPRUAl+oIHtXtyiTlIiESNSVSNxcPfzAFzeTbXFQkZfAwBbo0B1qMSG8nUABx+Gd+YrbKrQ==
  /nomnom/1.8.1:
    dependencies:
      chalk: 0.4.0
      underscore: 1.6.0
    deprecated: Package no longer supported. Contact support@npmjs.com for more info.
    dev: false
    resolution:
      integrity: sha1-IVH3Ikcrp55Qp2/BJbuMjy5Nwqc=
  /normalize-path/3.0.0:
    dev: false
    engines:
      node: '>=0.10.0'
    resolution:
      integrity: sha512-6eZs5Ls3WtCisHWp9S2GUy8dqkpGi4BVSz3GaqiE6ezub0512ESztXUwUB6C6IKbQkY2Pnb/mD4WYojCRwcwLA==
  /npmlog/4.1.2:
    dependencies:
      are-we-there-yet: 1.1.7
      console-control-strings: 1.1.0
      gauge: 2.7.4
      set-blocking: 2.0.0
    dev: false
    resolution:
      integrity: sha512-2uUqazuKlTaSI/dC8AzicUck7+IrEaOnN/e0jd3Xtt1KcGpwx30v50mL7oPyr/h9bL3E4aZccVwpwP+5W9Vjkg==
  /nth-check/2.0.1:
    dependencies:
      boolbase: 1.0.0
    dev: false
    resolution:
      integrity: sha512-it1vE95zF6dTT9lBsYbxvqh0Soy4SPowchj0UBGj/V6cTPnXXtQOPUbhZ6CmGzAD/rW22LQK6E96pcdJXk4A4w==
  /number-is-nan/1.0.1:
    dev: false
    engines:
      node: '>=0.10.0'
    resolution:
      integrity: sha1-CXtgK1NCKlIsGvuHkDGDNpQaAR0=
  /nwmatcher/1.4.4:
    dev: false
    resolution:
      integrity: sha512-3iuY4N5dhgMpCUrOVnuAdGrgxVqV2cJpM+XNccjR2DKOB1RUP0aA+wGXEiNziG/UKboFyGBIoKOaNlJxx8bciQ==
  /oauth-sign/0.9.0:
    dev: false
    resolution:
      integrity: sha512-fexhUFFPTGV8ybAtSIGbV6gOkSv8UtRbDBnAyLQw4QPKkgNlsH2ByPGtMUqdWkos6YCRmAqViwgZrJc/mRDzZQ==
  /object-assign/4.1.1:
    dev: false
    engines:
      node: '>=0.10.0'
    resolution:
      integrity: sha1-IQmtx5ZYh8/AXLvUQsrIv7s2CGM=
  /object-inspect/1.12.0:
    dev: false
    resolution:
      integrity: sha512-Ho2z80bVIvJloH+YzRmpZVQe87+qASmBUKZDWgx9cu+KDrX2ZDH/3tMy+gXbZETVGs2M8YdxObOh7XAtim9Y0g==
  /object-keys/1.1.1:
    dev: false
    engines:
      node: '>= 0.4'
    resolution:
      integrity: sha512-NuAESUOUMrlIXOfHKzD6bpPu3tYt3xvjNdRIQ+FeT0lNb4K8WR70CaDxhuNguS2XG+GjkyMwOzsN5ZktImfhLA==
  /object.assign/4.1.2:
    dependencies:
      call-bind: 1.0.2
      define-properties: 1.1.3
      has-symbols: 1.0.2
      object-keys: 1.1.1
    dev: false
    engines:
      node: '>= 0.4'
    resolution:
      integrity: sha512-ixT2L5THXsApyiUPYKmW+2EHpXXe5Ii3M+f4e+aJFAHao5amFRW6J0OO6c/LU8Be47utCx2GL89hxGB6XSmKuQ==
  /once/1.4.0:
    dependencies:
      wrappy: 1.0.2
    dev: false
    resolution:
      integrity: sha1-WDsap3WWHUsROsF9nFC6753Xa9E=
  /onigasm/2.2.5:
    dependencies:
      lru-cache: 5.1.1
    dev: false
    resolution:
      integrity: sha512-F+th54mPc0l1lp1ZcFMyL/jTs2Tlq4SqIHKIXGZOR/VkHkF9A7Fr5rRr5+ZG/lWeRsyrClLYRq7s/yFQ/XhWCA==
  /open/8.4.0:
    dependencies:
      define-lazy-prop: 2.0.0
      is-docker: 2.2.1
      is-wsl: 2.2.0
    dev: false
    engines:
      node: '>=12'
    resolution:
      integrity: sha512-XgFPPM+B28FtCCgSb9I+s9szOC1vZRSwgWsRUA5ylIxRTgKozqjOCrVOqGsYABPYK5qnfqClxZTFBa8PKt2v6Q==
  /optionator/0.8.3:
    dependencies:
      deep-is: 0.1.4
      fast-levenshtein: 2.0.6
      levn: 0.3.0
      prelude-ls: 1.1.2
      type-check: 0.3.2
      word-wrap: 1.2.3
    dev: false
    engines:
      node: '>= 0.8.0'
    resolution:
      integrity: sha512-+IW9pACdk3XWmmTXG8m3upGUJst5XRGzxMRjXzAuJ1XnIFNvfhjjIuYkDvysnPQ7qzqVzLt78BCruntqRhWQbA==
  /optionator/0.9.1:
    dependencies:
      deep-is: 0.1.4
      fast-levenshtein: 2.0.6
      levn: 0.4.1
      prelude-ls: 1.2.1
      type-check: 0.4.0
      word-wrap: 1.2.3
    dev: false
    engines:
      node: '>= 0.8.0'
    resolution:
      integrity: sha512-74RlY5FCnhq4jRxVUPKDaRwrVNXMqsGsiW6AJw4XK8hmtm10wC0ypZBLw5IIp85NZMr91+qd1RvvENwg7jjRFw==
  /p-limit/3.1.0:
    dependencies:
      yocto-queue: 0.1.0
    dev: false
    engines:
      node: '>=10'
    resolution:
      integrity: sha512-TYOanM3wGwNGsZN2cVTYPArw454xnXj5qmWF1bEoAc4+cU/ol7GVh7odevjp1FNHduHc3KZMcFduxU5Xc6uJRQ==
  /p-locate/5.0.0:
    dependencies:
      p-limit: 3.1.0
    dev: false
    engines:
      node: '>=10'
    resolution:
      integrity: sha512-LaNjtRWUBY++zB5nE/NwcaoMylSPk+S+ZHNB1TzdbMJMny6dynpAGt7X/tl/QYq3TIeE6nxHppbo2LGymrG5Pw==
  /param-case/3.0.4:
    dependencies:
      dot-case: 3.0.4
      tslib: 2.3.1
    dev: false
    resolution:
      integrity: sha512-RXlj7zCYokReqWpOPH9oYivUzLYZ5vAPIfEmCTNViosC78F8F0H9y7T7gG2M39ymgutxF5gcFEsyZQSph9Bp3A==
  /parent-module/1.0.1:
    dependencies:
      callsites: 3.1.0
    dev: false
    engines:
      node: '>=6'
    resolution:
      integrity: sha512-GQ2EWRpQV8/o+Aw8YqtfZZPfNRWZYkbidE9k5rpl/hC3vtHHBfGm2Ifi6qWV+coDGkrUKZAxE3Lot5kcsRlh+g==
  /parse-semver/1.1.1:
    dependencies:
      semver: 5.7.1
    dev: false
    resolution:
      integrity: sha1-mkr9bfBj3Egm+T+6SpnPIj9mbLg=
  /parse5-htmlparser2-tree-adapter/6.0.1:
    dependencies:
      parse5: 6.0.1
    dev: false
    resolution:
      integrity: sha512-qPuWvbLgvDGilKc5BoicRovlT4MtYT6JfJyBOMDsKoiT+GiuP5qyrPCnR9HcPECIJJmZh5jRndyNThnhhb/vlA==
  /parse5/4.0.0:
    dev: false
    resolution:
      integrity: sha512-VrZ7eOd3T1Fk4XWNXMgiGBK/z0MG48BWG2uQNU4I72fkQuKUTZpl+u9k+CxEG0twMVzSmXEEz12z5Fnw1jIQFA==
  /parse5/6.0.1:
    dev: false
    resolution:
      integrity: sha512-Ofn/CTFzRGTTxwpNEs9PP93gXShHcTq255nzRYSKe8AkVpZY7e1fpmTfOyoIvjP5HG7Z2ZM7VS9PPhQGW2pOpw==
  /pascal-case/3.1.2:
    dependencies:
      no-case: 3.0.4
      tslib: 2.3.1
    dev: false
    resolution:
      integrity: sha512-uWlGT3YSnK9x3BQJaOdcZwrnV6hPpd8jFH1/ucpiLRPh/2zCVJKS19E4GvYHvaCcACn3foXZ0cLB9Wrx1KGe5g==
  /path-case/3.0.4:
    dependencies:
      dot-case: 3.0.4
      tslib: 2.3.1
    dev: false
    resolution:
      integrity: sha512-qO4qCFjXqVTrcbPt/hQfhTQ+VhFsqNKOPtytgNKkKxSoEp3XPUQ8ObFuePylOIok5gjn69ry8XiULxCwot3Wfg==
  /path-exists/4.0.0:
    dev: false
    engines:
      node: '>=8'
    resolution:
      integrity: sha512-ak9Qy5Q7jYb2Wwcey5Fpvg2KoAc/ZIhLSLOSBmRmygPsGwkVVt0fZa0qrtMz+m6tJTAHfZQ8FnmB4MG4LWy7/w==
  /path-is-absolute/1.0.1:
    dev: false
    engines:
      node: '>=0.10.0'
    resolution:
      integrity: sha1-F0uSaHNVNP+8es5r9TpanhtcX18=
  /path-key/3.1.1:
    dev: false
    engines:
      node: '>=8'
    resolution:
      integrity: sha512-ojmeN0qd+y0jszEtoY48r0Peq5dwMEkIlCOu6Q5f41lfkswXuKtYrhgoTpLnyIcHm24Uhqx+5Tqm2InSwLhE6Q==
  /path-parse/1.0.7:
    dev: false
    resolution:
      integrity: sha512-LDJzPVEEEPR+y48z93A0Ed0yXb8pAByGWo/k5YYdYgpY2/2EsOsksJrq7lOHxryrVOn1ejG6oAp8ahvOIQD8sw==
  /path-type/4.0.0:
    dev: false
    engines:
      node: '>=8'
    resolution:
      integrity: sha512-gDKb8aZMDeD/tZWs9P6+q0J9Mwkdl6xMV8TjnGP3qJVJ06bdMgkbBlLU8IdfOsIsFz2BW1rNVT3XuNEl8zPAvw==
  /pend/1.2.0:
    dev: false
    resolution:
      integrity: sha1-elfrVQpng/kRUzH89GY9XI4AelA=
  /performance-now/2.1.0:
    dev: false
    resolution:
      integrity: sha1-Ywn04OX6kT7BxpMHrjZLSzd8nns=
  /picocolors/1.0.0:
    dev: false
    resolution:
      integrity: sha512-1fygroTLlHu66zi26VoTDv8yRgm0Fccecssto+MhsZ0D/DGW2sm8E8AjW7NU5VVTRt5GxbeZ5qBuJr+HyLYkjQ==
  /picomatch/2.3.1:
    dev: false
    engines:
      node: '>=8.6'
    resolution:
      integrity: sha512-JU3teHTNjmE2VCGFzuY8EXzCDVwEqB2a8fsIvwaStHhAWJEeVd1o1QD80CU6+ZdEXXSLbSsuLwJjkCBWqRQUVA==
  /pirates/4.0.4:
    dev: false
    engines:
      node: '>= 6'
    resolution:
      integrity: sha512-ZIrVPH+A52Dw84R0L3/VS9Op04PuQ2SEoJL6bkshmiTic/HldyW9Tf7oH5mhJZBK7NmDx27vSMrYEXPXclpDKw==
  /pixelmatch/5.2.1:
    dependencies:
      pngjs: 4.0.1
    dev: false
    hasBin: true
    resolution:
      integrity: sha512-WjcAdYSnKrrdDdqTcVEY7aB7UhhwjYQKYhHiBXdJef0MOaQeYpUdQ+iVyBLa5YBKS8MPVPPMX7rpOByISLpeEQ==
  /playwright-core/1.20.2:
    dependencies:
      colors: 1.4.0
      commander: 8.3.0
      debug: 4.3.3
      extract-zip: 2.0.1
      https-proxy-agent: 5.0.0
      jpeg-js: 0.4.3
      mime: 3.0.0
      pixelmatch: 5.2.1
      pngjs: 6.0.0
      progress: 2.0.3
      proper-lockfile: 4.1.2
      proxy-from-env: 1.1.0
      rimraf: 3.0.2
      socks-proxy-agent: 6.1.1
      stack-utils: 2.0.5
      ws: 8.4.2
      yauzl: 2.10.0
      yazl: 2.5.1
    dev: false
    engines:
      node: '>=12'
    hasBin: true
    resolution:
      integrity: sha512-iV6+HftSPalynkq0CYJala1vaTOq7+gU9BRfKCdM9bAxNq/lFLrwbluug2Wt5OoUwbMABcnTThIEm3/qUhCdJQ==
  /playwright/1.20.2:
    dependencies:
      playwright-core: 1.20.2
    dev: false
    engines:
      node: '>=12'
    hasBin: true
    requiresBuild: true
    resolution:
      integrity: sha512-p6GE8A/f2G7t8FIk/AwQ94nT7R7tyPRJyKt1FwRjwBDf4WdpgoAr4hDfMgHy+CkClR22adFjopGwhxXAPsewhg==
  /plist/3.0.4:
    dependencies:
      base64-js: 1.5.1
      xmlbuilder: 9.0.7
    dev: false
    engines:
      node: '>=6'
    resolution:
      integrity: sha512-ksrr8y9+nXOxQB2osVNqrgvX/XQPOXaU4BQMKjYq8PvaY1U18mo+fKgBSwzK+luSyinOuPae956lSVcBwxlAMg==
  /pn/1.1.0:
    dev: false
    resolution:
      integrity: sha512-2qHaIQr2VLRFoxe2nASzsV6ef4yOOH+Fi9FBOVH6cqeSgUnoyySPZkxzLuzd+RYOQTRpROA0ztTMqxROKSb/nA==
  /pngjs/4.0.1:
    dev: false
    engines:
      node: '>=8.0.0'
    resolution:
      integrity: sha512-rf5+2/ioHeQxR6IxuYNYGFytUyG3lma/WW1nsmjeHlWwtb2aByla6dkVc8pmJ9nplzkTA0q2xx7mMWrOTqT4Gg==
  /pngjs/6.0.0:
    dev: false
    engines:
      node: '>=12.13.0'
    resolution:
      integrity: sha512-TRzzuFRRmEoSW/p1KVAmiOgPco2Irlah+bGFCeNfJXxxYGwSw7YwAOAcd7X28K/m5bjBWKsC29KyoMfHbypayg==
  /postcss/8.4.8:
    dependencies:
      nanoid: 3.3.1
      picocolors: 1.0.0
      source-map-js: 1.0.2
    dev: false
    engines:
      node: ^10 || ^12 || >=14
    resolution:
      integrity: sha512-2tXEqGxrjvAO6U+CJzDL2Fk2kPHTv1jQsYkSoMeOis2SsYaXRO2COxTdQp99cYvif9JTXaAk9lYGc3VhJt7JPQ==
  /prebuild-install/7.0.1:
    dependencies:
      detect-libc: 2.0.1
      expand-template: 2.0.3
      github-from-package: 0.0.0
      minimist: 1.2.5
      mkdirp-classic: 0.5.3
      napi-build-utils: 1.0.2
      node-abi: 3.8.0
      npmlog: 4.1.2
      pump: 3.0.0
      rc: 1.2.8
      simple-get: 4.0.1
      tar-fs: 2.1.1
      tunnel-agent: 0.6.0
    dev: false
    engines:
      node: '>=10'
    hasBin: true
    resolution:
      integrity: sha512-QBSab31WqkyxpnMWQxubYAHR5S9B2+r81ucocew34Fkl98FhvKIF50jIJnNOBmAZfyNV7vE5T6gd3hTVWgY6tg==
  /prelude-ls/1.1.2:
    dev: false
    engines:
      node: '>= 0.8.0'
    resolution:
      integrity: sha1-IZMqVJ9eUv/ZqCf1cOBL5iqX2lQ=
  /prelude-ls/1.2.1:
    dev: false
    engines:
      node: '>= 0.8.0'
    resolution:
      integrity: sha512-vkcDPrRZo1QZLbn5RLGPpg/WmIQ65qoWWhcGKf/b5eplkkarX0m9z8ppCat4mlOqUsWpyNuYgO3VRyrYHSzX5g==
  /prettier-linter-helpers/1.0.0:
    dependencies:
      fast-diff: 1.2.0
    dev: false
    engines:
      node: '>=6.0.0'
    resolution:
      integrity: sha512-GbK2cP9nraSSUF9N2XwUwqfzlAFlMNYYl+ShE/V+H8a9uNl/oUqB1w2EL54Jh0OlyRSd8RfWYJ3coVS4TROP2w==
  /prettier-plugin-organize-imports/2.3.4_prettier@2.5.1+typescript@4.5.5:
    dependencies:
      prettier: 2.5.1
      typescript: 4.5.5
    dev: false
    peerDependencies:
      prettier: '>=2.0'
      typescript: '>=2.9'
    resolution:
      integrity: sha512-R8o23sf5iVL/U71h9SFUdhdOEPsi3nm42FD/oDYIZ2PQa4TNWWuWecxln6jlIQzpZTDMUeO1NicJP6lLn2TtRw==
  /prettier/2.5.1:
    dev: false
    engines:
      node: '>=10.13.0'
    hasBin: true
    resolution:
      integrity: sha512-vBZcPRUR5MZJwoyi3ZoyQlc1rXeEck8KgeC9AwwOn+exuxLxq5toTRDTSaVrXHxelDMHy9zlicw8u66yxoSUFg==
  /pretty-format/27.5.1:
    dependencies:
      ansi-regex: 5.0.1
      ansi-styles: 5.2.0
      react-is: 17.0.2
    dev: false
    engines:
      node: ^10.13.0 || ^12.13.0 || ^14.15.0 || >=15.0.0
    resolution:
      integrity: sha512-Qb1gy5OrP5+zDf2Bvnzdl3jsTf1qXVMazbvCoKhtKqVs4/YK4ozX4gKQJJVyNe+cajNPn0KoC0MC3FUmaHWEmQ==
  /prex/0.4.7:
    dependencies:
      '@esfx/cancelable': 1.0.0-pre.30
      '@esfx/disposable': 1.0.0-pre.30
    dev: false
    resolution:
      integrity: sha512-ulhl3iyjmAW/GroRQJN4CG+pC6KJ+W+deNRBkEShQwe16wLP9k92+x6RmLJuLiVSGkbxhnAqHpGdJJCh3bRpUQ==
  /process-nextick-args/2.0.1:
    dev: false
    resolution:
      integrity: sha512-3ouUOpQhtgrbOa17J7+uxOTpITYWaGP7/AhoR3+A+/1e9skrzelGi/dXzEYyvbxubEF6Wn2ypscTKiKJFFn1ag==
  /progress/2.0.3:
    dev: false
    engines:
      node: '>=0.4.0'
    resolution:
      integrity: sha512-7PiHtLll5LdnKIMw100I+8xJXR5gW2QwWYkT6iJva0bXitZKa/XMrSbdmg3r2Xnaidz9Qumd0VPaMrZlF9V9sA==
  /promise-debounce/1.0.1:
    dev: false
    resolution:
      integrity: sha1-btdvj3nQFE/b0BzBVYnOV/nXHng=
  /prompts/2.4.2:
    dependencies:
      kleur: 3.0.3
      sisteransi: 1.0.5
    dev: false
    engines:
      node: '>= 6'
    resolution:
      integrity: sha512-NxNv/kLguCA7p3jE8oL2aEBsrJWgAakBpgmgK6lpPWV+WuOmY6r2/zbAVnP+T8bQlA0nzHXSJSJW0Hq7ylaD2Q==
  /proper-lockfile/4.1.2:
    dependencies:
      graceful-fs: 4.2.10
      retry: 0.12.0
      signal-exit: 3.0.7
    dev: false
    resolution:
      integrity: sha512-TjNPblN4BwAWMXU8s9AEz4JmQxnD1NNL7bNOY/AKUzyamc379FWASUhc/K1pL2noVb+XmZKLL68cjzLsiOAMaA==
  /proxy-from-env/1.1.0:
    dev: false
    resolution:
      integrity: sha512-D+zkORCbA9f1tdWRK0RaCR3GPv50cMxcrz4X8k5LTSUD1Dkw47mKJEZQNunItRTkWwgtaUSo1RVFRIG9ZXiFYg==
  /psl/1.8.0:
    dev: false
    resolution:
      integrity: sha512-RIdOzyoavK+hA18OGGWDqUTsCLhtA7IcZ/6NCs4fFJaHBDab+pDDmDIByWFRQJq2Cd7r1OoQxBGKOaztq+hjIQ==
  /pump/3.0.0:
    dependencies:
      end-of-stream: 1.4.4
      once: 1.4.0
    dev: false
    resolution:
      integrity: sha512-LwZy+p3SFs1Pytd/jYct4wpv49HiYCqd9Rlc5ZVdk0V+8Yzv6jR5Blk3TRmPL1ft69TxP0IMZGJ+WPFU2BFhww==
  /punycode/2.1.1:
    dev: false
    engines:
      node: '>=6'
    resolution:
      integrity: sha512-XRsRjdf+j5ml+y/6GKHPZbrF/8p2Yga0JPtdqTIY2Xe5ohJPD9saDJJLPvp9+NSBprVvevdXZybnj2cv8OEd0A==
  /qs/6.10.3:
    dependencies:
      side-channel: 1.0.4
    dev: false
    engines:
      node: '>=0.6'
    resolution:
      integrity: sha512-wr7M2E0OFRfIfJZjKGieI8lBKb7fRCH4Fv5KNPEs7gJ8jadvotdsS08PzOKR7opXhZ/Xkjtt3WF9g38drmyRqQ==
  /qs/6.5.3:
    dev: false
    engines:
      node: '>=0.6'
    resolution:
      integrity: sha512-qxXIEh4pCGfHICj1mAJQ2/2XVZkjCDTcEgfoSQxc/fYivUZxTkk7L3bDBJSoNrEzXI17oUO5Dp07ktqE5KzczA==
  /queue-microtask/1.2.3:
    dev: false
    resolution:
      integrity: sha512-NuaNSa6flKT5JaSYQzJok04JzTL1CA6aGhv5rfLW3PgqA+M2ChpZQnAC8h8i4ZFkBS8X5RqkDBHA7r4hej3K9A==
  /randombytes/2.1.0:
    dependencies:
      safe-buffer: 5.2.1
    dev: false
    resolution:
      integrity: sha512-vYl3iOX+4CKUWuxGi9Ukhie6fsqXqS9FE2Zaic4tNFD2N2QQaXOMFbuKK4QmDHC0JO6B1Zp41J0LpT0oR68amQ==
  /rc/1.2.8:
    dependencies:
      deep-extend: 0.6.0
      ini: 1.3.8
      minimist: 1.2.5
      strip-json-comments: 2.0.1
    dev: false
    hasBin: true
    resolution:
      integrity: sha512-y3bGgqKj3QBdxLbLkomlohkvsA8gdAiUQlSBJnBhfn+BPxg4bc62d8TcBW15wavDfgexCgccckhcZvywyQYPOw==
  /react-is/17.0.2:
    dev: false
    resolution:
      integrity: sha512-w2GsyukL62IJnlaff/nRegPQR94C/XXamvMWmSHRJ4y7Ts/4ocGRmTHvOs8PSE6pB3dWOrD/nueuU5sduBsQ4w==
  /read/1.0.7:
    dependencies:
      mute-stream: 0.0.8
    dev: false
    engines:
      node: '>=0.8'
    resolution:
      integrity: sha1-s9oZvQUkMal2cdRKQmNK33ELQMQ=
  /readable-stream/2.3.7:
    dependencies:
      core-util-is: 1.0.3
      inherits: 2.0.4
      isarray: 1.0.0
      process-nextick-args: 2.0.1
      safe-buffer: 5.1.2
      string_decoder: 1.1.1
      util-deprecate: 1.0.2
    dev: false
    resolution:
      integrity: sha512-Ebho8K4jIbHAxnuxi7o42OrZgF/ZTNcsZj6nRKyUmkhLFq8CHItp/fy6hQZuZmP/n3yZ9VBUbp4zz/mX8hmYPw==
  /readable-stream/3.6.0:
    dependencies:
      inherits: 2.0.4
      string_decoder: 1.3.0
      util-deprecate: 1.0.2
    dev: false
    engines:
      node: '>= 6'
    resolution:
      integrity: sha512-BViHy7LKeTz4oNnkcLJ+lVSL6vpiFeX6/d3oSH8zCW7UxP2onchk+vTGB143xuFjHS3deTgkKoXXymXqymiIdA==
  /readdirp/3.6.0:
    dependencies:
      picomatch: 2.3.1
    dev: false
    engines:
      node: '>=8.10.0'
    resolution:
      integrity: sha512-hOS089on8RduqdbhvQ5Z37A0ESjsqz6qnRcffsMU3495FuTdqSm+7bhJ29JvIOsBDEEnan5DPu9t3To9VRlMzA==
  /regexpp/3.2.0:
    dev: false
    engines:
      node: '>=8'
    resolution:
      integrity: sha512-pq2bWo9mVD43nbts2wGv17XLiNLya+GklZ8kaDLV2Z08gDCsGpnKn9BFMepvWuHCbyVvY7J5o5+BVvoQbmlJLg==
  /request-promise-core/1.1.4_request@2.88.2:
    dependencies:
      lodash: 4.17.21
      request: 2.88.2
    dev: false
    engines:
      node: '>=0.10.0'
    peerDependencies:
      request: ^2.34
    resolution:
      integrity: sha512-TTbAfBBRdWD7aNNOoVOBH4pN/KigV6LyapYNNlAPA8JwbovRti1E88m3sYAwsLi5ryhPKsE9APwnjFTgdUjTpw==
  /request-promise-native/1.0.9_request@2.88.2:
    dependencies:
      request: 2.88.2
      request-promise-core: 1.1.4_request@2.88.2
      stealthy-require: 1.1.1
      tough-cookie: 2.5.0
    deprecated: request-promise-native has been deprecated because it extends the now deprecated request package, see https://github.com/request/request/issues/3142
    dev: false
    engines:
      node: '>=0.12.0'
    peerDependencies:
      request: ^2.34
    resolution:
      integrity: sha512-wcW+sIUiWnKgNY0dqCpOZkUbF/I+YPi+f09JZIDa39Ec+q82CpSYniDp+ISgTTbKmnpJWASeJBPZmoxH84wt3g==
  /request/2.88.2:
    dependencies:
      aws-sign2: 0.7.0
      aws4: 1.11.0
      caseless: 0.12.0
      combined-stream: 1.0.8
      extend: 3.0.2
      forever-agent: 0.6.1
      form-data: 2.3.3
      har-validator: 5.1.5
      http-signature: 1.2.0
      is-typedarray: 1.0.0
      isstream: 0.1.2
      json-stringify-safe: 5.0.1
      mime-types: 2.1.34
      oauth-sign: 0.9.0
      performance-now: 2.1.0
      qs: 6.5.3
      safe-buffer: 5.2.1
      tough-cookie: 2.5.0
      tunnel-agent: 0.6.0
      uuid: 3.4.0
    deprecated: request has been deprecated, see https://github.com/request/request/issues/3142
    dev: false
    engines:
      node: '>= 6'
    resolution:
      integrity: sha512-MsvtOrfG9ZcrOwAW+Qi+F6HbD0CWXEh9ou77uOb7FM2WPhwT7smM833PzanhJLsgXjN89Ir6V2PczXNnMpwKhw==
  /require-directory/2.1.1:
    dev: false
    engines:
      node: '>=0.10.0'
    resolution:
      integrity: sha1-jGStX9MNqxyXbiNE/+f3kqam30I=
  /require-from-string/2.0.2:
    dev: false
    engines:
      node: '>=0.10.0'
    resolution:
      integrity: sha512-Xf0nWe6RseziFMu+Ap9biiUbmplq6S9/p+7w7YXP/JBHhrUDDUhwa+vANyubuqfZWTveU//DYVGsDG7RKL/vEw==
  /resolve-from/4.0.0:
    dev: false
    engines:
      node: '>=4'
    resolution:
      integrity: sha512-pb/MYmXstAkysRFx8piNI1tGFNQIFA3vkE3Gq4EuA1dF6gHp/+vgZqsCGJapvy8N3Q+4o7FwvquPJcnZ7RYy4g==
  /resolve/1.22.0:
    dependencies:
      is-core-module: 2.8.1
      path-parse: 1.0.7
      supports-preserve-symlinks-flag: 1.0.0
    dev: false
    hasBin: true
    resolution:
      integrity: sha512-Hhtrw0nLeSrFQ7phPp4OOcVjLPIeMnRlr5mcnVuMe7M/7eBn98A3hmFRLoFo3DLZkivSYwhRUJTyPyWAk56WLw==
  /retry/0.12.0:
    dev: false
    engines:
      node: '>= 4'
    resolution:
      integrity: sha1-G0KmJmoh8HQh0bC1S33BZ7AcATs=
  /reusify/1.0.4:
    dev: false
    engines:
      iojs: '>=1.0.0'
      node: '>=0.10.0'
    resolution:
      integrity: sha512-U9nH88a3fc/ekCF1l0/UP1IosiuIjyTh7hBvXVMHYgVcfGvt897Xguj2UOLDeI5BG2m7/uwyaLVT6fbtCwTyzw==
  /rimraf/3.0.2:
    dependencies:
      glob: 7.1.7
    dev: false
    hasBin: true
    resolution:
      integrity: sha512-JZkJMZkAGFFPP2YqXZXPbMlMBgsxzE8ILs4lMIX/2o0L9UBw9O/Y3o6wFw/i9YLapcUJWwqbi3kdxIPdC62TIA==
  /rollup/2.70.0:
    dev: false
    engines:
      node: '>=10.0.0'
    hasBin: true
    optionalDependencies:
      fsevents: 2.3.2
    resolution:
      integrity: sha512-iEzYw+syFxQ0X9RefVwhr8BA2TNJsTaX8L8dhyeyMECDbmiba+8UQzcu+xZdji0+JQ+s7kouQnw+9Oz5M19XKA==
  /rollup/2.70.1:
    dev: false
    engines:
      node: '>=10.0.0'
    hasBin: true
    optionalDependencies:
      fsevents: 2.3.2
    resolution:
      integrity: sha512-CRYsI5EuzLbXdxC6RnYhOuRdtz4bhejPMSWjsFLfVM/7w/85n2szZv6yExqUXsBdz5KT8eoubeyDUDjhLHEslA==
  /run-parallel/1.2.0:
    dependencies:
      queue-microtask: 1.2.3
    dev: false
    resolution:
      integrity: sha512-5l4VyZR86LZ/lDxZTR6jqL8AFE2S0IFLMP26AbjsLVADxHdhB/c0GUsH+y39UfCi3dzz8OlQuPmnaJOMoDHQBA==
  /safe-buffer/5.1.2:
    dev: false
    resolution:
      integrity: sha512-Gd2UZBJDkXlY7GbJxfsE8/nvKkUEU1G38c1siN6QP6a9PT9MmHB8GnpscSmMJSoF8LOIrt8ud/wPtojys4G6+g==
  /safe-buffer/5.2.1:
    dev: false
    resolution:
      integrity: sha512-rp3So07KcdmmKbGvgaNxQSJr7bGVSVk5S9Eq1F+ppbRo70+YeaDxkw5Dd8NPN+GD6bjnYm2VuPuCXmpuYvmCXQ==
  /safer-buffer/2.1.2:
    dev: false
    resolution:
      integrity: sha512-YZo3K82SD7Riyi0E1EQPojLz7kpepnSQI9IyPbHHg1XXXevb5dJI7tpyN2ADxGcQbHG7vcyRHk0cbwqcQriUtg==
  /sax/1.2.4:
    dev: false
    resolution:
      integrity: sha512-NqVDv9TpANUjFm0N8uM5GxL36UgKi9/atZw+x7YFnQ8ckwFGKrl4xX4yWtrey3UJm5nP1kUbnYgLopqWNSRhWw==
  /semver/5.7.1:
    dev: false
    hasBin: true
    resolution:
      integrity: sha512-sauaDf/PZdVgrLTNYHRtpXa1iRiKcaebiKQ1BJdpQlWH2lCvexQdX55snPFyK7QzpudqbCI0qXFfOasHdyNDGQ==
  /semver/6.3.0:
    dev: false
    hasBin: true
    resolution:
      integrity: sha512-b39TBaTSfV6yBrapU89p5fKekE2m/NwnDocOVruQFS1/veMgdzuPcnOM34M6CwxW8jH/lxEa5rBoDeUwu5HHTw==
  /semver/7.3.5:
    dependencies:
      lru-cache: 6.0.0
    dev: false
    engines:
      node: '>=10'
    hasBin: true
    resolution:
      integrity: sha512-PoeGJYh8HK4BTO/a9Tf6ZG3veo/A7ZVsYrSA6J8ny9nb3B1VrpkuN+z9OE5wfE5p6H4LchYZsegiQgbJD94ZFQ==
  /sentence-case/3.0.4:
    dependencies:
      no-case: 3.0.4
      tslib: 2.3.1
      upper-case-first: 2.0.2
    dev: false
    resolution:
      integrity: sha512-8LS0JInaQMCRoQ7YUytAo/xUu5W2XnQxV2HI/6uM6U7CITS1RqPElr30V6uIqyMKM9lJGRVFy5/4CuzcixNYSg==
  /serialize-javascript/6.0.0:
    dependencies:
      randombytes: 2.1.0
    dev: false
    resolution:
      integrity: sha512-Qr3TosvguFt8ePWqsvRfrKyQXIiW+nGbYpy8XK24NQHE83caxWt+mIymTT19DGFbNWNLfEwsrkSmN64lVWB9ag==
  /set-blocking/2.0.0:
    dev: false
    resolution:
      integrity: sha1-BF+XgtARrppoA93TgrJDkrPYkPc=
  /shebang-command/2.0.0:
    dependencies:
      shebang-regex: 3.0.0
    dev: false
    engines:
      node: '>=8'
    resolution:
      integrity: sha512-kHxr2zZpYtdmrN1qDjrrX/Z1rR1kG8Dx+gkpK1G4eXmvXswmcE1hTWBWYUzlraYw1/yZp6YuDY77YtvbN0dmDA==
  /shebang-regex/3.0.0:
    dev: false
    engines:
      node: '>=8'
    resolution:
      integrity: sha512-7++dFhtcx3353uBaq8DDR4NuxBetBzC7ZQOhmTQInHEd6bSrXdiEyzCvG07Z44UYdLShWUyXt5M/yhz8ekcb1A==
  /side-channel/1.0.4:
    dependencies:
      call-bind: 1.0.2
      get-intrinsic: 1.1.1
      object-inspect: 1.12.0
    dev: false
    resolution:
      integrity: sha512-q5XPytqFEIKHkGdiMIrY10mvLRvnQh42/+GoBlFW3b2LXLE2xxJpZFdm94we0BaoV3RwJyGqg5wS7epxTv0Zvw==
  /signal-exit/3.0.7:
    dev: false
    resolution:
      integrity: sha512-wnD2ZE+l+SPC/uoS0vXeE9L1+0wuaMqKlfz9AMUo38JsyLSBWSFcHR1Rri62LZc12vLr1gb3jl7iwQhgwpAbGQ==
  /simple-concat/1.0.1:
    dev: false
    resolution:
      integrity: sha512-cSFtAPtRhljv69IK0hTVZQ+OfE9nePi/rtJmw5UjHeVyVroEqJXP1sFztKUy1qU+xvz3u/sfYJLa947b7nAN2Q==
  /simple-get/4.0.1:
    dependencies:
      decompress-response: 6.0.0
      once: 1.4.0
      simple-concat: 1.0.1
    dev: false
    resolution:
      integrity: sha512-brv7p5WgH0jmQJr1ZDDfKDOSeWWg+OVypG99A/5vYGPqJ6pxiaHLy8nxtFjBA7oMa01ebA9gfh1uMCFqOuXxvA==
  /sisteransi/1.0.5:
    dev: false
    resolution:
      integrity: sha512-bLGGlR1QxBcynn2d5YmDX4MGjlZvy2MRBDRNHLJ8VI6l6+9FUiyTFNJ0IveOSP0bcXgVDPRcfGqA0pjaqUpfVg==
  /slash/3.0.0:
    dev: false
    engines:
      node: '>=8'
    resolution:
      integrity: sha512-g9Q1haeby36OSStwb4ntCGGGaKsaVSjQ68fBxoQcutl5fS1vuY18H3wSt3jFyFtrkx+Kz0V1G85A4MyAdDMi2Q==
  /slice-ansi/4.0.0:
    dependencies:
      ansi-styles: 4.3.0
      astral-regex: 2.0.0
      is-fullwidth-code-point: 3.0.0
    dev: false
    engines:
      node: '>=10'
    resolution:
      integrity: sha512-qMCMfhY040cVHT43K9BFygqYbUPFZKHOg7K73mtTWJRb8pyP3fzf4Ixd5SzdEJQ6MRUg/WBnOLxghZtKKurENQ==
  /smart-buffer/4.2.0:
    dev: false
    engines:
      node: '>= 6.0.0'
      npm: '>= 3.0.0'
    resolution:
      integrity: sha512-94hK0Hh8rPqQl2xXc3HsaBoOXKV20MToPkcXvwbISWLEs+64sBq5kFgn2kJDHb1Pry9yrP0dxrCI9RRci7RXKg==
  /snake-case/3.0.4:
    dependencies:
      dot-case: 3.0.4
      tslib: 2.3.1
    dev: false
    resolution:
      integrity: sha512-LAOh4z89bGQvl9pFfNF8V146i7o7/CqFPbqzYgP+yYzDIDeS9HaNFtXABamRW+AQzEVODcvE79ljJ+8a9YSdMg==
  /socks-proxy-agent/6.1.1:
    dependencies:
      agent-base: 6.0.2
      debug: 4.3.3
      socks: 2.6.2
    dev: false
    engines:
      node: '>= 10'
    resolution:
      integrity: sha512-t8J0kG3csjA4g6FTbsMOWws+7R7vuRC8aQ/wy3/1OWmsgwA68zs/+cExQ0koSitUDXqhufF/YJr9wtNMZHw5Ew==
  /socks/2.6.2:
    dependencies:
      ip: 1.1.5
      smart-buffer: 4.2.0
    dev: false
    engines:
      node: '>= 10.13.0'
      npm: '>= 3.0.0'
    resolution:
      integrity: sha512-zDZhHhZRY9PxRruRMR7kMhnf3I8hDs4S3f9RecfnGxvcBHQcKcIH/oUcEWffsfl1XxdYlA7nnlGbbTvPz9D8gA==
  /source-map-js/1.0.2:
    dev: false
    engines:
      node: '>=0.10.0'
    resolution:
      integrity: sha512-R0XvVJ9WusLiqTCEiGCmICCMplcCkIwwR11mOSD9CR5u+IXYdiseeEuXCVAjS54zqwkLcPNnmU4OeJ6tUrWhDw==
  /source-map-support/0.4.18:
    dependencies:
      source-map: 0.5.7
    dev: false
    resolution:
      integrity: sha512-try0/JqxPLF9nOjvSta7tVondkP5dwgyLDjVoyMDlmjugT2lRZ1OfsrYTkCd2hkDnJTKRbO/Rl3orm8vlsUzbA==
  /source-map-support/0.5.21:
    dependencies:
      buffer-from: 1.1.2
      source-map: 0.6.1
    dev: false
    resolution:
      integrity: sha512-uBHU3L3czsIyYXKX88fdrGovxdSCoTGDRZ6SYXtSRxLZUzHg5P/66Ht6uoUlHu9EZod+inXhKo3qQgwXUT/y1w==
  /source-map/0.5.7:
    dev: false
    engines:
      node: '>=0.10.0'
    resolution:
      integrity: sha1-igOdLRAh0i0eoUyA2OpGi6LvP8w=
  /source-map/0.6.1:
    dev: false
    engines:
      node: '>=0.10.0'
    resolution:
      integrity: sha512-UjgapumWlbMhkBgzT7Ykc5YXUT46F0iKu8SGXq0bcwP5dz/h0Plj6enJqjz1Zbq2l5WaqYnrVbwWOWMyF3F47g==
  /source-map/0.7.3:
    dev: false
    engines:
      node: '>= 8'
    resolution:
      integrity: sha512-CkCj6giN3S+n9qrYiBTX5gystlENnRW5jZeNLHpe6aue+SrHcG5VYwujhW9s4dY31mEGsxBDrHR6oI69fTXsaQ==
  /sourcemap-codec/1.4.8:
    dev: false
    resolution:
      integrity: sha512-9NykojV5Uih4lgo5So5dtw+f0JgJX30KCNI8gwhz2J9A15wD0Ml6tjHKwf6fTSa6fAdVBdZeNOs9eJ71qCk8vA==
  /sprintf-js/1.0.3:
    dev: false
    resolution:
      integrity: sha1-BOaSb2YolTVPPdAVIDYzuFcpfiw=
  /sshpk/1.17.0:
    dependencies:
      asn1: 0.2.6
      assert-plus: 1.0.0
      bcrypt-pbkdf: 1.0.2
      dashdash: 1.14.1
      ecc-jsbn: 0.1.2
      getpass: 0.1.7
      jsbn: 0.1.1
      safer-buffer: 2.1.2
      tweetnacl: 0.14.5
    dev: false
    engines:
      node: '>=0.10.0'
    hasBin: true
    resolution:
      integrity: sha512-/9HIEs1ZXGhSPE8X6Ccm7Nam1z8KcoCqPdI7ecm1N33EzAetWahvQWVqLZtaZQ+IDKX4IyA2o0gBzqIMkAagHQ==
  /stack-utils/2.0.5:
    dependencies:
      escape-string-regexp: 2.0.0
    dev: false
    engines:
      node: '>=10'
    resolution:
      integrity: sha512-xrQcmYhOsn/1kX+Vraq+7j4oE2j/6BFscZ0etmYg81xuM8Gq0022Pxb8+IqgOFUIaxHs0KaSb7T1+OegiNrNFA==
  /stealthy-require/1.1.1:
    dev: false
    engines:
      node: '>=0.10.0'
    resolution:
      integrity: sha1-NbCYdbT/SfJqd35QmzCQoyJr8ks=
  /string-width/1.0.2:
    dependencies:
      code-point-at: 1.1.0
      is-fullwidth-code-point: 1.0.0
      strip-ansi: 3.0.1
    dev: false
    engines:
      node: '>=0.10.0'
    resolution:
      integrity: sha1-EYvfW4zcUaKn5w0hHgfisLmxB9M=
  /string-width/4.2.3:
    dependencies:
      emoji-regex: 8.0.0
      is-fullwidth-code-point: 3.0.0
      strip-ansi: 6.0.1
    dev: false
    engines:
      node: '>=8'
    resolution:
      integrity: sha512-wKyQRQpjJ0sIp62ErSZdGsjMJWsap5oRNihHhu6G7JVO/9jIB6UyevL+tXuOqrng8j/cxKTWyWUwvSTriiZz/g==
  /string_decoder/1.1.1:
    dependencies:
      safe-buffer: 5.1.2
    dev: false
    resolution:
      integrity: sha512-n/ShnvDi6FHbbVfviro+WojiFzv+s8MPMHBczVePfUpDJLwoLT0ht1l4YwBCbi8pJAveEEdnkHyPyTP/mzRfwg==
  /string_decoder/1.3.0:
    dependencies:
      safe-buffer: 5.2.1
    dev: false
    resolution:
      integrity: sha512-hkRX8U1WjJFd8LsDJ2yQ/wWWxaopEsABU1XfkM8A+j0+85JAGppt16cr1Whg6KIbb4okU6Mql6BOj+uup/wKeA==
  /strip-ansi/0.1.1:
    dev: false
    engines:
      node: '>=0.8.0'
    hasBin: true
    resolution:
      integrity: sha1-OeipjQRNFQZgq+SmgIrPcLt7yZE=
  /strip-ansi/3.0.1:
    dependencies:
      ansi-regex: 2.1.1
    dev: false
    engines:
      node: '>=0.10.0'
    resolution:
      integrity: sha1-ajhfuIU9lS1f8F0Oiq+UJ43GPc8=
  /strip-ansi/6.0.1:
    dependencies:
      ansi-regex: 5.0.1
    dev: false
    engines:
      node: '>=8'
    resolution:
      integrity: sha512-Y38VPSHcqkFrCpFnQ9vuSXmquuv5oXOKpGeT6aGrr3o3Gc9AlVa6JBfUSOCnbxGGZF+/0ooI7KrPuUSztUdU5A==
  /strip-json-comments/2.0.1:
    dev: false
    engines:
      node: '>=0.10.0'
    resolution:
      integrity: sha1-PFMZQukIwml8DsNEhYwobHygpgo=
  /strip-json-comments/3.1.1:
    dev: false
    engines:
      node: '>=8'
    resolution:
      integrity: sha512-6fPc+R4ihwqP6N/aIv2f1gMH8lOVtWQHoqC4yK6oSDVVocumAsfCqjkXnqiYMhmMwS/mEHLp7Vehlt3ql6lEig==
  /supports-color/2.0.0:
    dev: false
    engines:
      node: '>=0.8.0'
    resolution:
      integrity: sha1-U10EXOa2Nj+kARcIRimZXp3zJMc=
  /supports-color/5.5.0:
    dependencies:
      has-flag: 3.0.0
    dev: false
    engines:
      node: '>=4'
    resolution:
      integrity: sha512-QjVjwdXIt408MIiAqCX4oUKsgU2EqAGzs2Ppkm4aQYbjm+ZEWEcW4SfFNTr4uMNZma0ey4f5lgLrkB0aX0QMow==
  /supports-color/7.2.0:
    dependencies:
      has-flag: 4.0.0
    dev: false
    engines:
      node: '>=8'
    resolution:
      integrity: sha512-qpCAvRl9stuOHveKsn7HncJRvv501qIacKzQlO/+Lwxc9+0q2wLyv4Dfvt80/DPn2pqOBsJdDiogXGR9+OvwRw==
  /supports-color/8.1.1:
    dependencies:
      has-flag: 4.0.0
    dev: false
    engines:
      node: '>=10'
    resolution:
      integrity: sha512-MpUEN2OodtUzxvKQl72cUF7RQ5EiHsGvSsVG0ia9c5RbWGL2CI4C7EpPS8UTBIplnlzZiNuV56w+FuNxy3ty2Q==
  /supports-preserve-symlinks-flag/1.0.0:
    dev: false
    engines:
      node: '>= 0.4'
    resolution:
      integrity: sha512-ot0WnXS9fgdkgIcePe6RHNk1WA8+muPa6cSjeR3V8K27q9BB1rTE3R1p7Hv0z1ZyAc8s6Vvv8DIyWf681MAt0w==
  /symbol-tree/3.2.4:
    dev: false
    resolution:
      integrity: sha512-9QNk5KwDF+Bvz+PyObkmSYjI5ksVUYtjW7AU22r2NKcfLJcXp96hkDWU3+XndOsUb+AQ9QhfzfCT2O+CNWT5Tw==
  /table/6.8.0:
    dependencies:
      ajv: 8.9.0
      lodash.truncate: 4.4.2
      slice-ansi: 4.0.0
      string-width: 4.2.3
      strip-ansi: 6.0.1
    dev: false
    engines:
      node: '>=10.0.0'
    resolution:
      integrity: sha512-s/fitrbVeEyHKFa7mFdkuQMWlH1Wgw/yEXMt5xACT4ZpzWFluehAxRtUUQKPuWhaLAWhFcVx6w3oC8VKaUfPGA==
  /tar-fs/2.1.1:
    dependencies:
      chownr: 1.1.4
      mkdirp-classic: 0.5.3
      pump: 3.0.0
      tar-stream: 2.2.0
    dev: false
    resolution:
      integrity: sha512-V0r2Y9scmbDRLCNex/+hYzvp/zyYjvFbHPNgVTKfQvVrb6guiE/fxP+XblDNR011utopbkex2nM4dHNV6GDsng==
  /tar-stream/2.2.0:
    dependencies:
      bl: 4.1.0
      end-of-stream: 1.4.4
      fs-constants: 1.0.0
      inherits: 2.0.4
      readable-stream: 3.6.0
    dev: false
    engines:
      node: '>=6'
    resolution:
      integrity: sha512-ujeqbceABgwMZxEJnk2HDY2DlnUZ+9oEcb1KzTVfYHio0UE6dG71n60d8D2I4qNvleWrrXpmjpt7vZeF1LnMZQ==
  /test-exclude/6.0.0:
    dependencies:
      '@istanbuljs/schema': 0.1.3
      glob: 7.2.0
      minimatch: 3.1.2
    dev: false
    engines:
      node: '>=8'
    resolution:
      integrity: sha512-cAGWPIyOHU6zlmg88jwm7VRyXnMN7iV68OGAbYDk/Mh/xC/pzVPlQtY6ngoIH/5/tciuhGfvESU8GrHrcxD56w==
  /text-table/0.2.0:
    dev: false
    resolution:
      integrity: sha1-f17oI66AUgfACvLfSoTsP8+lcLQ=
  /tmp/0.2.1:
    dependencies:
      rimraf: 3.0.2
    dev: false
    engines:
      node: '>=8.17.0'
    resolution:
      integrity: sha512-76SUhtfqR2Ijn+xllcI5P1oyannHNHByD80W1q447gU3mp9G9PSpGdWmjUOHRDPiHYacIk66W7ubDTuPF3BEtQ==
  /to-fast-properties/2.0.0:
    dev: false
    engines:
      node: '>=4'
    resolution:
      integrity: sha1-3F5pjL0HkmW8c+A3doGk5Og/YW4=
  /to-regex-range/5.0.1:
    dependencies:
      is-number: 7.0.0
    dev: false
    engines:
      node: '>=8.0'
    resolution:
      integrity: sha512-65P7iz6X5yEr1cwcgvQxbbIw7Uk3gOy5dIdtZ4rDveLqhrdJP+Li/Hx6tyK0NEb+2GCyneCMJiGqrADCSNk8sQ==
  /tough-cookie/2.5.0:
    dependencies:
      psl: 1.8.0
      punycode: 2.1.1
    dev: false
    engines:
      node: '>=0.8'
    resolution:
      integrity: sha512-nlLsUzgm1kfLXSXfRZMc1KLAugd4hqJHDTvc2hDIwS3mZAfMEuMbc03SujMF+GEcpaX/qboeycw6iO8JwVv2+g==
  /tr46/1.0.1:
    dependencies:
      punycode: 2.1.1
    dev: false
    resolution:
      integrity: sha1-qLE/1r/SSJUZZ0zN5VujaTtwbQk=
  /tslib/1.14.1:
    dev: false
    resolution:
      integrity: sha512-Xni35NKzjgMrwevysHTCArtLDpPvye8zV/0E4EyYn43P7/7qvQwPh9BGkHewbMulVntbigmcT7rdX3BNo9wRJg==
  /tslib/2.3.1:
    dev: false
    resolution:
      integrity: sha512-77EbyPPpMz+FRFRuAFlWMtmgUWGe9UOG2Z25NqCwiIjRhOf5iKGuzSe5P2w1laq+FkRy4p+PCuVkJSGkzTEKVw==
  /tsutils/3.21.0_typescript@4.5.5:
    dependencies:
      tslib: 1.14.1
      typescript: 4.5.5
    dev: false
    engines:
      node: '>= 6'
    peerDependencies:
      typescript: '>=2.8.0 || >= 3.2.0-dev || >= 3.3.0-dev || >= 3.4.0-dev || >= 3.5.0-dev || >= 3.6.0-dev || >= 3.6.0-beta || >= 3.7.0-dev || >= 3.7.0-beta'
    resolution:
      integrity: sha512-mHKK3iUXL+3UF6xL5k0PEhKRUBKPBCv/+RkEOpjRWxxx27KKRBmmA60A9pgOUvMi8GKhRMPEmjBRPzs2W7O1OA==
  /tunnel-agent/0.6.0:
    dependencies:
      safe-buffer: 5.2.1
    dev: false
    resolution:
      integrity: sha1-J6XeoGs2sEoKmWZ3SykIaPD8QP0=
  /tunnel/0.0.6:
    dev: false
    engines:
      node: '>=0.6.11 <=0.7.0 || >=0.7.3'
    resolution:
      integrity: sha512-1h/Lnq9yajKY2PEbBadPXj3VxsDDu844OnaAo52UVmIzIvwwtBPIuNvkjuzBlTWpfJyUbG3ez0KSBibQkj4ojg==
  /tweetnacl/0.14.5:
    dev: false
    resolution:
      integrity: sha1-WuaBd/GS1EViadEIr6k/+HQ/T2Q=
  /type-check/0.3.2:
    dependencies:
      prelude-ls: 1.1.2
    dev: false
    engines:
      node: '>= 0.8.0'
    resolution:
      integrity: sha1-WITKtRLPHTVeP7eE8wgEsrUg23I=
  /type-check/0.4.0:
    dependencies:
      prelude-ls: 1.2.1
    dev: false
    engines:
      node: '>= 0.8.0'
    resolution:
      integrity: sha512-XleUoc9uwGXqjWwXaUTZAmzMcFZ5858QA2vvx1Ur5xIcixXIP+8LnFDgRplU30us6teqdlskFfu+ae4K79Ooew==
  /type-fest/0.20.2:
    dev: false
    engines:
      node: '>=10'
    resolution:
      integrity: sha512-Ne+eE4r0/iWnpAxD852z3A+N0Bt5RN//NjJwRd2VFHEmrywxf5vsZlh4R6lixl6B+wz/8d+maTSAkN1FIkI3LQ==
  /typed-rest-client/1.8.6:
    dependencies:
      qs: 6.10.3
      tunnel: 0.0.6
      underscore: 1.13.2
    dev: false
    resolution:
      integrity: sha512-xcQpTEAJw2DP7GqVNECh4dD+riS+C1qndXLfBCJ3xk0kqprtGN491P5KlmrDbKdtuW8NEcP/5ChxiJI3S9WYTA==
  /typescript/4.5.5:
    dev: false
    engines:
      node: '>=4.2.0'
    hasBin: true
    resolution:
      integrity: sha512-TCTIul70LyWe6IJWT8QSYeA54WQe8EjQFU4wY52Fasj5UKx88LNYKCgBEHcOMOrFF1rKGbD8v/xcNWVUq9SymA==
  /uc.micro/1.0.6:
    dev: false
    resolution:
      integrity: sha512-8Y75pvTYkLJW2hWQHXxoqRgV7qb9B+9vFEtidML+7koHUFapnVJAZ6cKs+Qjz5Aw3aZWHMC6u0wJE3At+nSGwA==
  /underscore/1.13.2:
    dev: false
    resolution:
      integrity: sha512-ekY1NhRzq0B08g4bGuX4wd2jZx5GnKz6mKSqFL4nqBlfyMGiG10gDFhDTMEfYmDL6Jy0FUIZp7wiRB+0BP7J2g==
  /underscore/1.6.0:
    dev: false
    resolution:
      integrity: sha1-izixDKze9jM3uLJOT/htRa6lKag=
  /upper-case-first/2.0.2:
    dependencies:
      tslib: 2.3.1
    dev: false
    resolution:
      integrity: sha512-514ppYHBaKwfJRK/pNC6c/OxfGa0obSnAl106u97Ed0I625Nin96KAjttZF6ZL3e1XLtphxnqrOi9iWgm+u+bg==
  /upper-case/2.0.2:
    dependencies:
      tslib: 2.3.1
    dev: false
    resolution:
      integrity: sha512-KgdgDGJt2TpuwBUIjgG6lzw2GWFRCW9Qkfkiv0DxqHHLYJHmtmdUIKcZd8rHgFSjopVTlw6ggzCm1b8MFQwikg==
  /uri-js/4.4.1:
    dependencies:
      punycode: 2.1.1
    dev: false
    resolution:
      integrity: sha512-7rKUyy33Q1yc98pQ1DAmLtwX109F7TIfWlW1Ydo8Wl1ii1SeHieeh0HHfPeL2fMXK6z0s8ecKs9frCuLJvndBg==
  /url-join/4.0.1:
    dev: false
    resolution:
      integrity: sha512-jk1+QP6ZJqyOiuEI9AEWQfju/nB2Pw466kbA0LEZljHwKeMgd9WrAEgEGxjPDD2+TNbbb37rTyhEfrCXfuKXnA==
  /util-deprecate/1.0.2:
    dev: false
    resolution:
      integrity: sha1-RQ1Nyfpw3nMnYvvS1KKJgUGaDM8=
  /uuid/3.4.0:
    deprecated: Please upgrade  to version 7 or higher.  Older versions may use Math.random() in certain circumstances, which is known to be problematic.  See https://v8.dev/blog/math-random for details.
    dev: false
    hasBin: true
    resolution:
      integrity: sha512-HjSDRw6gZE5JMggctHBcjVak08+KEVhSIiDzFnT9S9aegmp85S/bReBVTb4QTFaRNptJ9kuYaNhnbNEOkbKb/A==
  /v8-compile-cache/2.3.0:
    dev: false
    resolution:
      integrity: sha512-l8lCEmLcLYZh4nbunNZvQCJc5pv7+RCwa8q/LdUx8u7lsWvPDKmpodJAJNwkAhJC//dFY48KuIEmjtd4RViDrA==
  /v8-to-istanbul/8.1.1:
    dependencies:
      '@types/istanbul-lib-coverage': 2.0.4
      convert-source-map: 1.8.0
      source-map: 0.7.3
    dev: false
    engines:
      node: '>=10.12.0'
    resolution:
      integrity: sha512-FGtKtv3xIpR6BYhvgH8MI/y78oT7d8Au3ww4QIxymrCtZEh5b8gCw2siywE+puhEmuWKDtmfrvF5UlB298ut3w==
  /verror/1.10.0:
    dependencies:
      assert-plus: 1.0.0
      core-util-is: 1.0.2
      extsprintf: 1.3.0
    dev: false
    engines:
      '0': node >=0.6.0
    resolution:
      integrity: sha1-OhBcoXBTr1XW4nDB+CiGguGNpAA=
  /vite/2.8.6:
    dependencies:
      esbuild: 0.14.25
      postcss: 8.4.8
      resolve: 1.22.0
      rollup: 2.70.0
    dev: false
    engines:
      node: '>=12.2.0'
    hasBin: true
    optionalDependencies:
      fsevents: 2.3.2
    peerDependencies:
      less: '*'
      sass: '*'
      stylus: '*'
    peerDependenciesMeta:
      less:
        optional: true
      sass:
        optional: true
      stylus:
        optional: true
    resolution:
      integrity: sha512-e4H0QpludOVKkmOsRyqQ7LTcMUDF3mcgyNU4lmi0B5JUbe0ZxeBBl8VoZ8Y6Rfn9eFKYtdXNPcYK97ZwH+K2ug==
  /vsce/2.6.7:
    dependencies:
      azure-devops-node-api: 11.1.1
      chalk: 2.4.2
      cheerio: 1.0.0-rc.10
      commander: 6.2.1
      glob: 7.2.0
      hosted-git-info: 4.1.0
      keytar: 7.9.0
      leven: 3.1.0
      markdown-it: 12.3.2
      mime: 1.6.0
      minimatch: 3.1.2
      parse-semver: 1.1.1
      read: 1.0.7
      semver: 5.7.1
      tmp: 0.2.1
      typed-rest-client: 1.8.6
      url-join: 4.0.1
      xml2js: 0.4.23
      yauzl: 2.10.0
      yazl: 2.5.1
    dev: false
    engines:
      node: '>= 14'
    hasBin: true
    resolution:
      integrity: sha512-5dEtdi/yzWQbOU7JDUSOs8lmSzzkewBR5P122BUkmXE6A/DEdFsKNsg2773NGXJTwwF1MfsOgUR6QVF3cLLJNQ==
  /vscode-jsonrpc/6.0.0:
    dev: false
    engines:
      node: '>=8.0.0 || >=10.0.0'
    resolution:
      integrity: sha512-wnJA4BnEjOSyFMvjZdpiOwhSq9uDoK8e/kpRJDTaMYzwlkrhG1fwDIZI94CLsLzlCK5cIbMMtFlJlfR57Lavmg==
  /vscode-languageclient/7.0.0:
    dependencies:
      minimatch: 3.1.2
      semver: 7.3.5
      vscode-languageserver-protocol: 3.16.0
    dev: false
    engines:
      vscode: ^1.52.0
    resolution:
      integrity: sha512-P9AXdAPlsCgslpP9pRxYPqkNYV7Xq8300/aZDpO35j1fJm/ncize8iGswzYlcvFw5DQUx4eVk+KvfXdL0rehNg==
  /vscode-languageserver-protocol/3.16.0:
    dependencies:
      vscode-jsonrpc: 6.0.0
      vscode-languageserver-types: 3.16.0
    dev: false
    resolution:
      integrity: sha512-sdeUoAawceQdgIfTI+sdcwkiK2KU+2cbEYA0agzM2uqaUy2UpnnGHtWTHVEtS0ES4zHU0eMFRGN+oQgDxlD66A==
  /vscode-languageserver-textdocument/1.0.4:
    dev: false
    resolution:
      integrity: sha512-/xhqXP/2A2RSs+J8JNXpiiNVvvNM0oTosNVmQnunlKvq9o4mupHOBAnnzH0lwIPKazXKvAKsVp1kr+H/K4lgoQ==
  /vscode-languageserver-types/3.16.0:
    dev: false
    resolution:
      integrity: sha512-k8luDIWJWyenLc5ToFQQMaSrqCHiLwyKPHKPQZ5zz21vM+vIVUSvsRpcbiECH4WR88K2XZqc4ScRcZ7nk/jbeA==
  /vscode-languageserver/7.0.0:
    dependencies:
      vscode-languageserver-protocol: 3.16.0
    dev: false
    hasBin: true
    resolution:
      integrity: sha512-60HTx5ID+fLRcgdHfmz0LDZAXYEV68fzwG0JWwEPBode9NuMYTIxuYXPg4ngO8i8+Ou0lM7y6GzaYWbiDL0drw==
  /vscode-oniguruma/1.6.1:
    dev: false
    resolution:
      integrity: sha512-vc4WhSIaVpgJ0jJIejjYxPvURJavX6QG41vu0mGhqywMkQqulezEqEQ3cO3gc8GvcOpX6ycmKGqRoROEMBNXTQ==
  /vscode-textmate/6.0.0:
    dev: false
    resolution:
      integrity: sha512-gu73tuZfJgu+mvCSy4UZwd2JXykjK9zAZsfmDeut5dx/1a7FeTk0XwJsSuqQn+cuMCGVbIBfl+s53X4T19DnzQ==
  /w3c-hr-time/1.0.2:
    dependencies:
      browser-process-hrtime: 1.0.0
    dev: false
    resolution:
      integrity: sha512-z8P5DvDNjKDoFIHK7q8r8lackT6l+jo/Ye3HOle7l9nICP9lf1Ci25fy9vHd0JOWewkIFzXIEig3TdKT7JQ5fQ==
  /watch/1.0.2:
    dependencies:
      exec-sh: 0.2.2
      minimist: 1.2.5
    dev: false
    engines:
      node: '>=0.1.95'
    hasBin: true
    resolution:
      integrity: sha1-NApxe952Vyb6CqB9ch4BR6VR3ww=
  /web-streams-polyfill/3.2.0:
    dev: false
    engines:
      node: '>= 8'
    resolution:
      integrity: sha512-EqPmREeOzttaLRm5HS7io98goBgZ7IVz79aDvqjD0kYXLtFZTc0T/U6wHTPKyIjb+MdN7DFIIX6hgdBEpWmfPA==
  /webidl-conversions/4.0.2:
    dev: false
    resolution:
      integrity: sha512-YQ+BmxuTgd6UXZW3+ICGfyqRyHXVlD5GtQr5+qjiNW7bF0cqrzX500HVXPBOvgXb5YnzDd+h0zqyv61KUD7+Sg==
  /whatwg-encoding/1.0.5:
    dependencies:
      iconv-lite: 0.4.24
    dev: false
    resolution:
      integrity: sha512-b5lim54JOPN9HtzvK9HFXvBma/rnfFeqsic0hSpjtDbVxR3dJKLc+KB4V6GgiGOvl7CY/KNh8rxSo9DKQrnUEw==
  /whatwg-mimetype/2.3.0:
    dev: false
    resolution:
      integrity: sha512-M4yMwr6mAnQz76TbJm914+gPpB/nCwvZbJU28cUD6dR004SAxDLOOSUaB1JDRqLtaOV/vi0IC5lEAGFgrjGv/g==
  /whatwg-url/6.5.0:
    dependencies:
      lodash.sortby: 4.7.0
      tr46: 1.0.1
      webidl-conversions: 4.0.2
    dev: false
    resolution:
      integrity: sha512-rhRZRqx/TLJQWUpQ6bmrt2UV4f0HCQ463yQuONJqC6fO2VoEb1pTYddbe59SkYq87aoM5A3bdhMZiUiVws+fzQ==
  /whatwg-url/7.1.0:
    dependencies:
      lodash.sortby: 4.7.0
      tr46: 1.0.1
      webidl-conversions: 4.0.2
    dev: false
    resolution:
      integrity: sha512-WUu7Rg1DroM7oQvGWfOiAK21n74Gg+T4elXEQYkOhtyLeWiJFoOGLXPKI/9gzIie9CtwVLm8wtw6YJdKyxSjeg==
  /which/2.0.2:
    dependencies:
      isexe: 2.0.0
    dev: false
    engines:
      node: '>= 8'
    hasBin: true
    resolution:
      integrity: sha512-BLI3Tl1TW3Pvl70l3yq3Y64i+awpwXqsGBYWkkqMtnbXgrMD+yj7rhW0kuEDxzJaYXGjEW5ogapKNMEKNMjibA==
  /wide-align/1.1.5:
    dependencies:
      string-width: 1.0.2
    dev: false
    resolution:
      integrity: sha512-eDMORYaPNZ4sQIuuYPDHdQvf4gyCF9rEEV/yPxGfwPkRodwEgiMUUXTx/dex+Me0wxx53S+NgUHaP7y3MGlDmg==
  /word-wrap/1.2.3:
    dev: false
    engines:
      node: '>=0.10.0'
    resolution:
      integrity: sha512-Hz/mrNwitNRh/HUAtM/VT/5VH+ygD6DV7mYKZAtHOrbs8U7lvPS6xf7EJKMF0uW1KJCl0H701g3ZGus+muE5vQ==
  /workerpool/6.2.0:
    dev: false
    resolution:
      integrity: sha512-Rsk5qQHJ9eowMH28Jwhe8HEbmdYDX4lwoMWshiCXugjtHqMD9ZbiqSDLxcsfdqsETPzVUtX5s1Z5kStiIM6l4A==
  /wrap-ansi/7.0.0:
    dependencies:
      ansi-styles: 4.3.0
      string-width: 4.2.3
      strip-ansi: 6.0.1
    dev: false
    engines:
      node: '>=10'
    resolution:
      integrity: sha512-YVGIj2kamLSTxw6NsZjoBxfSwsn0ycdesmc4p+Q21c5zPuZ1pl+NfxVdxPtdHvmNVOQ6XSYG4AUtyt/Fi7D16Q==
  /wrappy/1.0.2:
    dev: false
    resolution:
      integrity: sha1-tSQ9jz7BqjXxNkYFvA0QNuMKtp8=
  /ws/4.1.0:
    dependencies:
      async-limiter: 1.0.1
      safe-buffer: 5.1.2
    dev: false
    resolution:
      integrity: sha512-ZGh/8kF9rrRNffkLFV4AzhvooEclrOH0xaugmqGsIfFgOE/pIz4fMc4Ef+5HSQqTEug2S9JZIWDR47duDSLfaA==
  /ws/8.4.2:
    dev: false
    engines:
      node: '>=10.0.0'
    peerDependencies:
      bufferutil: ^4.0.1
      utf-8-validate: ^5.0.2
    peerDependenciesMeta:
      bufferutil:
        optional: true
      utf-8-validate:
        optional: true
    resolution:
      integrity: sha512-Kbk4Nxyq7/ZWqr/tarI9yIt/+iNNFOjBXEWgTb4ydaNHBNGgvf2QHbS9fdfsndfjFlFwEd4Al+mw83YkaD10ZA==
  /xml-name-validator/3.0.0:
    dev: false
    resolution:
      integrity: sha512-A5CUptxDsvxKJEU3yO6DuWBSJz/qizqzJKOMIfUJHETbBw/sFaDxgd6fxm1ewUaM0jZ444Fc5vC5ROYurg/4Pw==
  /xml2js/0.4.23:
    dependencies:
      sax: 1.2.4
      xmlbuilder: 11.0.1
    dev: false
    engines:
      node: '>=4.0.0'
    resolution:
      integrity: sha512-ySPiMjM0+pLDftHgXY4By0uswI3SPKLDw/i3UXbnO8M/p28zqexCUoPmQFrYD+/1BzhGJSs2i1ERWKJAtiLrug==
  /xmlbuilder/11.0.1:
    dev: false
    engines:
      node: '>=4.0'
    resolution:
      integrity: sha512-fDlsI/kFEx7gLvbecc0/ohLG50fugQp8ryHzMTuW9vSa1GJ0XYWKnhsUx7oie3G98+r56aTQIUB4kht42R3JvA==
  /xmlbuilder/15.1.1:
    dev: false
    engines:
      node: '>=8.0'
    resolution:
      integrity: sha512-yMqGBqtXyeN1e3TGYvgNgDVZ3j84W4cwkOXQswghol6APgZWaff9lnbvN7MHYJOiXsvGPXtjTYJEiC9J2wv9Eg==
  /xmlbuilder/9.0.7:
    dev: false
    engines:
      node: '>=4.0'
    resolution:
      integrity: sha1-Ey7mPS7FVlxVfiD0wi35rKaGsQ0=
  /y18n/5.0.8:
    dev: false
    engines:
      node: '>=10'
    resolution:
      integrity: sha512-0pfFzegeDWJHJIAmTLRP2DwHjdF5s7jo9tuztdQxAhINCdvS+3nGINqPd00AphqJR/0LhANUS6/+7SCb98YOfA==
  /yallist/3.1.1:
    dev: false
    resolution:
      integrity: sha512-a4UGQaWPH59mOXUYnAG2ewncQS4i4F43Tv3JoAM+s2VDAmS9NsK8GpDMLrCHPksFT7h3K6TOoUNn2pb7RoXx4g==
  /yallist/4.0.0:
    dev: false
    resolution:
      integrity: sha512-3wdGidZyq5PB084XLES5TpOSRA3wjXAlIWMhum2kRcv/41Sn2emQ0dycQW4uZXLejwKvg6EsvbdlVL+FYEct7A==
  /yargs-parser/20.2.4:
    dev: false
    engines:
      node: '>=10'
    resolution:
      integrity: sha512-WOkpgNhPTlE73h4VFAFsOnomJVaovO8VqLDzy5saChRBFQFBoMYirowyW+Q9HB4HFF4Z7VZTiG3iSzJJA29yRA==
  /yargs-parser/20.2.9:
    dev: false
    engines:
      node: '>=10'
    resolution:
      integrity: sha512-y11nGElTIV+CT3Zv9t7VKl+Q3hTQoT9a1Qzezhhl6Rp21gJ/IVTW7Z3y9EWXhuUBC2Shnf+DX0antecpAwSP8w==
  /yargs-parser/21.0.0:
    dev: false
    engines:
      node: '>=12'
    resolution:
      integrity: sha512-z9kApYUOCwoeZ78rfRYYWdiU/iNL6mwwYlkkZfJoyMR1xps+NEBX5X7XmRpxkZHhXJ6+Ey00IwKxBBSW9FIjyA==
  /yargs-unparser/2.0.0:
    dependencies:
      camelcase: 6.3.0
      decamelize: 4.0.0
      flat: 5.0.2
      is-plain-obj: 2.1.0
    dev: false
    engines:
      node: '>=10'
    resolution:
      integrity: sha512-7pRTIA9Qc1caZ0bZ6RYRGbHJthJWuakf+WmHK0rVeLkNrrGhfoabBNdue6kdINI6r4if7ocq9aD/n7xwKOdzOA==
  /yargs/16.2.0:
    dependencies:
      cliui: 7.0.4
      escalade: 3.1.1
      get-caller-file: 2.0.5
      require-directory: 2.1.1
      string-width: 4.2.3
      y18n: 5.0.8
      yargs-parser: 20.2.9
    dev: false
    engines:
      node: '>=10'
    resolution:
      integrity: sha512-D1mvvtDG0L5ft/jGWkLpG1+m0eQxOfaBvTNELraWj22wSVUMWxZUvYgJYcKh6jGGIkJFhH4IZPQhR4TKpc8mBw==
  /yargs/17.3.1:
    dependencies:
      cliui: 7.0.4
      escalade: 3.1.1
      get-caller-file: 2.0.5
      require-directory: 2.1.1
      string-width: 4.2.3
      y18n: 5.0.8
      yargs-parser: 21.0.0
    dev: false
    engines:
      node: '>=12'
    resolution:
      integrity: sha512-WUANQeVgjLbNsEmGk20f+nlHgOqzRFpiGWVaBrYGYIGANIIu3lWjoyi0fNlFmJkvfhCZ6BXINe7/W2O2bV4iaA==
  /yauzl/2.10.0:
    dependencies:
      buffer-crc32: 0.2.13
      fd-slicer: 1.1.0
    dev: false
    resolution:
      integrity: sha1-x+sXyT4RLLEIb6bY5R+wZnt5pfk=
  /yazl/2.5.1:
    dependencies:
      buffer-crc32: 0.2.13
    dev: false
    resolution:
      integrity: sha512-phENi2PLiHnHb6QBVot+dJnaAZ0xosj7p3fWl+znIjBDlnMI2PsZCJZ306BPTFOaHf5qdDEI8x5qFrSOBN5vrw==
  /yocto-queue/0.1.0:
    dev: false
    engines:
      node: '>=10'
    resolution:
      integrity: sha512-rVksvsnNCdJ/ohGc6xgPwyN8eheCxsiLM8mxuE/t/mOVqJewPuO1miLpTHQiRgTKCLexL4MeAFVagts7HmNZ2Q==
  file:projects/cadl-vs.tgz:
    dev: false
    name: '@rush-temp/cadl-vs'
    resolution:
      integrity: sha512-stvNkdOmXAPzrfEbOW9zLtgtgEybocatJ+oUVbcwdcLTX0z4dGJ/DgEuhmKwq3qs4y1Xvnutyfty/EYk+W4RUA==
      tarball: file:projects/cadl-vs.tgz
    version: 0.0.0
  file:projects/cadl-vscode.tgz:
    dependencies:
      '@rollup/plugin-commonjs': 22.0.0-13_rollup@2.70.1
      '@rollup/plugin-node-resolve': 13.1.3_rollup@2.70.1
      '@types/mkdirp': 1.0.2
      '@types/mocha': 9.1.0
      '@types/node': 14.0.27
      '@types/vscode': 1.53.0
      c8: 7.11.0
      eslint: 8.12.0
      mkdirp: 1.0.4
      mocha: 9.2.1
      rimraf: 3.0.2
      rollup: 2.70.1
      typescript: 4.5.5
      vsce: 2.6.7
      vscode-languageclient: 7.0.0
      vscode-oniguruma: 1.6.1
      vscode-textmate: 6.0.0
      watch: 1.0.2
    dev: false
    name: '@rush-temp/cadl-vscode'
    resolution:
      integrity: sha512-ftp5IeKYuHG80cst9RIf9xeSOvba3br30djtQbtGLZ3inzWMMDaxNMAsb6/gByCnHbIn31iCPNGNO+zh0yLUhQ==
      tarball: file:projects/cadl-vscode.tgz
    version: 0.0.0
  file:projects/compiler.tgz:
    dependencies:
      '@types/glob': 7.1.4
      '@types/js-yaml': 4.0.5
      '@types/mkdirp': 1.0.2
      '@types/mocha': 9.1.0
      '@types/mustache': 4.1.2
      '@types/node': 14.0.27
      '@types/prettier': 2.4.4
      '@types/prompts': 2.0.14
      '@types/yargs': 17.0.8
      ajv: 8.9.0
      c8: 7.11.0
      change-case: 4.1.2
      eslint: 8.12.0
      glob: 7.1.7
      grammarkdown: 3.1.2
      js-yaml: 4.1.0
      mkdirp: 1.0.4
      mocha: 9.2.1
      mustache: 4.2.0
      node-fetch: 3.2.0
      node-watch: 0.7.3
      prettier: 2.5.1
      prettier-plugin-organize-imports: 2.3.4_prettier@2.5.1+typescript@4.5.5
      prompts: 2.4.2
      rimraf: 3.0.2
      source-map-support: 0.5.21
      typescript: 4.5.5
      vscode-languageserver: 7.0.0
      vscode-languageserver-textdocument: 1.0.4
      yargs: 17.3.1
    dev: false
    name: '@rush-temp/compiler'
    resolution:
      integrity: sha512-4qWHBrNphyOjVNXjS8KvX0kylEVNINKjPC8eMsKBIM4muKcP71XqtTsLYMjE5vC0Q9DFenwLLxRTode9jR9cpQ==
      tarball: file:projects/compiler.tgz
    version: 0.0.0
  file:projects/eslint-config-cadl.tgz_prettier@2.5.1:
    dependencies:
      '@rushstack/eslint-patch': 1.1.0
      '@typescript-eslint/eslint-plugin': 5.16.0_ed767fc79466c0e7303335c5b5d352be
      '@typescript-eslint/parser': 5.16.0_eslint@8.12.0+typescript@4.5.5
      eslint: 8.12.0
      eslint-config-prettier: 8.5.0_eslint@8.12.0
      eslint-plugin-prettier: 4.0.0_a3db0e8b63bb0d3e2028c4b7c69a389a
      typescript: 4.5.5
    dev: false
    id: file:projects/eslint-config-cadl.tgz
    name: '@rush-temp/eslint-config-cadl'
    peerDependencies:
      prettier: '*'
    resolution:
      integrity: sha512-A0DmwUe9t4sr4lYUQvVss2lf0C6KvOubB1UAcp/bYH7bt7wy5/09mrvWl0V3rNRHedOIM8hKmcHlvLE+qkrx6g==
      tarball: file:projects/eslint-config-cadl.tgz
    version: 0.0.0
  file:projects/library-linter.tgz:
    dependencies:
      '@types/mocha': 9.1.0
      '@types/node': 14.0.27
      c8: 7.11.0
      eslint: 8.12.0
      mocha: 9.2.1
      rimraf: 3.0.2
      typescript: 4.5.5
    dev: false
    name: '@rush-temp/library-linter'
    resolution:
      integrity: sha512-ancTE2cteY8noYSpmYkQdWslFWDuDj9DSSLb+sE5wwqzr3TaR3ZmbJJDcLQRfxhGf7LZIJici+srky6zO/5KZg==
      tarball: file:projects/library-linter.tgz
    version: 0.0.0
  file:projects/openapi.tgz:
    dependencies:
      '@types/mocha': 9.1.0
      '@types/node': 14.0.27
      c8: 7.11.0
      eslint: 8.12.0
      mocha: 9.2.1
      rimraf: 3.0.2
      typescript: 4.5.5
    dev: false
    name: '@rush-temp/openapi'
    resolution:
      integrity: sha512-4u2kP1DX17IUC9I5oNBlfyXK91g8rZ5/y0XBT/yzoH9PibmqMYT2E1j0B6Luw4sYLBMZgp3F4MyrqQoCpeZdug==
      tarball: file:projects/openapi.tgz
    version: 0.0.0
  file:projects/openapi3.tgz:
    dependencies:
      '@types/mocha': 9.1.0
      '@types/node': 14.0.27
      c8: 7.11.0
      eslint: 8.12.0
      mocha: 9.2.1
      rimraf: 3.0.2
      typescript: 4.5.5
    dev: false
    name: '@rush-temp/openapi3'
    resolution:
      integrity: sha512-iCP0wuh3lOcxwtI9nK2fwg+nx4PSnVGb5y7P7tfMvET+3pbLArgn/6nm/TIpzkGTaT4toeOhbwCkVfpbvAlUQw==
      tarball: file:projects/openapi3.tgz
    version: 0.0.0
  file:projects/playground.tgz:
    dependencies:
      '@playwright/test': 1.20.2
      '@types/debounce': 1.2.1
      '@types/lz-string': 1.3.34
      '@types/mocha': 9.1.0
      '@types/node': 14.0.27
      '@types/prettier': 2.4.4
      c8: 7.11.0
      cross-env: 7.0.3
      debounce: 1.2.1
      eslint: 8.12.0
      lzutf8: 0.6.1
      mocha: 9.2.1
      monaco-editor: 0.32.1
      playwright: 1.20.2
      prettier: 2.5.1
      rimraf: 3.0.2
      typescript: 4.5.5
      vite: 2.8.6
      vscode-languageserver-textdocument: 1.0.4
    dev: false
    name: '@rush-temp/playground'
    resolution:
<<<<<<< HEAD
      integrity: sha512-df0CBBJzoe+Rcge7FHc50kDLu7kC2t/s2Au141vxbx0MFB4HpQMoW6tW5aQzO7loJpEe/YlKQjx8GwPLHYJHMw==
=======
      integrity: sha512-7eGULZAJSGQxq/K51vAGHQXVSSovMBQcxEM1WdtsUYVme47MTY76QoMu1Xw4hPbm930kYAgs8VtYHOX+wDVnsA==
>>>>>>> 2d0ea123
      tarball: file:projects/playground.tgz
    version: 0.0.0
  file:projects/prettier-plugin-cadl.tgz:
    dependencies:
      '@rollup/plugin-commonjs': 22.0.0-13_rollup@2.70.1
      '@rollup/plugin-json': 4.1.0_rollup@2.70.1
      '@rollup/plugin-node-resolve': 13.1.3_rollup@2.70.1
      '@rollup/plugin-replace': 2.4.2_rollup@2.70.1
      mocha: 9.2.1
      prettier: 2.5.1
      rollup: 2.70.1
    dev: false
    name: '@rush-temp/prettier-plugin-cadl'
    resolution:
      integrity: sha512-zDClIgAljOZ8lKKCoeQKEM1NpuNoIh8sgdXbZReAGYUG2oUCm4XCSgi/q0uOPkq5DaPduD11gpqpvumrrqEd8w==
      tarball: file:projects/prettier-plugin-cadl.tgz
    version: 0.0.0
  file:projects/rest.tgz:
    dependencies:
      '@types/mocha': 9.1.0
      '@types/node': 14.0.27
      c8: 7.11.0
      eslint: 8.12.0
      mocha: 9.2.1
      rimraf: 3.0.2
      typescript: 4.5.5
    dev: false
    name: '@rush-temp/rest'
    resolution:
      integrity: sha512-OnuQF8shyGWBi9UMwBnzE4KXmrb4bVn7WdcSqVT642T5jGAuweMYXGvJbCIkxsX41fdoa4DcUujOQ+M3EI7MBw==
      tarball: file:projects/rest.tgz
    version: 0.0.0
  file:projects/samples.tgz:
    dependencies:
      '@types/mkdirp': 1.0.2
      autorest: 3.3.2
      mkdirp: 1.0.4
    dev: false
    name: '@rush-temp/samples'
    resolution:
      integrity: sha512-v9qQ2vXFFC8VU+A7hN9xA97Lr6VjFIUOp8ICVZzsqUZPFWtMLvBMU3sdvoUDFFlA6Q87NiJnUW//fMEaFFd7AQ==
      tarball: file:projects/samples.tgz
    version: 0.0.0
  file:projects/spec.tgz:
    dependencies:
      '@types/mkdirp': 1.0.2
      '@types/node': 14.0.27
      ecmarkup: 9.8.1
      watch: 1.0.2
    dev: false
    name: '@rush-temp/spec'
    resolution:
      integrity: sha512-Ke32FXVPrWJtIPoVOIdoH3Sl9zFnDptVyyX+NqZsvMj4zgStqtPVsoCaw8FSCVIio2ci76RjZrKbkQJ6cYorVQ==
      tarball: file:projects/spec.tgz
    version: 0.0.0
  file:projects/tmlanguage-generator.tgz:
    dependencies:
      '@types/node': 14.0.27
      '@types/plist': 3.0.2
      eslint: 8.12.0
      onigasm: 2.2.5
      plist: 3.0.4
      rimraf: 3.0.2
      typescript: 4.5.5
    dev: false
    name: '@rush-temp/tmlanguage-generator'
    resolution:
      integrity: sha512-xSWZ955P20MMVBiWFE/KECUmWOvkkE8++Dtm/pNQlHYMajYZuRPThcx+gKxT4TR4fQZAGqUjvmyHqhD/oLhzzA==
      tarball: file:projects/tmlanguage-generator.tgz
    version: 0.0.0
  file:projects/versioning.tgz:
    dependencies:
      '@types/mocha': 9.1.0
      '@types/node': 14.0.27
      c8: 7.11.0
      eslint: 8.12.0
      mocha: 9.2.1
      rimraf: 3.0.2
      typescript: 4.5.5
    dev: false
    name: '@rush-temp/versioning'
    resolution:
      integrity: sha512-54jKH6M2s0MwCsWwA3VfG9+S6HWSnJ3tstVpOwrEg0FTHxq3CCkWh+9ZtgqnO+0dLVYnENV2ihKb2DXsdNYLlg==
      tarball: file:projects/versioning.tgz
    version: 0.0.0
specifiers:
  '@playwright/test': ~1.20.2
  '@rollup/plugin-commonjs': ~22.0.0-13
  '@rollup/plugin-json': ~4.1.0
  '@rollup/plugin-node-resolve': ~13.1.3
  '@rollup/plugin-replace': ~2.4.2
  '@rush-temp/cadl-vs': file:./projects/cadl-vs.tgz
  '@rush-temp/cadl-vscode': file:./projects/cadl-vscode.tgz
  '@rush-temp/compiler': file:./projects/compiler.tgz
  '@rush-temp/eslint-config-cadl': file:./projects/eslint-config-cadl.tgz
  '@rush-temp/library-linter': file:./projects/library-linter.tgz
  '@rush-temp/openapi': file:./projects/openapi.tgz
  '@rush-temp/openapi3': file:./projects/openapi3.tgz
  '@rush-temp/playground': file:./projects/playground.tgz
  '@rush-temp/prettier-plugin-cadl': file:./projects/prettier-plugin-cadl.tgz
  '@rush-temp/rest': file:./projects/rest.tgz
  '@rush-temp/samples': file:./projects/samples.tgz
  '@rush-temp/spec': file:./projects/spec.tgz
  '@rush-temp/tmlanguage-generator': file:./projects/tmlanguage-generator.tgz
  '@rush-temp/versioning': file:./projects/versioning.tgz
  '@rushstack/eslint-patch': '1.1.0 '
  '@types/debounce': ~1.2.1
  '@types/glob': ~7.1.3
  '@types/js-yaml': ~4.0.1
  '@types/lz-string': ~1.3.34
  '@types/mkdirp': ~1.0.1
  '@types/mocha': ~9.1.0
  '@types/mustache': ~4.1.2
  '@types/node': ~14.0.27
  '@types/plist': ~3.0.2
  '@types/prettier': ^2.0.2
  '@types/prompts': ~2.0.14
  '@types/vscode': ~1.53.0
  '@types/yargs': ~17.0.2
  '@typescript-eslint/eslint-plugin': ^5.16.0
  '@typescript-eslint/parser': ^5.16.0
  ajv: ~8.9.0
  autorest: ~3.3.2
  c8: ~7.11.0
  change-case: ~4.1.2
  cross-env: ~7.0.3
  debounce: ~1.2.1
  ecmarkup: ~9.8.1
  eslint: ^8.12.0
  eslint-config-prettier: ^8.5.0
  eslint-plugin-prettier: ^4.0.0
  glob: ~7.1.6
  grammarkdown: ~3.1.2
  js-yaml: ~4.1.0
  lzutf8: ~0.6.1
  mkdirp: ~1.0.4
  mocha: ~9.2.0
  monaco-editor: ~0.32.1
  mustache: ~4.2.0
  node-fetch: ~3.2.0
  node-watch: ~0.7.1
  onigasm: ~2.2.5
  playwright: ~1.20.2
  plist: ~3.0.2
  prettier: ~2.5.1
  prettier-plugin-organize-imports: ~2.3.4
  prompts: ~2.4.1
  rimraf: ~3.0.2
  rollup: ~2.70.1
  source-map-support: ~0.5.19
  typescript: ~4.5.5
  vite: ^2.8.0
  vsce: ~2.6.7
  vscode-languageclient: ~7.0.0
  vscode-languageserver: ~7.0.0
  vscode-languageserver-textdocument: ~1.0.1
  vscode-oniguruma: ~1.6.1
  vscode-textmate: ~6.0.0
  watch: ~1.0.2
  yargs: ~17.3.1<|MERGE_RESOLUTION|>--- conflicted
+++ resolved
@@ -98,13 +98,13 @@
   /@babel/core/7.16.12:
     dependencies:
       '@babel/code-frame': 7.16.7
-      '@babel/generator': 7.17.7
+      '@babel/generator': 7.17.9
       '@babel/helper-compilation-targets': 7.17.7_@babel+core@7.16.12
       '@babel/helper-module-transforms': 7.17.7
-      '@babel/helpers': 7.17.8
-      '@babel/parser': 7.17.8
+      '@babel/helpers': 7.17.9
+      '@babel/parser': 7.17.9
       '@babel/template': 7.16.7
-      '@babel/traverse': 7.17.3
+      '@babel/traverse': 7.17.9
       '@babel/types': 7.17.0
       convert-source-map: 1.8.0
       debug: 4.3.3
@@ -117,7 +117,7 @@
       node: '>=6.9.0'
     resolution:
       integrity: sha512-dK5PtG1uiN2ikk++5OzSYsitZKny4wOCD0nrO4TqnW4BVBTQ2NGS3NgilvT/TEyxTST7LNyWV/T4tXDoD3fOgg==
-  /@babel/generator/7.17.7:
+  /@babel/generator/7.17.9:
     dependencies:
       '@babel/types': 7.17.0
       jsesc: 2.5.2
@@ -126,7 +126,7 @@
     engines:
       node: '>=6.9.0'
     resolution:
-      integrity: sha512-oLcVCTeIFadUoArDTwpluncplrYBmTCCZZgXCbgNGvOBBiSDDK3eWO4b/+eOTli5tKv1lg+a5/NAXg+nTcei1w==
+      integrity: sha512-rAdDousTwxbIxbz5I7GEQ3lUip+xVCXooZNbsydCWs3xA7ZsYOv+CFRdzGxRX78BmQHu9B1Eso59AOZQOJDEdQ==
   /@babel/helper-annotate-as-pure/7.16.7:
     dependencies:
       '@babel/types': 7.17.0
@@ -149,12 +149,12 @@
       '@babel/core': ^7.0.0
     resolution:
       integrity: sha512-UFzlz2jjd8kroj0hmCFV5zr+tQPi1dpC2cRsDV/3IEW8bJfCPrPpmcSN6ZS8RqIq4LXcmpipCQFPddyFA5Yc7w==
-  /@babel/helper-create-class-features-plugin/7.17.6_@babel+core@7.16.12:
+  /@babel/helper-create-class-features-plugin/7.17.9_@babel+core@7.16.12:
     dependencies:
       '@babel/core': 7.16.12
       '@babel/helper-annotate-as-pure': 7.16.7
       '@babel/helper-environment-visitor': 7.16.7
-      '@babel/helper-function-name': 7.16.7
+      '@babel/helper-function-name': 7.17.9
       '@babel/helper-member-expression-to-functions': 7.17.7
       '@babel/helper-optimise-call-expression': 7.16.7
       '@babel/helper-replace-supers': 7.16.7
@@ -165,7 +165,7 @@
     peerDependencies:
       '@babel/core': ^7.0.0
     resolution:
-      integrity: sha512-SogLLSxXm2OkBbSsHZMM4tUi8fUzjs63AT/d0YQIzr6GSd8Hxsbk2KYDX0k0DweAzGMj/YWeiCsorIdtdcW8Eg==
+      integrity: sha512-kUjip3gruz6AJKOq5i3nC6CoCEEF/oHH3cp6tOZhB+IyyyPyW0g1Gfsxn3mkk6S08pIA2y8GQh609v9G/5sHVQ==
   /@babel/helper-environment-visitor/7.16.7:
     dependencies:
       '@babel/types': 7.17.0
@@ -174,24 +174,15 @@
       node: '>=6.9.0'
     resolution:
       integrity: sha512-SLLb0AAn6PkUeAfKJCCOl9e1R53pQlGAfc4y4XuMRZfqeMYLE0dM1LMhqbGAlGQY0lfw5/ohoYWAe9V1yibRag==
-  /@babel/helper-function-name/7.16.7:
-    dependencies:
-      '@babel/helper-get-function-arity': 7.16.7
+  /@babel/helper-function-name/7.17.9:
+    dependencies:
       '@babel/template': 7.16.7
       '@babel/types': 7.17.0
     dev: false
     engines:
       node: '>=6.9.0'
     resolution:
-      integrity: sha512-QfDfEnIUyyBSR3HtrtGECuZ6DAyCkYFp7GHl75vFtTnn6pjKeK0T1DB5lLkFvBea8MdaiUABx3osbgLyInoejA==
-  /@babel/helper-get-function-arity/7.16.7:
-    dependencies:
-      '@babel/types': 7.17.0
-    dev: false
-    engines:
-      node: '>=6.9.0'
-    resolution:
-      integrity: sha512-flc+RLSOBXzNzVhcLu6ujeHUrD6tANAOU5ojrRx/as+tbzf8+stUCj7+IfRRoAbEZqj/ahXEMsjhOhgeZsrnTw==
+      integrity: sha512-7cRisGlVtiVqZ0MW0/yFB4atgpGLWEHUVYnb448hZK4x+vih0YO5UoS11XIYtZYqHd0dIPMdUSv8q5K4LdMnIg==
   /@babel/helper-hoist-variables/7.16.7:
     dependencies:
       '@babel/types': 7.17.0
@@ -224,7 +215,7 @@
       '@babel/helper-split-export-declaration': 7.16.7
       '@babel/helper-validator-identifier': 7.16.7
       '@babel/template': 7.16.7
-      '@babel/traverse': 7.17.3
+      '@babel/traverse': 7.17.9
       '@babel/types': 7.17.0
     dev: false
     engines:
@@ -250,7 +241,7 @@
       '@babel/helper-environment-visitor': 7.16.7
       '@babel/helper-member-expression-to-functions': 7.17.7
       '@babel/helper-optimise-call-expression': 7.16.7
-      '@babel/traverse': 7.17.3
+      '@babel/traverse': 7.17.9
       '@babel/types': 7.17.0
     dev: false
     engines:
@@ -293,16 +284,16 @@
       node: '>=6.9.0'
     resolution:
       integrity: sha512-TRtenOuRUVo9oIQGPC5G9DgK4743cdxvtOw0weQNpZXaS16SCBi5MNjZF8vba3ETURjZpTbVn7Vvcf2eAwFozQ==
-  /@babel/helpers/7.17.8:
+  /@babel/helpers/7.17.9:
     dependencies:
       '@babel/template': 7.16.7
-      '@babel/traverse': 7.17.3
+      '@babel/traverse': 7.17.9
       '@babel/types': 7.17.0
     dev: false
     engines:
       node: '>=6.9.0'
     resolution:
-      integrity: sha512-QcL86FGxpfSJwGtAvv4iG93UL6bmqBdmoVY0CMCU2g+oD2ezQse3PT5Pa+jiD6LJndBQi0EDlpzOWNlLuhz5gw==
+      integrity: sha512-cPCt915ShDWUEzEp3+UNRktO2n6v49l5RSnG9M5pS24hA+2FAc5si+Pn1i4VVbQQ+jh+bIZhPFQOJOzbrOYY1Q==
   /@babel/highlight/7.16.10:
     dependencies:
       '@babel/helper-validator-identifier': 7.16.7
@@ -313,17 +304,17 @@
       node: '>=6.9.0'
     resolution:
       integrity: sha512-5FnTQLSLswEj6IkgVw5KusNUUFY9ZGqe/TRFnP/BKYHYgfh7tc+C7mwiy95/yNP7Dh9x580Vv8r7u7ZfTBFxdw==
-  /@babel/parser/7.17.8:
+  /@babel/parser/7.17.9:
     dev: false
     engines:
       node: '>=6.0.0'
     hasBin: true
     resolution:
-      integrity: sha512-BoHhDJrJXqcg+ZL16Xv39H9n+AqJ4pcDrQBGZN+wHxIysrLZ3/ECwCBUch/1zUNhnsXULcONU3Ei5Hmkfk6kiQ==
+      integrity: sha512-vqUSBLP8dQHFPdPi9bc5GK9vRkYHJ49fsZdtoJ8EQ8ibpwk5rPKfvNIwChB0KVXcIjcepEBBd2VHC5r9Gy8ueg==
   /@babel/plugin-proposal-class-properties/7.16.7_@babel+core@7.16.12:
     dependencies:
       '@babel/core': 7.16.12
-      '@babel/helper-create-class-features-plugin': 7.17.6_@babel+core@7.16.12
+      '@babel/helper-create-class-features-plugin': 7.17.9_@babel+core@7.16.12
       '@babel/helper-plugin-utils': 7.16.7
     dev: false
     engines:
@@ -408,7 +399,7 @@
   /@babel/plugin-proposal-private-methods/7.16.11_@babel+core@7.16.12:
     dependencies:
       '@babel/core': 7.16.12
-      '@babel/helper-create-class-features-plugin': 7.17.6_@babel+core@7.16.12
+      '@babel/helper-create-class-features-plugin': 7.17.9_@babel+core@7.16.12
       '@babel/helper-plugin-utils': 7.16.7
     dev: false
     engines:
@@ -421,7 +412,7 @@
     dependencies:
       '@babel/core': 7.16.12
       '@babel/helper-annotate-as-pure': 7.16.7
-      '@babel/helper-create-class-features-plugin': 7.17.6_@babel+core@7.16.12
+      '@babel/helper-create-class-features-plugin': 7.17.9_@babel+core@7.16.12
       '@babel/helper-plugin-utils': 7.16.7
       '@babel/plugin-syntax-private-property-in-object': 7.14.5_@babel+core@7.16.12
     dev: false
@@ -560,7 +551,7 @@
   /@babel/plugin-transform-typescript/7.16.8_@babel+core@7.16.12:
     dependencies:
       '@babel/core': 7.16.12
-      '@babel/helper-create-class-features-plugin': 7.17.6_@babel+core@7.16.12
+      '@babel/helper-create-class-features-plugin': 7.17.9_@babel+core@7.16.12
       '@babel/helper-plugin-utils': 7.16.7
       '@babel/plugin-syntax-typescript': 7.16.7_@babel+core@7.16.12
     dev: false
@@ -586,22 +577,22 @@
   /@babel/template/7.16.7:
     dependencies:
       '@babel/code-frame': 7.16.7
-      '@babel/parser': 7.17.8
+      '@babel/parser': 7.17.9
       '@babel/types': 7.17.0
     dev: false
     engines:
       node: '>=6.9.0'
     resolution:
       integrity: sha512-I8j/x8kHUrbYRTUxXrrMbfCa7jxkE7tZre39x3kjr9hvI82cK1FfqLygotcWN5kdPGWcLdWMHpSBavse5tWw3w==
-  /@babel/traverse/7.17.3:
+  /@babel/traverse/7.17.9:
     dependencies:
       '@babel/code-frame': 7.16.7
-      '@babel/generator': 7.17.7
+      '@babel/generator': 7.17.9
       '@babel/helper-environment-visitor': 7.16.7
-      '@babel/helper-function-name': 7.16.7
+      '@babel/helper-function-name': 7.17.9
       '@babel/helper-hoist-variables': 7.16.7
       '@babel/helper-split-export-declaration': 7.16.7
-      '@babel/parser': 7.17.8
+      '@babel/parser': 7.17.9
       '@babel/types': 7.17.0
       debug: 4.3.3
       globals: 11.12.0
@@ -609,7 +600,7 @@
     engines:
       node: '>=6.9.0'
     resolution:
-      integrity: sha512-5irClVky7TxRWIRtxlh2WPUUOLhcPN06AGgaQSB8AEwuyEBgJVuJ5imdHm5zxk8w0QS5T+tDfnDxAlhWjpb7cw==
+      integrity: sha512-PQO8sDIJ8SIwipTPiR71kJQCKQYB5NGImbOviK8K+kg5xkNSYXLBupuX9QhatFowrsvo9Hj8WgArg3W7ijNAQw==
   /@babel/types/7.17.0:
     dependencies:
       '@babel/helper-validator-identifier': 7.16.7
@@ -1440,7 +1431,7 @@
   /browserslist/4.20.2:
     dependencies:
       caniuse-lite: 1.0.30001325
-      electron-to-chromium: 1.4.103
+      electron-to-chromium: 1.4.106
       escalade: 3.1.1
       node-releases: 2.0.2
       picocolors: 1.0.0
@@ -1998,10 +1989,10 @@
     hasBin: true
     resolution:
       integrity: sha512-GxE9Xyycd4UluP1F1dKcuHuj0bYboHCrAveVagd6CFbTNy0JhUexcB0Kko3EevoY2VpTvI4zppUfHHngNywmfw==
-  /electron-to-chromium/1.4.103:
-    dev: false
-    resolution:
-      integrity: sha512-c/uKWR1Z/W30Wy/sx3dkZoj4BijbXX85QKWu9jJfjho3LBAXNEGAEW3oWiGb+dotA6C6BzCTxL2/aLes7jlUeg==
+  /electron-to-chromium/1.4.106:
+    dev: false
+    resolution:
+      integrity: sha512-ZYfpVLULm67K7CaaGP7DmjyeMY4naxsbTy+syVVxT6QHI1Ww8XbJjmr9fDckrhq44WzCrcC5kH3zGpdusxwwqg==
   /emoji-regex/8.0.0:
     dev: false
     resolution:
@@ -5382,11 +5373,7 @@
     dev: false
     name: '@rush-temp/playground'
     resolution:
-<<<<<<< HEAD
-      integrity: sha512-df0CBBJzoe+Rcge7FHc50kDLu7kC2t/s2Au141vxbx0MFB4HpQMoW6tW5aQzO7loJpEe/YlKQjx8GwPLHYJHMw==
-=======
       integrity: sha512-7eGULZAJSGQxq/K51vAGHQXVSSovMBQcxEM1WdtsUYVme47MTY76QoMu1Xw4hPbm930kYAgs8VtYHOX+wDVnsA==
->>>>>>> 2d0ea123
       tarball: file:projects/playground.tgz
     version: 0.0.0
   file:projects/prettier-plugin-cadl.tgz:
