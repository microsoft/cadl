--- conflicted
+++ resolved
@@ -24,11 +24,7 @@
   '@types/mkdirp': 1.0.2
   '@types/mocha': 9.1.0
   '@types/mustache': 4.1.2
-<<<<<<< HEAD
-  '@types/node': 16.11.26
-=======
   '@types/node': 16.0.3
->>>>>>> b4d8ef5a
   '@types/plist': 3.0.2
   '@types/prettier': 2.6.0
   '@types/prompts': 2.0.14
@@ -955,17 +951,10 @@
     dev: false
     resolution:
       integrity: sha512-kVrqXhbclHNHGu9ztnAwSncIgJv/FaxmzXJvGXNdcCpV1b8u1/Mi6z6m0vwy0LzKeXFTPLH0NzwmoJ3fNCIq0g==
-<<<<<<< HEAD
-  /@types/node/16.11.26:
-    dev: false
-    resolution:
-      integrity: sha512-GZ7bu5A6+4DtG7q9GsoHXy3ALcgeIHP4NnL0Vv2wu0uUB/yQex26v0tf6/na1mm0+bS9Uw+0DFex7aaKr2qawQ==
-=======
   /@types/node/16.0.3:
     dev: false
     resolution:
       integrity: sha512-QhhSbE1wJMbh+lDsb9G6UFmyojhEgoO7dFVDBkli80sp3sPFojGh6TJXsht9Qbe2VWi91pbj08+1Kvue61RwsQ==
->>>>>>> b4d8ef5a
   /@types/plist/3.0.2:
     dependencies:
       '@types/node': 14.0.27
@@ -5277,11 +5266,7 @@
       '@rollup/plugin-node-resolve': 13.1.3_rollup@2.70.1
       '@types/mkdirp': 1.0.2
       '@types/mocha': 9.1.0
-<<<<<<< HEAD
-      '@types/node': 16.11.26
-=======
       '@types/node': 16.0.3
->>>>>>> b4d8ef5a
       '@types/vscode': 1.53.0
       c8: 7.11.0
       eslint: 8.13.0
@@ -5298,11 +5283,7 @@
     dev: false
     name: '@rush-temp/cadl-vscode'
     resolution:
-<<<<<<< HEAD
-      integrity: sha512-ixqVeW/E6BS261dUhaVqmQiw/eEvAsoIgCEptWAQWHBs9A/ZMjw5J3rMrnlJ2IHRrXLDzdFGqXWsgHE62srZKQ==
-=======
       integrity: sha512-OZ0W+i2gvC6POGf/RA3hsfTiNpQyJ5KY9zKTt8q3XFfdyu7AjHjKgeqMU/n6+pT80MebYSpj2yQ1umFiUs4phw==
->>>>>>> b4d8ef5a
       tarball: file:projects/cadl-vscode.tgz
     version: 0.0.0
   file:projects/compiler.tgz:
@@ -5312,11 +5293,7 @@
       '@types/mkdirp': 1.0.2
       '@types/mocha': 9.1.0
       '@types/mustache': 4.1.2
-<<<<<<< HEAD
-      '@types/node': 16.11.26
-=======
       '@types/node': 16.0.3
->>>>>>> b4d8ef5a
       '@types/prettier': 2.6.0
       '@types/prompts': 2.0.14
       '@types/yargs': 17.0.10
@@ -5345,11 +5322,7 @@
     dev: false
     name: '@rush-temp/compiler'
     resolution:
-<<<<<<< HEAD
-      integrity: sha512-A0046y0PEVMBdhZtvEMdeoO+wfulzMToo5Ved7CtFp8wlXA+JUWw3JtFefCF31jEvDj4nbxdEJwMCiqZNLKEeg==
-=======
-      integrity: sha512-5x9UYejMVYUH4jAb0ZJSG3wcmXnFsGw3f+wmsdj932tlMnqd5u71RycVU81TkmIiPcDcMPTjSKj32KX2c7Jz5A==
->>>>>>> b4d8ef5a
+      integrity: sha512-aHffENEXBx7ax7e9VjM3Qa1VmblOahXjhpM/aMBTNiB6FTkT6E+7s5QH/aGzPt5I35ao6WXUdw3wSktCxLNNNA==
       tarball: file:projects/compiler.tgz
     version: 0.0.0
   file:projects/eslint-config-cadl.tgz_prettier@2.6.2:
@@ -5373,11 +5346,7 @@
   file:projects/openapi.tgz:
     dependencies:
       '@types/mocha': 9.1.0
-<<<<<<< HEAD
-      '@types/node': 16.11.26
-=======
       '@types/node': 16.0.3
->>>>>>> b4d8ef5a
       c8: 7.11.0
       eslint: 8.13.0
       mocha: 9.2.2
@@ -5386,21 +5355,13 @@
     dev: false
     name: '@rush-temp/openapi'
     resolution:
-<<<<<<< HEAD
-      integrity: sha512-hajDdpZZRg1pwtFAPH1+fYDTZFaa91EG29AJ3V6n5IPnCXP3tkG9WcNzZf4o2Inopq7cnTU6tZ1txSnelj3UNg==
-=======
       integrity: sha512-07CcHQlOPt88kJtAZF3qDPYkftW3h9dOQrxZflM0T2IGdYmvYvErI6APxB7u0Pbjv3095ydPmsVe8rDTd+Ob1A==
->>>>>>> b4d8ef5a
       tarball: file:projects/openapi.tgz
     version: 0.0.0
   file:projects/openapi3.tgz:
     dependencies:
       '@types/mocha': 9.1.0
-<<<<<<< HEAD
-      '@types/node': 16.11.26
-=======
       '@types/node': 16.0.3
->>>>>>> b4d8ef5a
       c8: 7.11.0
       eslint: 8.13.0
       mocha: 9.2.2
@@ -5409,11 +5370,7 @@
     dev: false
     name: '@rush-temp/openapi3'
     resolution:
-<<<<<<< HEAD
-      integrity: sha512-cnrmOWLF4oAFwKZKByv1rn5qpvkhi7/JQY7Us1T4YSQWjTIQTtA5eqv1tM3znQ7X5LDmWk2pTCqVqRmut8/MXQ==
-=======
       integrity: sha512-uwZUTjmCsSC2JhGLleHFK2Zb3JRw3+x+y2njdCE1BiR0hoe4gwTZlJDhjv+9GJXpIMz06u9mUiTufz5p9XGpZw==
->>>>>>> b4d8ef5a
       tarball: file:projects/openapi3.tgz
     version: 0.0.0
   file:projects/playground.tgz:
@@ -5422,11 +5379,7 @@
       '@types/debounce': 1.2.1
       '@types/lz-string': 1.3.34
       '@types/mocha': 9.1.0
-<<<<<<< HEAD
-      '@types/node': 16.11.26
-=======
       '@types/node': 16.0.3
->>>>>>> b4d8ef5a
       '@types/prettier': 2.6.0
       c8: 7.11.0
       cross-env: 7.0.3
@@ -5444,11 +5397,7 @@
     dev: false
     name: '@rush-temp/playground'
     resolution:
-<<<<<<< HEAD
-      integrity: sha512-YrQ5E7rK1QWuzOiGxLxKa+TWLn2l1X5BDXcwWoNuRLoSdeEip7nHMrRZbTrEcI49ptStzrUm5Pv14asWTrxWig==
-=======
       integrity: sha512-qL/lX3pgET+BhtlUNUmsZU2EpE3fOVcvyLTqAIO8KjFLyjNh+St9mFt8jnOAri8SB9pc0dwTp1hQGHcGue4UNA==
->>>>>>> b4d8ef5a
       tarball: file:projects/playground.tgz
     version: 0.0.0
   file:projects/prettier-plugin-cadl.tgz:
@@ -5469,11 +5418,7 @@
   file:projects/rest.tgz:
     dependencies:
       '@types/mocha': 9.1.0
-<<<<<<< HEAD
-      '@types/node': 16.11.26
-=======
       '@types/node': 16.0.3
->>>>>>> b4d8ef5a
       c8: 7.11.0
       eslint: 8.13.0
       mocha: 9.2.2
@@ -5482,11 +5427,7 @@
     dev: false
     name: '@rush-temp/rest'
     resolution:
-<<<<<<< HEAD
-      integrity: sha512-2GLkt+YN2Y0gbQNFpfXP5XCEZs1dyn5vRrj2lK+UGXI9HF/a6yB6z522hRpVQw0JR/Msy/uUR8Dgive/j24bSQ==
-=======
       integrity: sha512-jmhUhQ+fjTofVPQKoZQNogzhUr2IOCkYGm6Wl4N+STcf3bxPl7B+WozTCgESQO5BCq0aeCUPyznUyntC7NQ19g==
->>>>>>> b4d8ef5a
       tarball: file:projects/rest.tgz
     version: 0.0.0
   file:projects/samples.tgz:
@@ -5503,30 +5444,18 @@
   file:projects/spec.tgz:
     dependencies:
       '@types/mkdirp': 1.0.2
-<<<<<<< HEAD
-      '@types/node': 16.11.26
-=======
       '@types/node': 16.0.3
->>>>>>> b4d8ef5a
       ecmarkup: 9.8.1
       watch: 1.0.2
     dev: false
     name: '@rush-temp/spec'
     resolution:
-<<<<<<< HEAD
-      integrity: sha512-t2D6EuOatv6g7hkZgwRley3l9MK5wNl84SkcmaAU4y1fxO8VeMMwamOaMHkqeTqsHEQfgCLAM4RTW+w1yQEVjA==
-=======
       integrity: sha512-3rVMj+xr4kTRowRJAiDMX/Gj97Sy/D+We/h2oXSsxOi7y+VjPfKbFOnoxr9hV7ABeownswYV67/lUrtKDYHDYg==
->>>>>>> b4d8ef5a
       tarball: file:projects/spec.tgz
     version: 0.0.0
   file:projects/tmlanguage-generator.tgz:
     dependencies:
-<<<<<<< HEAD
-      '@types/node': 16.11.26
-=======
       '@types/node': 16.0.3
->>>>>>> b4d8ef5a
       '@types/plist': 3.0.2
       eslint: 8.13.0
       onigasm: 2.2.5
@@ -5536,21 +5465,13 @@
     dev: false
     name: '@rush-temp/tmlanguage-generator'
     resolution:
-<<<<<<< HEAD
-      integrity: sha512-KlwLCXfQMOdnWPoL6OQknJury8MHumlNF28zY98gtcLIkF2z1OPud3wjK3XOPpM0rPgbzfhDkX1z8QGvpmCSqg==
-=======
       integrity: sha512-e77fm04nCm0QDmAVqmrwA5SQX7YNSX3r2SJ/LKhH9gH3yaK29HP82ffJms2Mhmz9NO0X7pEV2TLBaL0A32dTfQ==
->>>>>>> b4d8ef5a
       tarball: file:projects/tmlanguage-generator.tgz
     version: 0.0.0
   file:projects/versioning.tgz:
     dependencies:
       '@types/mocha': 9.1.0
-<<<<<<< HEAD
-      '@types/node': 16.11.26
-=======
       '@types/node': 16.0.3
->>>>>>> b4d8ef5a
       c8: 7.11.0
       eslint: 8.13.0
       mocha: 9.2.2
@@ -5559,11 +5480,7 @@
     dev: false
     name: '@rush-temp/versioning'
     resolution:
-<<<<<<< HEAD
-      integrity: sha512-xvIXGLVXl2ryNZEzk2auX+R3iHGdwZug1JZAMW2Xe7s/cZWtv7g8gGzQOXKO6ZAlShhoKSzJ9b5n/0Am7lO1DQ==
-=======
       integrity: sha512-+i2Y+eTkWammr/qiHYFdxpQYDjEO4Kyuo5oWceQeXG1eo+dnSF9xFzVhApNei7JganLHVnmbIHXEZTe+3oyGaA==
->>>>>>> b4d8ef5a
       tarball: file:projects/versioning.tgz
     version: 0.0.0
 specifiers:
@@ -5592,11 +5509,7 @@
   '@types/mkdirp': ~1.0.1
   '@types/mocha': ~9.1.0
   '@types/mustache': ~4.1.2
-<<<<<<< HEAD
-  '@types/node': ~16.11.7
-=======
   '@types/node': ~16.0.3
->>>>>>> b4d8ef5a
   '@types/plist': ~3.0.2
   '@types/prettier': ^2.0.2
   '@types/prompts': ~2.0.14
