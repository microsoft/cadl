--- conflicted
+++ resolved
@@ -22,11 +22,7 @@
   "dependencies": {},
   "devDependencies": {
     "@types/mkdirp": "~1.0.1",
-<<<<<<< HEAD
-    "@types/node": "~16.11.7",
-=======
     "@types/node": "~16.0.3",
->>>>>>> b4d8ef5a
     "ecmarkup": "~9.8.1",
     "watch": "~1.0.2"
   }
