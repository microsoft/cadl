--- conflicted
+++ resolved
@@ -444,21 +444,6 @@
   ) {
     // collect imports
     for (const { path, target } of imports) {
-<<<<<<< HEAD
-      let importFilePath: string;
-      if (path.startsWith("./") || path.startsWith("../")) {
-        importFilePath = resolvePath(relativeTo, path);
-      } else if (isPathAbsolute(path)) {
-        importFilePath = resolvePath(path);
-      } else {
-        // attempt to resolve a node module with this name
-        const libPath = await resolveCadlLibrary(path, relativeTo, target);
-        if (libPath) {
-          importFilePath = libPath;
-          logger.debug(`Loading library "${path}" from "${importFilePath}"`);
-        } else {
-          continue;
-=======
       await loadImport(path, target, relativeTo);
     }
   }
@@ -474,22 +459,12 @@
     } else if (isPathAbsolute(path)) {
       importFilePath = resolvePath(path);
     } else {
-      try {
-        // attempt to resolve a node module with this name
-        importFilePath = await resolveCadlLibrary(path, relativeTo);
-        if (importFilePath) {
-          logger.debug(`Loading library "${path}" from "${importFilePath}"`);
-        }
-      } catch (e: any) {
-        if (e.code === "MODULE_NOT_FOUND") {
-          program.reportDiagnostic(
-            createDiagnostic({ code: "library-not-found", format: { path }, target })
-          );
-          return;
-        } else {
-          throw e;
->>>>>>> 3ea2fb33
-        }
+      const libPath = await resolveCadlLibrary(path, relativeTo, target);
+      if (libPath) {
+        importFilePath = libPath;
+        logger.debug(`Loading library "${path}" from "${importFilePath}"`);
+      } else {
+        return;
       }
     }
 
