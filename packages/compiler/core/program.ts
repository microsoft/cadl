--- conflicted
+++ resolved
@@ -68,13 +68,11 @@
   currentProjector?: Projector;
 }
 
-<<<<<<< HEAD
 interface EmitterRef {
   emitter: Emitter;
   options: EmitterOptions;
 }
 
-=======
 class StateMap<V> implements Map<Type, V> {
   private internalState = new Map<undefined | Projector, Map<Type, V>>();
   constructor(public program: Program, public key: Symbol) {}
@@ -193,29 +191,20 @@
     return this.internalState.get(key)!;
   }
 }
->>>>>>> b8c46152
+
 export async function createProgram(
   host: CompilerHost,
   mainFile: string,
   options: CompilerOptions = {}
 ): Promise<Program> {
-<<<<<<< HEAD
   const validateCbs: any = [];
-  const stateMaps = new Map<Symbol, Map<any, any>>();
-  const stateSets = new Map<Symbol, Set<any>>();
-  const diagnostics: Diagnostic[] = [];
-  const seenSourceFiles = new Set<string>();
-  const duplicateSymbols = new Set<Sym>();
-  const emitters: EmitterRef[] = [];
-=======
-  const buildCbs: any = [];
   const stateMaps = new Map<Symbol, StateMap<any>>();
   const stateSets = new Map<Symbol, StateSet>();
   const diagnostics: Diagnostic[] = [];
   const seenSourceFiles = new Set<string>();
   const duplicateSymbols = new Set<Sym>();
   let currentProjector: Projector | undefined;
->>>>>>> b8c46152
+  const emitters: EmitterRef[] = [];
   let error = false;
 
   const logger = createLogger({ sink: host.logSink, level: options.diagnosticLevel });
