import { compilerAssert } from "./diagnostics.js";
import { NodeFlags, visitChildren } from "./parser.js";
import { Program } from "./program.js";
import {
  AliasStatementNode,
  CadlScriptNode,
  ContainerNode,
  Declaration,
  DecoratorSymbol,
  EnumStatementNode,
  FunctionSymbol,
  IdentifierNode,
  InterfaceStatementNode,
  JsSourceFile,
  ModelStatementNode,
  NamespaceStatementNode,
  Node,
  OperationStatementNode,
  ProjectionLambdaExpressionNode,
  ProjectionLambdaParameterDeclarationNode,
  ProjectionNode,
  ProjectionParameterDeclarationNode,
  ProjectionStatementNode,
  ScopeNode,
  Sym,
  SymbolFlags,
  SymbolTable,
  SyntaxKind,
  TemplateParameterDeclarationNode,
  TypeSymbol,
  UnionStatementNode,
  UsingStatementNode,
} from "./types.js";

// Use a regular expression to define the prefix for Cadl-exposed functions
// defined in JavaScript modules
const DecoratorFunctionPattern = /^\$/;

const SymbolTable = class extends Map<string, Sym> implements SymbolTable {
  duplicates = new Map<Sym, Set<Sym>>();

  // First set for a given key wins, but record all duplicates for diagnostics.
  set(key: string, value: Sym) {
    const existing = super.get(key);
    if (existing === undefined) {
      super.set(key, value);
    } else {
      if (existing.flags & SymbolFlags.using) {
        existing.flags = existing.flags | SymbolFlags.usingDuplicates;
      }

      const duplicateArray = this.duplicates.get(existing);
      if (duplicateArray) {
        duplicateArray.add(value);
      } else {
        this.duplicates.set(existing, new Set([existing, value]));
      }
    }
    return this;
  }
};

export interface Binder {
  bindSourceFile(sourceFile: CadlScriptNode): void;
  bindJsSourceFile(sourceFile: JsSourceFile): void;
  bindNode(node: Node): void;
}

export function createSymbolTable(): SymbolTable {
  return new SymbolTable();
}

export interface BinderOptions {
  // Configures the initial parent node to use when calling bindNode.  This is
  // useful for binding Cadl fragments outside the context of a full script node.
  initialParentNode?: Node;
}

export function createBinder(program: Program, options: BinderOptions = {}): Binder {
  let currentFile: CadlScriptNode;
  let parentNode: Node | undefined = options?.initialParentNode;
  let fileNamespace: NamespaceStatementNode | CadlScriptNode;
  let currentNamespace: ContainerNode;
  let isJsFile = false;

  // Node where locals go.
  let scope: ScopeNode | JsSourceFile;

  return {
    bindSourceFile,
    bindNode,
    bindJsSourceFile,
  };

  function isFunctionName(name: string): boolean {
    return DecoratorFunctionPattern.test(name);
  }

  function getFunctionName(name: string): string {
    return name.replace(DecoratorFunctionPattern, "");
  }

  function bindJsSourceFile(sourceFile: JsSourceFile) {
    sourceFile.exports = createSymbolTable();
    isJsFile = true;
    const rootNs = sourceFile.esmExports["namespace"];
    const namespaces = new Set<NamespaceStatementNode>();
    for (const [key, member] of Object.entries(sourceFile.esmExports)) {
      let name: string;
      let kind: "decorator" | "function";

      if (typeof member === "function") {
        // lots of 'any' casts here because control flow narrowing `member` to Function
        // isn't particularly useful it turns out.
<<<<<<< HEAD
        if (isFunctionName(key)) {
          name = getFunctionName(key);
          kind = "decorator";
          if (name === "onBuild") {
            try {
              program.onBuild(member as any);
              continue;
            } catch (err: any) {
              if (program.compilerOptions.designTimeBuild) {
                // do not exit the language server
                program.reportDiagnostic(
                  createDiagnostic({
                    code: "on-build-fail",
                    format: { error: err },
                    target: NoTarget,
                  })
                );
                continue;
              } else {
                throw err;
              }
            }
          }
        } else {
          name = key;
          kind = "function";
=======

        const name = getFunctionName(key);
        if (name === "onBuild") {
          program.onBuild(member as any);
          continue;
>>>>>>> 9fa7e969
        }

        const memberNs: string = (member as any).namespace;
        const nsParts = [];
        if (rootNs) {
          nsParts.push(...rootNs.split("."));
        }

        if (memberNs) {
          nsParts.push(...memberNs.split("."));
        }

        scope = sourceFile;
        for (const part of nsParts) {
          const existingBinding = scope.exports!.get(part);
          if (
            existingBinding &&
            existingBinding.kind === "type" &&
            namespaces.has(existingBinding.node as NamespaceStatementNode)
          ) {
            // since the namespace was "declared" as part of this source file,
            // we can simply re-use it.
            scope = existingBinding.node as NamespaceStatementNode;
          } else {
            // need to synthesize a namespace declaration node
            // consider creating a "synthetic" node flag if necessary
            const nsNode = createSyntheticNamespace(part);

            if (existingBinding && existingBinding.kind === "type") {
              nsNode.symbol = existingBinding;
              nsNode.exports = (existingBinding.node as NamespaceStatementNode).exports;
            } else {
              declareSymbol(scope.exports!, nsNode, part);
            }

            namespaces.add(nsNode);
            scope = nsNode;
          }
        }
        let sym;
        if (kind === "decorator") {
          sym = createDecoratorSymbol(name, sourceFile.file.path, member);
        } else {
          sym = createFunctionSymbol(name, member as any);
        }
        scope.exports!.set(sym.name, sym);
      }
    }

    sourceFile.namespaces = Array.from(namespaces);
  }

  function bindSourceFile(sourceFile: CadlScriptNode) {
    isJsFile = false;
    sourceFile.exports = createSymbolTable();
    fileNamespace = currentFile = sourceFile;
    currentNamespace = scope = fileNamespace;
    bindNode(sourceFile);
  }

  function bindNode(node: Node) {
    if (!node) return;
    // set the node's parent since we're going for a walk anyway
    node.parent = parentNode;

    switch (node.kind) {
      case SyntaxKind.ModelStatement:
        bindModelStatement(node);
        break;
      case SyntaxKind.InterfaceStatement:
        bindInterfaceStatement(node);
        break;
      case SyntaxKind.UnionStatement:
        bindUnionStatement(node);
        break;
      case SyntaxKind.AliasStatement:
        bindAliasStatement(node);
        break;
      case SyntaxKind.EnumStatement:
        bindEnumStatement(node);
        break;
      case SyntaxKind.NamespaceStatement:
        bindNamespaceStatement(node);
        break;
      case SyntaxKind.OperationStatement:
        bindOperationStatement(node);
        break;
      case SyntaxKind.TemplateParameterDeclaration:
        bindTemplateParameterDeclaration(node);
        break;
      case SyntaxKind.UsingStatement:
        bindUsingStatement(node);
        break;
      case SyntaxKind.Projection:
        bindProjection(node);
        break;
      case SyntaxKind.ProjectionStatement:
        bindProjectionStatement(node);
        break;
      case SyntaxKind.ProjectionParameterDeclaration:
        bindProjectionParameterDeclaration(node);
        break;
      case SyntaxKind.ProjectionLambdaParameterDeclaration:
        bindProjectionLambdaParameterDeclaration(node);
        break;
      case SyntaxKind.ProjectionLambdaExpression:
        bindProjectionLambdaExpression(node);
    }

    const prevParent = parentNode;
    // set parent node when we walk into children
    parentNode = node;

    if (hasScope(node)) {
      const prevScope = scope;
      const prevNamespace = currentNamespace;
      scope = node;
      if (node.kind === SyntaxKind.NamespaceStatement) {
        currentNamespace = node;
      }

      visitChildren(node, bindNode);

      if (node.kind !== SyntaxKind.NamespaceStatement && node.locals) {
        program.reportDuplicateSymbols(node.locals!);
      }

      scope = prevScope;
      currentNamespace = prevNamespace;
    } else {
      visitChildren(node, bindNode);
    }

    // restore parent node
    parentNode = prevParent;
  }

  function getContainingSymbolTable() {
    switch (scope.kind) {
      case SyntaxKind.NamespaceStatement:
        return scope.exports!;
      case SyntaxKind.CadlScript:
        return fileNamespace.exports!;
      case "JsSourceFile":
        return scope.exports!;
      default:
        return scope.locals!;
    }
  }

  function bindProjection(node: ProjectionNode) {
    node.locals = new SymbolTable();
  }

  /**
   * Binding projection statements is interesting because there may be
   * multiple declarations spread across various source files that all
   * contribute to the same symbol because they declare the same
   * projection on different selectors.
   *
   * There is presently an issue where we do not check for duplicate
   * projections when they're applied to a specific type. This could
   * be done with ease in the checker during evaluation, but could
   * probably instead be done in a post-bind phase - we just need
   * all the symbols in place so we know if a projection was declared
   * multiple times for the same symbol.
   *
   */
  function bindProjectionStatement(node: ProjectionStatementNode) {
    const name = node.id.sv;
    const table = getContainingSymbolTable();
    let sym: Sym;
    if (table.has(name)) {
      sym = table.get(name)!;
      if (sym.kind !== "projection") {
        // clashing with some other decl, report duplicate symbol
        declareSymbol(getContainingSymbolTable(), node, name);
        return;
      }
    } else {
      sym = {
        kind: "projection",
        name,
        node: node,
        byId: new Map(),
        byKind: new Map(),
      };
      table.set(name, sym);
    }

    if (fileNamespace.kind !== SyntaxKind.CadlScript) {
      node.namespaceSymbol = fileNamespace.symbol;
    }
    node.symbol = sym;

    if (
      node.selector.kind !== SyntaxKind.Identifier &&
      node.selector.kind !== SyntaxKind.MemberExpression
    ) {
      const selectorString =
        node.selector.kind === SyntaxKind.ProjectionModelSelector
          ? "model"
          : node.selector.kind === SyntaxKind.ProjectionOperationSelector
          ? "op"
          : node.selector.kind === SyntaxKind.ProjectionUnionSelector
          ? "union"
          : node.selector.kind === SyntaxKind.ProjectionEnumSelector
          ? "enum"
          : "interface";

      if (sym.byKind.has(selectorString)) {
        // clashing with a like-named decl with this selector, so throw.
        declareSymbol(getContainingSymbolTable(), node, name);
        return;
      }

      sym.byKind.set(selectorString, { to: node.to, from: node.from });
    }
  }

  function bindProjectionParameterDeclaration(node: ProjectionParameterDeclarationNode) {
    declareSymbol(getContainingSymbolTable(), node, node.id.sv);
  }

  function bindProjectionLambdaParameterDeclaration(
    node: ProjectionLambdaParameterDeclarationNode
  ) {
    declareSymbol(getContainingSymbolTable(), node, node.id.sv);
  }

  function bindProjectionLambdaExpression(node: ProjectionLambdaExpressionNode) {
    node.locals = new SymbolTable();
  }

  function bindTemplateParameterDeclaration(node: TemplateParameterDeclarationNode) {
    declareSymbol(getContainingSymbolTable(), node, node.id.sv);
  }

  function bindModelStatement(node: ModelStatementNode) {
    declareSymbol(getContainingSymbolTable(), node, node.id.sv);
    // Initialize locals for type parameters
    node.locals = new SymbolTable();
  }

  function bindInterfaceStatement(node: InterfaceStatementNode) {
    declareSymbol(getContainingSymbolTable(), node, node.id.sv);
    node.locals = new SymbolTable();
  }

  function bindUnionStatement(node: UnionStatementNode) {
    declareSymbol(getContainingSymbolTable(), node, node.id.sv);
    node.locals = new SymbolTable();
  }

  function bindAliasStatement(node: AliasStatementNode) {
    declareSymbol(getContainingSymbolTable(), node, node.id.sv);
    // Initialize locals for type parameters
    node.locals = new SymbolTable();
  }

  function bindEnumStatement(node: EnumStatementNode) {
    declareSymbol(getContainingSymbolTable(), node, node.id.sv);
  }

  function bindNamespaceStatement(statement: NamespaceStatementNode) {
    // check if there's an existing symbol for this namespace
    const existingBinding = currentNamespace.exports!.get(statement.name.sv);
    if (existingBinding && existingBinding.kind === "type") {
      statement.symbol = existingBinding;
      // locals are never shared.
      statement.locals = createSymbolTable();

      // todo: don't merge exports
      statement.exports = (existingBinding.node as NamespaceStatementNode).exports;
    } else {
      declareSymbol(getContainingSymbolTable(), statement, statement.name.sv);

      // Initialize locals for non-exported symbols
      statement.locals = createSymbolTable();

      // initialize exports for exported symbols
      statement.exports = new SymbolTable();
    }

    currentFile.namespaces.push(statement);

    if (statement.statements === undefined) {
      scope = currentNamespace = statement;
      fileNamespace = statement;
      let current: CadlScriptNode | NamespaceStatementNode = statement;
      while (current.kind !== SyntaxKind.CadlScript) {
        currentFile.inScopeNamespaces.push(current);
        current = current.parent as CadlScriptNode | NamespaceStatementNode;
      }
    }
  }

  function bindUsingStatement(statement: UsingStatementNode) {
    currentFile.usings.push(statement);
  }

  function bindOperationStatement(statement: OperationStatementNode) {
    if (scope.kind !== SyntaxKind.InterfaceStatement) {
      declareSymbol(getContainingSymbolTable(), statement, statement.id.sv);
    }
  }

  function declareSymbol(table: SymbolTable, node: Declaration, name: string) {
    compilerAssert(table, "Attempted to declare symbol on non-existent table");
    const symbol = createTypeSymbol(node, name);
    node.symbol = symbol;

    if (scope.kind === SyntaxKind.NamespaceStatement) {
      compilerAssert(
        node.kind !== SyntaxKind.TemplateParameterDeclaration &&
          node.kind !== SyntaxKind.ProjectionParameterDeclaration &&
          node.kind !== SyntaxKind.ProjectionLambdaParameterDeclaration,
        "Attempted to declare parameter in namespace",
        node
      );

      node.namespaceSymbol = scope.symbol;
    } else if (scope.kind === SyntaxKind.CadlScript) {
      compilerAssert(
        node.kind !== SyntaxKind.TemplateParameterDeclaration &&
          node.kind !== SyntaxKind.ProjectionParameterDeclaration &&
          node.kind !== SyntaxKind.ProjectionLambdaParameterDeclaration,
        "Attempted to declare parameter in global scope",
        node
      );

      if (fileNamespace.kind !== SyntaxKind.CadlScript) {
        node.namespaceSymbol = fileNamespace.symbol;
      }
    }

    table.set(name, symbol);
  }
}

function hasScope(node: Node): node is ScopeNode {
  switch (node.kind) {
    case SyntaxKind.ModelStatement:
    case SyntaxKind.AliasStatement:
      return true;
    case SyntaxKind.NamespaceStatement:
      return node.statements !== undefined;
    case SyntaxKind.CadlScript:
      return true;
    case SyntaxKind.InterfaceStatement:
      return true;
    case SyntaxKind.UnionStatement:
      return true;
    case SyntaxKind.Projection:
      return true;
    case SyntaxKind.ProjectionLambdaExpression:
      return true;
    default:
      return false;
  }
}

function createTypeSymbol(node: Node, name: string): TypeSymbol {
  return {
    kind: "type",
    node,
    flags: SymbolFlags.none,
    name,
  };
}

function createDecoratorSymbol(name: string, path: string, value: any): DecoratorSymbol {
  return {
    kind: "decorator",
    name: `@` + name,
    path,
    flags: SymbolFlags.none,
    value,
  };
}

<<<<<<< HEAD
function createFunctionSymbol(name: string, value: (...args: any[]) => any): FunctionSymbol {
  return {
    kind: "function",
    name,
    value,
  };
}

function createSyntheticNamespace(name: string): NamespaceStatementNode {
=======
function createSyntheticNamespace(name: string): NamespaceStatementNode & { flags: NodeFlags } {
>>>>>>> 9fa7e969
  const nsId: IdentifierNode = {
    kind: SyntaxKind.Identifier,
    pos: 0,
    end: 0,
    sv: name,
  };

  return {
    kind: SyntaxKind.NamespaceStatement,
    decorators: [],
    pos: 0,
    end: 0,
    name: nsId,
    locals: createSymbolTable(),
    exports: createSymbolTable(),
    flags: NodeFlags.Synthetic,
  };
}<|MERGE_RESOLUTION|>--- conflicted
+++ resolved
@@ -1,4 +1,5 @@
 import { compilerAssert } from "./diagnostics.js";
+import { createDiagnostic } from "./messages.js";
 import { NodeFlags, visitChildren } from "./parser.js";
 import { Program } from "./program.js";
 import {
@@ -15,6 +16,7 @@
   ModelStatementNode,
   NamespaceStatementNode,
   Node,
+  NoTarget,
   OperationStatementNode,
   ProjectionLambdaExpressionNode,
   ProjectionLambdaParameterDeclarationNode,
@@ -112,7 +114,6 @@
       if (typeof member === "function") {
         // lots of 'any' casts here because control flow narrowing `member` to Function
         // isn't particularly useful it turns out.
-<<<<<<< HEAD
         if (isFunctionName(key)) {
           name = getFunctionName(key);
           kind = "decorator";
@@ -139,13 +140,6 @@
         } else {
           name = key;
           kind = "function";
-=======
-
-        const name = getFunctionName(key);
-        if (name === "onBuild") {
-          program.onBuild(member as any);
-          continue;
->>>>>>> 9fa7e969
         }
 
         const memberNs: string = (member as any).namespace;
@@ -527,7 +521,6 @@
   };
 }
 
-<<<<<<< HEAD
 function createFunctionSymbol(name: string, value: (...args: any[]) => any): FunctionSymbol {
   return {
     kind: "function",
@@ -536,10 +529,7 @@
   };
 }
 
-function createSyntheticNamespace(name: string): NamespaceStatementNode {
-=======
 function createSyntheticNamespace(name: string): NamespaceStatementNode & { flags: NodeFlags } {
->>>>>>> 9fa7e969
   const nsId: IdentifierNode = {
     kind: SyntaxKind.Identifier,
     pos: 0,
