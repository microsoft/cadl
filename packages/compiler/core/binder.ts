--- conflicted
+++ resolved
@@ -107,31 +107,9 @@
         // isn't particularly useful it turns out.
 
         const name = getFunctionName(key);
-<<<<<<< HEAD
-        if (name === "onBuild") {
-          program.onBuild(member as any);
+        if (name === "onValidate") {
+          program.onValidate(member as any);
           continue;
-=======
-        if (name === "onValidate") {
-          try {
-            program.onValidate(member as any);
-            continue;
-          } catch (err: any) {
-            if (program.compilerOptions.designTimeBuild) {
-              // do not exit the language server
-              program.reportDiagnostic(
-                createDiagnostic({
-                  code: "on-validate-fail",
-                  format: { error: err },
-                  target: NoTarget,
-                })
-              );
-              continue;
-            } else {
-              throw err;
-            }
-          }
->>>>>>> c9bbec3e
         }
 
         const memberNs: string = (member as any).namespace;
