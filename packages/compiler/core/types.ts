--- conflicted
+++ resolved
@@ -242,10 +242,6 @@
   node: TemplateParameterDeclarationNode;
 }
 
-// trying to avoid masking built-in Symbol
-<<<<<<< HEAD
-export type Sym = DecoratorSymbol | TypeSymbol | FunctionSymbol | ProjectionSymbol;
-
 export interface ProjectionSymbol {
   kind: "projection";
   name: string;
@@ -253,22 +249,13 @@
   byKind: Map<string, { to?: ProjectionNode; from?: ProjectionNode }>;
   byId: Map<TypeReferenceNode, { to?: ProjectionNode; from?: ProjectionNode }>;
   id?: number;
-  flags: SymbolFlags;
   symbolSource?: ProjectionSymbol;
 }
-=======
-// export type Sym = DecoratorSymbol | TypeSymbol;
->>>>>>> 76cbed69
 
 export interface DecoratorSymbol {
   kind: "decorator";
   path: string;
   name: string;
-<<<<<<< HEAD
-  flags: SymbolFlags;
-  symbolSource?: DecoratorSymbol;
-=======
->>>>>>> 76cbed69
   value: (...args: any[]) => any;
 }
 
@@ -276,18 +263,12 @@
   kind: "function";
   name: string;
   value: (...args: any[]) => any;
-  flags: SymbolFlags;
   symbolSource?: FunctionSymbol;
 }
 export interface TypeSymbol {
   kind: "type";
   node: Node;
   name: string;
-<<<<<<< HEAD
-  flags: SymbolFlags;
-  symbolSource?: TypeSymbol;
-=======
->>>>>>> 76cbed69
   id?: number;
 }
 
@@ -298,8 +279,8 @@
 }
 
 export type LocalSymbol = UsingSymbol | TypeSymbol;
-export type ExportSymbol = TypeSymbol | DecoratorSymbol;
-export type Sym = UsingSymbol | TypeSymbol | DecoratorSymbol;
+export type ExportSymbol = TypeSymbol | DecoratorSymbol | ProjectionSymbol | FunctionSymbol;
+export type Sym = LocalSymbol | ExportSymbol;
 
 export interface SymbolLinks {
   type?: Type;
@@ -877,7 +858,7 @@
 export interface ProjectionLambdaExpressionNode extends BaseNode {
   kind: SyntaxKind.ProjectionLambdaExpression;
   parameters: ProjectionLambdaParameterDeclarationNode[];
-  locals?: SymbolTable;
+  locals?: SymbolTable<LocalSymbol>;
   body: ProjectionBlockExpressionNode;
 }
 
@@ -892,7 +873,7 @@
   direction: "to" | "from";
   parameters: ProjectionParameterDeclarationNode[];
   body: ProjectionStatementItem[];
-  locals?: SymbolTable;
+  locals?: SymbolTable<LocalSymbol>;
 }
 
 export interface ProjectionStatementNode extends BaseNode, DeclarationNode<ProjectionSymbol> {
@@ -978,7 +959,7 @@
   esmExports: any;
 
   /* Exported "global scope" bindings */
-  exports?: SymbolTable<DecoratorSymbol>;
+  exports?: SymbolTable<DecoratorSymbol | FunctionSymbol>;
 
   /* Any namespaces declared by decorators. */
   namespaces: NamespaceStatementNode[];
