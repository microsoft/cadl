/* eslint-disable no-console */
import { spawnSync, SpawnSyncOptionsWithStringEncoding } from "child_process";
import { mkdtemp, readdir, rmdir } from "fs/promises";
import mkdirp from "mkdirp";
import watch from "node-watch";
import os from "os";
import { resolve } from "path";
import prompts from "prompts";
import url from "url";
import yargs from "yargs";
import { loadCadlConfigForPath } from "../config/index.js";
import { CompilerOptions } from "../core/options.js";
import { compile, Program } from "../core/program.js";
import { initCadlProject } from "../init/index.js";
import { compilerAssert, logDiagnostics } from "./diagnostics.js";
import { findUnformattedCadlFiles, formatCadlFiles } from "./formatter.js";
import { CompilerHost } from "./index.js";
import { installCadlDependencies } from "./install.js";
import { createConsoleSink } from "./logger/index.js";
import { NodeHost } from "./node-host.js";
import { getAnyExtensionFromPath, getBaseFileName, joinPaths, resolvePath } from "./path-utils.js";
import { Diagnostic } from "./types.js";
import { cadlVersion } from "./util.js";

async function main() {
  console.log(`Cadl compiler v${cadlVersion}\n`);

  await yargs(process.argv.slice(2))
    .scriptName("cadl")
    .help()
    .strict()
    .parserConfiguration({
      "greedy-arrays": false,
    })
    .option("debug", {
      type: "boolean",
      description: "Output debug log messages.",
      default: false,
    })
    .option("pretty", {
      type: "boolean",
      description:
        "Enable color and formatting in Cadl's output to make compiler errors easier to read.",
      default: true,
    })
    .command(
      "compile <path>",
      "Compile Cadl source.",
      (cmd) => {
        return cmd
          .positional("path", {
            description: "The path to the main.cadl file or directory containing main.cadl.",
            type: "string",
            demandOption: true,
          })
          .option("output-path", {
            type: "string",
            default: "./cadl-output",
            describe:
              "The output path for generated artifacts.  If it does not exist, it will be created.",
          })
          .option("option", {
            type: "array",
            string: true,
            describe:
              "Key/value pairs that can be passed to Cadl components.  The format is 'key=value'.  This parameter can be used multiple times to add more options.",
          })
          .option("nostdlib", {
            type: "boolean",
            default: false,
            describe: "Don't load the Cadl standard library.",
          })
          .option("import", {
            type: "array",
            string: true,
            describe:
              "Additional imports to include.  This parameter can be used multiple times to add more imports.",
          })
          .option("watch", {
            type: "boolean",
            default: false,
            describe: "Watch project files for changes and recompile.",
          })
          .option("emit", {
            type: "array",
            string: true,
            describe: "Name of the emitters",
          })
          .option("diagnostic-level", {
            type: "string",
            default: "info",
            choices: ["error", "warn", "info", "verbose", "debug"],
            describe: "Diagnostics of this level or above will be reported.",
          })
          .option("warn-as-error", {
            type: "boolean",
            default: false,
            describe: "Treat warnings as errors and return non-zero exit code if there are any.",
          });
      },
      async (args) => {
        const host = createCLICompilerHost(args);
        const cliOptions = await getCompilerOptions(host, args);

        const program = await compileInput(host, args.path, cliOptions);
        if (program.hasError()) {
          process.exit(1);
        }
        if (program.emitters.length === 0) {
          console.log(
            "No emitter was configured, no output was generated. Use `--emit <emitterName>` to pick emitter or specify it in the cadl config."
          );
        }
      }
    )
    .command("code", "Manage VS Code Extension.", (cmd) => {
      return cmd
        .demandCommand(1, "No command specified.")
        .option("insiders", {
          type: "boolean",
          description: "Use VS Code Insiders",
          default: false,
        })
        .command(
          "install",
          "Install VS Code Extension",
          () => {},
          (args) => installVSCodeExtension(args.insiders, args.debug)
        )
        .command(
          "uninstall",
          "Uninstall VS Code Extension",
          () => {},
          (args) => uninstallVSCodeExtension(args.insiders, args.debug)
        );
    })
    .command("vs", "Manage Visual Studio Extension.", (cmd) => {
      return cmd
        .demandCommand(1, "No command specified")
        .command(
          "install",
          "Install Visual Studio Extension.",
          () => {},
          (args) => installVSExtension(args.debug)
        )
        .command(
          "uninstall",
          "Uninstall VS Extension",
          () => {},
          () => uninstallVSExtension()
        );
    })
    .command(
      "format <include...>",
      "Format given list of Cadl files.",
      (cmd) => {
        return cmd
          .positional("include", {
            description: "Wildcard pattern of the list of files.",
            type: "string",
            array: true,
            demandOption: true,
          })
          .option("exclude", {
            alias: "x",
            type: "string",
            array: true,
            describe: "Pattern to exclude",
          })
          .option("check", {
            alias: "c",
            type: "boolean",
            describe: "Verify the files are formatted.",
          });
      },
      async (args) => {
        if (args["check"]) {
          const unformatted = await findUnformattedCadlFiles(args["include"], {
            exclude: args["exclude"],
            debug: args.debug,
          });
          if (unformatted.length > 0) {
            console.log(`Found ${unformatted.length} unformatted files:`);
            for (const file of unformatted) {
              console.log(` - ${file}`);
            }
            process.exit(1);
          }
        } else {
          await formatCadlFiles(args["include"], { exclude: args["exclude"], debug: args.debug });
        }
      }
    )
    .command(
      "init [templatesUrl]",
      "Create a new Cadl project.",
      (cmd) =>
        cmd.positional("templatesUrl", {
          description: "Url of the initialization template",
          type: "string",
        }),
      (args) => initCadlProject(createCLICompilerHost(args), process.cwd(), args.templatesUrl)
    )
    .command(
      "install",
      "Install cadl dependencies",
      () => {},
      () => installCadlDependencies(process.cwd())
    )
    .command(
      "info",
      "Show information about current Cadl compiler.",
      () => {},
      (args) => printInfo(createCLICompilerHost(args))
    )
    .version(cadlVersion)
    .demandCommand(1, "You must use one of the supported commands.").argv;
}

function compileInput(
  host: CompilerHost,
  path: string,
  compilerOptions: CompilerOptions,
  printSuccess = true
): Promise<Program> {
  let compileRequested: boolean = false;
  let currentCompilePromise: Promise<Program> | undefined = undefined;
  const log = (message?: any, ...optionalParams: any[]) => {
    const prefix = compilerOptions.watchForChanges ? `[${new Date().toLocaleTimeString()}] ` : "";
    console.log(`${prefix}${message}`, ...optionalParams);
  };

  const runCompilePromise = () => {
    // Don't run the compiler if it's already running
    if (!currentCompilePromise) {
      // Clear the console before compiling in watch mode
      if (compilerOptions.watchForChanges) {
        console.clear();
      }

      currentCompilePromise = compile(resolve(path), host, compilerOptions)
        .then(onCompileFinished)
        .catch(internalCompilerError);
    } else {
      compileRequested = true;
    }

    return currentCompilePromise;
  };

  const runCompile = () => void runCompilePromise();

  const onCompileFinished = (program: Program) => {
    if (program.diagnostics.length > 0) {
      log("Diagnostics were reported during compilation:\n");
      logDiagnostics(program.diagnostics, host.logSink);
      logDiagnosticCount(program.diagnostics);
    } else {
      if (printSuccess) {
        log(
          `Compilation completed successfully, output files are in ${compilerOptions.outputPath}.`
        );
      }
    }

    console.log(); // Insert a newline
    currentCompilePromise = undefined;
    if (compilerOptions.watchForChanges && compileRequested) {
      compileRequested = false;
      runCompile();
    }

    return program;
  };

  if (compilerOptions.watchForChanges) {
    runCompile();
    return new Promise((resolve, reject) => {
      const watcher = watch(
        path,
        {
          recursive: true,
          filter: (f) =>
            [".js", ".cadl"].indexOf(getAnyExtensionFromPath(f)) > -1 && !/node_modules/.test(f),
        },
        (e, name) => {
          runCompile();
        }
      );

      // Handle Ctrl+C for termination
      process.on("SIGINT", () => {
        watcher.close();
        console.info("Terminating watcher...\n");
      });
    });
  } else {
    return runCompilePromise();
  }
}

function logDiagnosticCount(diagnostics: readonly Diagnostic[]) {
  const errorCount = diagnostics.filter((x) => x.severity === "error").length;
  const warningCount = diagnostics.filter((x) => x.severity === "warning").length;

  const addSuffix = (count: number, suffix: string) =>
    count > 1 ? `${count} ${suffix}s` : count === 1 ? `${count} ${suffix}` : undefined;
  const errorText = addSuffix(errorCount, "error");
  const warningText = addSuffix(warningCount, "warning");

  console.log(`\nFound ${[errorText, warningText].filter((x) => x !== undefined).join(", ")}.`);
}

function createCLICompilerHost(args: { pretty?: boolean }): CompilerHost {
  return { ...NodeHost, logSink: createConsoleSink({ pretty: args.pretty }) };
}

async function getCompilerOptions(
  host: CompilerHost,
  args: {
    "output-path": string;
    nostdlib?: boolean;
    option?: string[];
    import?: string[];
    watch?: boolean;
    emit?: string[];
    debug?: boolean;
    "diagnostic-level": string;
    "warn-as-error"?: boolean;
  }
): Promise<CompilerOptions> {
  // Workaround for https://github.com/npm/cli/issues/3680
  const pathArg = args["output-path"].replace(/\\\\/g, "\\");
  const outputPath = resolvePath(process.cwd(), pathArg);
  await mkdirp(outputPath);

  const miscOptions: any = {};
  for (const option of args.option || []) {
    const optionParts = option.split("=");
    if (optionParts.length != 2) {
      throw new Error(
        `The --option parameter value "${option}" must be in the format: some-option=value`
      );
    }
    miscOptions[optionParts[0]] = optionParts[1];
  }

  const config = await loadCadlConfigForPath(host, process.cwd());

  if (config.diagnostics.length > 0) {
    logDiagnostics(config.diagnostics, host.logSink);
    logDiagnosticCount(config.diagnostics);
    if (config.diagnostics.some((d) => d.severity === "error")) {
      process.exit(1);
    }
  }

  return {
    miscOptions,
    outputPath,
    swaggerOutputFile: resolvePath(args["output-path"], "openapi.json"),
    nostdlib: args["nostdlib"],
    additionalImports: args["import"],
    watchForChanges: args["watch"],
<<<<<<< HEAD
    diagnosticLevel: args.debug ? "debug" : (args["diagnostic-level"] as any),
=======
    diagnosticLevel: args["diagnostic-level"] as any,
    warningAsError: args["warn-as-error"],
>>>>>>> 6504701f
    emitters: args.emit ?? (config.emitters ? Object.keys(config.emitters) : []),
  };
}

async function installVsix(pkg: string, install: (vsixPaths: string[]) => void, debug: boolean) {
  // download npm package to temporary directory
  const temp = await mkdtemp(joinPaths(os.tmpdir(), "cadl"));
  const npmArgs = ["install"];

  // hide npm output unless --debug was passed to cadl
  if (!debug) {
    npmArgs.push("--silent");
  }

  // NOTE: Using cwd=temp with `--prefix .` instead of `--prefix ${temp}` to
  // workaround https://github.com/npm/cli/issues/3256. It's still important
  // to pass --prefix even though we're using cwd as otherwise, npm might
  // find a package.json file in a parent directory and install to that
  // directory.
  npmArgs.push("--prefix", ".");

  // To debug with a locally built package rather than pulling from npm,
  // specify the full path to the packed .tgz using CADL_DEBUG_VSIX_TGZ
  // environment variable.
  npmArgs.push(process.env.CADL_DEBUG_VSIX_TGZ ?? pkg);

  run("npm", npmArgs, { cwd: temp, debug });

  // locate .vsix
  const dir = joinPaths(temp, "node_modules", pkg);
  const files = await readdir(dir);
  const vsixPaths: string[] = [];
  for (const file of files) {
    if (file.endsWith(".vsix")) {
      vsixPaths.push(joinPaths(dir, file));
    }
  }

  compilerAssert(
    vsixPaths.length > 0,
    `Installed ${pkg} from npm, but didn't find any .vsix files in it.`
  );

  // install extension
  install(vsixPaths);

  // delete temporary directory
  await rmdir(temp, { recursive: true });
}

function runCode(codeArgs: string[], insiders: boolean, debug: boolean) {
  try {
    run(insiders ? "code-insiders" : "code", codeArgs, {
      // VS Code's CLI emits node warnings that we can't do anything about. Suppress them.
      extraEnv: { NODE_NO_WARNINGS: "1" },
      debug,
      allowNotFound: true,
    });
  } catch (error: any) {
    if (error.code === "ENOENT") {
      console.error(
        `error: Couldn't find VS Code 'code' command in PATH. Make sure you have the VS Code executable added to the system PATH.`
      );
      if (process.platform === "darwin") {
        console.log("See instruction for Mac OS here https://code.visualstudio.com/docs/setup/mac");
      }
      if (debug) {
        console.log(error.stack);
      }
      process.exit(1);
    }
  }
}

async function installVSCodeExtension(insiders: boolean, debug: boolean) {
  await installVsix(
    "cadl-vscode",
    (vsixPaths) => {
      runCode(["--install-extension", vsixPaths[0]], insiders, debug);
    },
    debug
  );
}

async function uninstallVSCodeExtension(insiders: boolean, debug: boolean) {
  await runCode(["--uninstall-extension", "microsoft.cadl-vscode"], insiders, debug);
}

function getVsixInstallerPath(): string {
  return getVSInstallerPath(
    "resources/app/ServiceHub/Services/Microsoft.VisualStudio.Setup.Service/VSIXInstaller.exe"
  );
}

function getVSWherePath(): string {
  return getVSInstallerPath("vswhere.exe");
}

function getVSInstallerPath(relativePath: string) {
  if (process.platform !== "win32") {
    console.error("error: Visual Studio extension is not supported on non-Windows.");
    process.exit(1);
  }

  return joinPaths(
    process.env["ProgramFiles(x86)"] ?? "",
    "Microsoft Visual Studio/Installer",
    relativePath
  );
}

function isVSInstalled(versionRange: string) {
  const vswhere = getVSWherePath();
  const proc = run(vswhere, ["-property", "instanceid", "-prerelease", "-version", versionRange], {
    stdio: [null, "pipe", "inherit"],
    allowNotFound: true,
  });
  return proc.status === 0 && proc.stdout;
}

const VSIX_ALREADY_INSTALLED = 1001;
const VSIX_NOT_INSTALLED = 1002;
const VSIX_USER_CANCELED = 2005;

async function installVSExtension(debug: boolean) {
  const vsixInstaller = getVsixInstallerPath();
  const versionMap = new Map([
    [
      "Microsoft.Cadl.VS2019.vsix",
      {
        friendlyVersion: "2019",
        versionRange: "[16.0, 17.0)",
        installed: false,
      },
    ],
    [
      "Microsoft.Cadl.VS2022.vsix",
      {
        friendlyVersion: "2022",
        versionRange: "[17.0, 18.0)",
        installed: false,
        selected: true,
      },
    ],
  ]);

  let versionsFound = 0;
  let latestVersionFound: string | undefined;
  let versionsToInstall: string[] = [];
  for (const entry of versionMap.values()) {
    if (isVSInstalled(entry.versionRange)) {
      entry.installed = true;
      versionsFound++;
      latestVersionFound = entry.friendlyVersion;
    }
  }

  if (versionsFound == 0) {
    console.error("error: No compatible version of Visual Studio found.");
    process.exit(1);
  } else if (versionsFound == 1) {
    compilerAssert(
      latestVersionFound,
      "expected latestFoundVersion to be defined if versionsFound == 1"
    );
    versionsToInstall = [latestVersionFound];
  } else {
    const choices = Array.from(versionMap.values())
      .filter((x) => x.installed)
      .map((x) => ({
        title: `Visual Studio ${x.friendlyVersion}`,
        value: x.friendlyVersion,
        selected: x.selected,
      }));

    const response = await prompts({
      type: "multiselect",
      name: "versions",
      message: `Visual Studio Version(s)`,
      choices,
    });

    versionsToInstall = response.versions;
  }

  await installVsix(
    "cadl-vs",
    (vsixPaths) => {
      for (const vsix of vsixPaths) {
        const vsixFilename = getBaseFileName(vsix);
        const entry = versionMap.get(vsixFilename);
        compilerAssert(entry, "Unexpected vsix filename:" + vsix);
        if (versionsToInstall.includes(entry.friendlyVersion)) {
          console.log(`Installing extension for Visual Studio ${entry?.friendlyVersion}...`);
          run(vsixInstaller, [vsix], {
            allowedExitCodes: [VSIX_ALREADY_INSTALLED, VSIX_USER_CANCELED],
          });
        }
      }
    },
    debug
  );
}

async function uninstallVSExtension() {
  const vsixInstaller = getVsixInstallerPath();
  run(vsixInstaller, ["/uninstall:88b9492f-c019-492c-8aeb-f325a7e4cf23"], {
    allowedExitCodes: [VSIX_NOT_INSTALLED, VSIX_USER_CANCELED],
  });
}

/**
 * Print the resolved Cadl configuration.
 */
async function printInfo(host: CompilerHost) {
  const cwd = process.cwd();
  console.log(`Module: ${url.fileURLToPath(import.meta.url)}`);

  const config = await loadCadlConfigForPath(host, cwd);
  const jsyaml = await import("js-yaml");
  const excluded = ["diagnostics", "filename"];
  const replacer = (key: string, value: any) => (excluded.includes(key) ? undefined : value);

  console.log(`User Config: ${config.filename ?? "No config file found"}`);
  console.log("-----------");
  console.log(jsyaml.dump(config, { replacer }));
  console.log("-----------");
  logDiagnostics(config.diagnostics, host.logSink);
  logDiagnosticCount(config.diagnostics);
  if (config.diagnostics.some((d) => d.severity === "error")) {
    process.exit(1);
  }
}

// NOTE: We could also use { shell: true } to let windows find the .cmd, but that breaks
// ENOENT checking and handles spaces poorly in some cases.
const isCmdOnWindows = ["code", "code-insiders", "npm"];

interface RunOptions extends Partial<SpawnSyncOptionsWithStringEncoding> {
  debug?: boolean;
  extraEnv?: NodeJS.ProcessEnv;
  allowNotFound?: boolean;
  allowedExitCodes?: number[];
}

function run(command: string, commandArgs: string[], options?: RunOptions) {
  if (options?.debug) {
    if (options) {
      console.log(options);
    }
    console.log(`> ${command} ${commandArgs.join(" ")}\n`);
  }

  if (options?.extraEnv) {
    options.env = {
      ...(options?.env ?? process.env),
      ...options.extraEnv,
    };
  }

  const baseCommandName = getBaseFileName(command);
  if (process.platform === "win32" && isCmdOnWindows.includes(command)) {
    command += ".cmd";
  }

  const finalOptions: SpawnSyncOptionsWithStringEncoding = {
    encoding: "utf-8",
    stdio: "inherit",
    ...(options ?? {}),
  };

  const proc = spawnSync(command, commandArgs, finalOptions);
  if (options?.debug) {
    console.log(proc);
  }

  if (proc.error) {
    if ((proc.error as any).code === "ENOENT" && !options?.allowNotFound) {
      console.error(`error: Command '${baseCommandName}' not found.`);
      if (options?.debug) {
        console.log(proc.error.stack);
      }
      process.exit(1);
    } else {
      throw proc.error;
    }
  }

  if (proc.status !== 0 && !options?.allowedExitCodes?.includes(proc.status ?? 0)) {
    console.error(
      `error: Command '${baseCommandName} ${commandArgs.join(" ")}' failed with exit code ${
        proc.status
      }.`
    );
    process.exit(proc.status || 1);
  }

  return proc;
}

function internalCompilerError(error: unknown): never {
  // NOTE: An expected error, like one thrown for bad input, shouldn't reach
  // here, but be handled somewhere else. If we reach here, it should be
  // considered a bug and therefore we should not suppress the stack trace as
  // that risks losing it in the case of a bug that does not repro easily.
  console.error("Internal compiler error!");
  console.error("File issue at https://github.com/microsoft/cadl");
  console.error();
  console.error(error);
  process.exit(1);
}

process.on("unhandledRejection", (error: unknown) => {
  console.error("Unhandled promise rejection!");
  internalCompilerError(error);
});

main().catch(internalCompilerError);<|MERGE_RESOLUTION|>--- conflicted
+++ resolved
@@ -362,12 +362,8 @@
     nostdlib: args["nostdlib"],
     additionalImports: args["import"],
     watchForChanges: args["watch"],
-<<<<<<< HEAD
     diagnosticLevel: args.debug ? "debug" : (args["diagnostic-level"] as any),
-=======
-    diagnosticLevel: args["diagnostic-level"] as any,
     warningAsError: args["warn-as-error"],
->>>>>>> 6504701f
     emitters: args.emit ?? (config.emitters ? Object.keys(config.emitters) : []),
   };
 }
