--- conflicted
+++ resolved
@@ -14,16 +14,15 @@
   ContainerNode,
   DecoratorApplication,
   DecoratorExpressionNode,
+  DecoratorSymbol,
   EnumMemberNode,
   EnumMemberType,
   EnumStatementNode,
   EnumType,
   ErrorType,
-<<<<<<< HEAD
+  Expression,
+  FunctionSymbol,
   FunctionType,
-=======
-  Expression,
->>>>>>> 76cbed69
   IdentifierNode,
   InterfaceStatementNode,
   InterfaceType,
@@ -270,15 +269,7 @@
     initializeCadlIntrinsics();
     for (const file of program.sourceFiles.values()) {
       for (const [name, binding] of cadlNamespaceNode.exports!) {
-<<<<<<< HEAD
-        file.locals!.set(name, {
-          ...binding,
-          flags: binding.flags | SymbolFlags.using,
-          symbolSource: binding as any, // this should be safe
-        });
-=======
         file.locals!.set(name, { kind: "using", symbolSource: binding });
->>>>>>> 76cbed69
       }
     }
   }
@@ -326,7 +317,6 @@
         console.log(str);
         return voidType;
       },
-      flags: SymbolFlags.none,
     });
 
     // a utility function to dump a type
@@ -337,7 +327,6 @@
         console.log(str);
         return voidType;
       },
-      flags: SymbolFlags.none,
     });
 
     cadlNamespaceNode!.exports!.set("projectSelf", {
@@ -352,7 +341,6 @@
         evalContext!.locals.set("self", selfType);
         return voidType;
       },
-      flags: SymbolFlags.none,
     });
   }
 
@@ -540,11 +528,14 @@
     if (!sym) {
       return errorType;
     }
-    return checkTypeReferenceSymbol(sym, node.arguments);
+    return checkTypeReferenceSymbol(
+      sym,
+      node.kind === SyntaxKind.TypeReference ? node.arguments : []
+    );
   }
 
   function checkTypeReferenceSymbol(
-    sym: TypeSymbol | DecoratorSymbol,
+    sym: TypeSymbol | DecoratorSymbol | FunctionSymbol | ProjectionSymbol,
     nodeArgs: Expression[]
   ): Type {
     if (sym.kind === "decorator") {
@@ -557,24 +548,15 @@
 
     if (sym.kind === "function") {
       program.reportDiagnostic(
-        createDiagnostic({ code: "invalid-type-ref", messageId: "function", target: node })
+        createDiagnostic({ code: "invalid-type-ref", messageId: "function", target: sym })
       );
 
       return errorType;
     }
 
     const symbolLinks = getSymbolLinks(sym);
-<<<<<<< HEAD
-    let args = node.kind === SyntaxKind.TypeReference ? node.arguments.map(getTypeForNode) : [];
-
-    // this will be the type referred to by the type reference
-    // it is initialized differently depending on what kind of type
-    // we refer to and whether type arguments are provided.
     let baseType;
-=======
     let args = nodeArgs.map(getTypeForNode);
->>>>>>> 76cbed69
-
     if (
       sym.node.kind === SyntaxKind.ModelStatement ||
       sym.node.kind === SyntaxKind.AliasStatement ||
@@ -593,12 +575,8 @@
         }
 
         if (symbolLinks.declaredType) {
-<<<<<<< HEAD
           baseType = symbolLinks.declaredType;
-        } else if (pendingModelTypes.has(getNodeSymId(sym.node))) {
-          baseType = pendingModelTypes.get(getNodeSymId(sym.node))!;
         } else {
-          // we don't yet have a delcared type, so let's get it
           baseType =
             sym.node.kind === SyntaxKind.ModelStatement
               ? checkModelStatement(sym.node)
@@ -608,17 +586,6 @@
               ? checkInterface(sym.node)
               : checkUnion(sym.node);
         }
-=======
-          return symbolLinks.declaredType;
-        }
-        return sym.node.kind === SyntaxKind.ModelStatement
-          ? checkModelStatement(sym.node)
-          : sym.node.kind === SyntaxKind.AliasStatement
-          ? checkAlias(sym.node)
-          : sym.node.kind === SyntaxKind.InterfaceStatement
-          ? checkInterface(sym.node)
-          : checkUnion(sym.node);
->>>>>>> 76cbed69
       } else {
         // declaration is templated, lets instantiate.
 
@@ -658,27 +625,15 @@
     } else {
       // some other kind of reference
 
-<<<<<<< HEAD
       if (args.length > 0) {
         program.reportDiagnostic(
           createDiagnostic({
             code: "invalid-template-args",
             messageId: "notTemplate",
-            target: node,
+            target: sym,
           })
         );
       }
-=======
-    if (args.length > 0) {
-      program.reportDiagnostic(
-        createDiagnostic({
-          code: "invalid-template-args",
-          messageId: "notTemplate",
-          target: sym,
-        })
-      );
-    }
->>>>>>> 76cbed69
 
       if (sym.node.kind === SyntaxKind.TemplateParameterDeclaration) {
         // TODO: could cache this probably.
@@ -693,8 +648,8 @@
       }
     }
 
-    if (node.kind === SyntaxKind.TypeReference) {
-      for (const projection of node.projections) {
+    if (sym.node.kind === SyntaxKind.TypeReference) {
+      for (const projection of sym.node.projections) {
         const target = resolveTypeReference(projection.target);
         if (!target) {
           // should have already reported an error, so just proceed.
@@ -1010,7 +965,6 @@
   }
 
   function getSymbolLinks(s: TypeSymbol | ProjectionSymbol): SymbolLinks {
-    if (s.symbolSource) s = s.symbolSource;
     const id = getSymbolId(s);
 
     if (symbolLinks.has(id)) {
@@ -1059,15 +1013,9 @@
     const duplicateNames = symbols
       .map((x) => {
         const namespace =
-<<<<<<< HEAD
-          x.kind === "type" || x.kind === "projection"
-            ? getNamespaceString((getTypeForNode(x.node) as any).namespace)
-            : (x.value as any).namespace;
-=======
-          x.symbolSource.kind === "type"
+          x.symbolSource.kind == "type" || x.symbolSource.kind === "projection"
             ? getNamespaceString((getTypeForNode(x.symbolSource.node) as any).namespace)
             : (x.symbolSource.value as any).namespace;
->>>>>>> 76cbed69
         return `${namespace}.${node.sv}`;
       })
       .join(", ");
@@ -1161,17 +1109,12 @@
                 continue;
               }
               const namespace =
-<<<<<<< HEAD
-                duplicate.kind === "type" || duplicate.kind === "projection"
-                  ? getNamespaceString((getTypeForNode(duplicate.node) as any).namespace)
-                  : (duplicate.value as any).namespace;
-=======
-                duplicate.symbolSource.kind === "type"
+                duplicate.symbolSource.kind === "type" ||
+                duplicate.symbolSource.kind === "projection"
                   ? getNamespaceString(
                       (getTypeForNode(duplicate.symbolSource.node) as any).namespace
                     )
                   : (duplicate.symbolSource.value as any).namespace;
->>>>>>> 76cbed69
               const fqn = `${namespace}.${key}`;
               completions.set(fqn, { sym: duplicate });
             }
@@ -1250,7 +1193,7 @@
   function resolveTypeReference(
     node: TypeReferenceNode | MemberExpressionNode | IdentifierNode,
     resolveDecorator = false
-  ): Sym | undefined {
+  ): DecoratorSymbol | TypeSymbol | ProjectionSymbol | FunctionSymbol | undefined {
     if (hasParseError(node)) {
       // Don't report synthetic identifiers used for parser error recovery.
       // The parse error is the root cause and will already have been logged.
@@ -1374,14 +1317,15 @@
     }
     const decorators: DecoratorApplication[] = [];
 
-    const type: ModelType = {
+    const type: ModelType = createType({
       kind: "Model",
       name: node.id.sv,
       node: node,
       properties: new Map<string, ModelTypeProperty>(),
       namespace: getParentNamespaceType(node),
       decorators,
-    };
+    });
+
     if (!instantiatingThisTemplate) {
       links.declaredType = type;
     }
@@ -1410,19 +1354,6 @@
       type.baseModel = checkClassHeritage(node, node.extends);
     }
 
-<<<<<<< HEAD
-    const type: ModelType = createType({
-      kind: "Model",
-      name: node.id.sv,
-      node: node,
-      properties,
-      baseModel: baseModels,
-      namespace: getParentNamespaceType(node),
-      decorators,
-    });
-
-=======
->>>>>>> 76cbed69
     // Hold on to the model type that's being defined so that it
     // can be referenced
     if (!instantiatingThisTemplate) {
