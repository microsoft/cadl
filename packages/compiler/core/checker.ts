import { getDeprecated } from "../lib/decorators.js";
import { createSymbol, createSymbolTable } from "./binder.js";
import { compilerAssert, ProjectionError } from "./diagnostics.js";
import {
  DecoratorContext,
  Diagnostic,
  DiagnosticTarget,
  Expression,
  getIntrinsicModelName,
  IdentifierKind,
  IntrinsicModelName,
  isIntrinsic,
  isNeverType,
  isVoidType,
  JsSourceFileNode,
  NeverType,
  NumericLiteralFlags,
  ProjectionModelExpressionNode,
  ProjectionModelPropertyNode,
  ProjectionModelSpreadPropertyNode,
  reportDeprecated,
  SymbolFlags,
  TemplateParameterType,
  VoidType,
} from "./index.js";
import { createDiagnostic, reportDiagnostic } from "./messages.js";
import { getIdentifierContext, hasParseError, visitChildren } from "./parser.js";
import { Program } from "./program.js";
import { createProjectionMembers } from "./projectionMembers.js";
import {
  AliasStatementNode,
  ArrayExpressionNode,
  ArrayType,
  BooleanLiteralNode,
  BooleanLiteralType,
  CadlScriptNode,
  DecoratorApplication,
  DecoratorArgument,
  DecoratorExpressionNode,
  EnumMemberNode,
  EnumMemberType,
  EnumStatementNode,
  EnumType,
  ErrorType,
  FunctionType,
  IdentifierNode,
  InterfaceStatementNode,
  InterfaceType,
  IntersectionExpressionNode,
  LiteralNode,
  LiteralType,
  MemberExpressionNode,
  ModelExpressionNode,
  ModelPropertyNode,
  ModelStatementNode,
  ModelType,
  ModelTypeProperty,
  NamespaceStatementNode,
  NamespaceType,
  Node,
  NodeFlags,
  NumericLiteralNode,
  NumericLiteralType,
  OperationStatementNode,
  OperationType,
  ProjectionArithmeticExpressionNode,
  ProjectionBlockExpressionNode,
  ProjectionCallExpressionNode,
  ProjectionDecoratorReferenceExpressionNode,
  ProjectionEqualityExpressionNode,
  ProjectionExpression,
  ProjectionExpressionStatement,
  ProjectionIfExpressionNode,
  ProjectionLambdaExpressionNode,
  ProjectionMemberExpressionNode,
  ProjectionNode,
  ProjectionRelationalExpressionNode,
  ProjectionStatementItem,
  ProjectionStatementNode,
  ProjectionType,
  ProjectionUnaryExpressionNode,
  ReturnExpressionNode,
  ReturnRecord,
  StringLiteralNode,
  StringLiteralType,
  Sym,
  SymbolLinks,
  SymbolTable,
  SyntaxKind,
  TemplateDeclarationNode,
  TemplateParameterDeclarationNode,
  TupleExpressionNode,
  TupleType,
  Type,
  TypeInstantiationMap,
  TypeOrReturnRecord,
  TypeReferenceNode,
  UnionExpressionNode,
  UnionStatementNode,
  UnionType,
  UnionTypeVariant,
  UnionVariantNode,
  Writable,
} from "./types.js";
import { isArray } from "./util.js";

export interface TypeNameOptions {
  namespaceFilter: (ns: NamespaceType) => boolean;
}

export interface Checker {
  getTypeForNode(node: Node): Type;
  setUsingsForFile(file: CadlScriptNode): void;
  checkProgram(): void;
  checkSourceFile(file: CadlScriptNode): void;
  getGlobalNamespaceType(): NamespaceType;
  getGlobalNamespaceNode(): NamespaceStatementNode;
  getMergedSymbol(sym: Sym | undefined): Sym | undefined;
  mergeSourceFile(file: CadlScriptNode | JsSourceFileNode): void;
  getLiteralType(node: StringLiteralNode): StringLiteralType;
  getLiteralType(node: NumericLiteralNode): NumericLiteralType;
  getLiteralType(node: BooleanLiteralNode): BooleanLiteralType;
  getLiteralType(node: LiteralNode): LiteralType;
  getTypeName(type: Type, options?: TypeNameOptions): string;
  getNamespaceString(type: NamespaceType | undefined, options?: TypeNameOptions): string;
  cloneType<T extends Type>(type: T): T;
  evalProjection(node: ProjectionNode, target: Type, args: Type[]): Type;
  project(
    target: Type,
    projection: ProjectionNode,
    args?: (Type | string | number | boolean)[]
  ): Type;
  resolveIdentifier(node: IdentifierNode): Sym | undefined;
  resolveCompletions(node: IdentifierNode): Map<string, CadlCompletionItem>;
  createType<T>(typeDef: T): T & TypePrototype;
  createAndFinishType<U extends Type extends any ? Omit<Type, keyof TypePrototype> : never>(
    typeDef: U
  ): U & TypePrototype;
  finishType<T extends Type>(typeDef: T): T;
  createFunctionType(fn: (...args: Type[]) => Type): FunctionType;
  createLiteralType(value: string, node?: StringLiteralNode): StringLiteralType;
  createLiteralType(value: number, node?: NumericLiteralNode): NumericLiteralType;
  createLiteralType(value: boolean, node?: BooleanLiteralNode): BooleanLiteralType;
  createLiteralType(
    value: string | number | boolean,
    node?: StringLiteralNode | NumericLiteralNode | BooleanLiteralNode
  ): StringLiteralType | NumericLiteralType | BooleanLiteralType;
  createLiteralType(
    value: string | number | boolean,
    node?: StringLiteralNode | NumericLiteralNode | BooleanLiteralNode
  ): StringLiteralType | NumericLiteralType | BooleanLiteralType;

<<<<<<< HEAD
  isTypeRelatedTo(source: Type, target: Type): [boolean, Diagnostic[]];
=======
  /**
   * Applies a filter to the properties of a given type. If no properties
   * are filtered out, then return the input unchanged. Otherwise, return
   * a new anonymous model with only the filtered properties.
   *
   * @param model The input model to filter.
   * @param filter The filter to apply. Properties are kept when this returns true.
   */
  filterModelProperties(
    model: ModelType,
    filter: (property: ModelTypeProperty) => boolean
  ): ModelType;

  /**
   * If the input is anonymous (or the provided filter removes properties)
   * and there exists a named model with the same set of properties
   * (ignoring filtered properties), then return that named model.
   * Otherwise, return the input unchanged.
   *
   * This can be used by emitters to find a better name for a set of
   * properties after filtering. For example, given `{ @metadata prop:
   * string} & SomeName`, and an emitter that wishes to discard properties
   * marked with `@metadata`, the emitter can use this to recover that the
   * best name for the remaining properties is `SomeName`.
   *
   * @param model The input model
   * @param filter An optional filter to apply to the input model's
   * properties.
   */
  getEffectiveModelType(
    model: ModelType,
    filter?: (property: ModelTypeProperty) => boolean
  ): ModelType;

>>>>>>> 09afb4ee
  errorType: ErrorType;
  voidType: VoidType;
  neverType: NeverType;
}

interface TypePrototype {
  projections: ProjectionStatementNode[];
  projectionsByName(name: string): ProjectionStatementNode[];
}

export interface CadlCompletionItem {
  sym: Sym;

  /**
   *  Optional label if different from the text to complete.
   */
  label?: string;
}

/**
 * A map keyed by a set of objects.
 *
 * This is likely non-optimal.
 */
class MultiKeyMap<K extends object[], V> {
  #currentId = 0;
  #idMap = new WeakMap<object, number>();
  #items = new Map<string, V>();

  get(items: K): V | undefined {
    return this.#items.get(this.compositeKeyFor(items));
  }

  set(items: K, value: V): void {
    const key = this.compositeKeyFor(items);
    this.#items.set(key, value);
  }

  private compositeKeyFor(items: K) {
    return items.map((i) => this.keyFor(i)).join(",");
  }

  private keyFor(item: object) {
    if (this.#idMap.has(item)) {
      return this.#idMap.get(item);
    }

    const id = this.#currentId++;
    this.#idMap.set(item, id);
    return id;
  }
}

/**
 * Maps type arguments to type instantiation.
 */
const TypeInstantiationMap = class
  extends MultiKeyMap<Type[], Type>
  implements TypeInstantiationMap {};

export function createChecker(program: Program): Checker {
  let templateInstantiation: Type[] = [];
  let instantiatingTemplate: Node | undefined;
  let currentSymbolId = 0;
  const symbolLinks = new Map<number, SymbolLinks>();
  const mergedSymbols = new Map<Sym, Sym>();
  const typePrototype: TypePrototype = {
    get projections(): ProjectionStatementNode[] {
      return (projectionsByTypeKind.get((this as Type).kind) || []).concat(
        projectionsByType.get(this as Type) || []
      );
    },
    projectionsByName(name: string): ProjectionStatementNode[] {
      return this.projections.filter((p) => p.id.sv === name);
    },
  };
  const globalNamespaceNode = createGlobalNamespaceNode();
  const globalNamespaceType = createGlobalNamespaceType();
  let cadlNamespaceNode: NamespaceStatementNode | undefined;

  const errorType: ErrorType = createType({ kind: "Intrinsic", name: "ErrorType" });
  const voidType = createType({ kind: "Intrinsic", name: "void" } as const);
  const neverType = createType({ kind: "Intrinsic", name: "never" } as const);

  const projectionsByTypeKind = new Map<Type["kind"], ProjectionStatementNode[]>([
    ["Model", []],
    ["Union", []],
    ["Operation", []],
    ["Interface", []],
    ["Enum", []],
  ]);
  const projectionsByType = new Map<Type, ProjectionStatementNode[]>();
  // whether we've checked this specific projection statement before
  // and added it to the various projection maps.
  const processedProjections = new Set<ProjectionStatementNode>();

  // interpreter state
  let currentProjectionDirection: "to" | "from" | undefined;
  /**
   * Set keeping track of node pending type resolution.
   * Key is the SymId of a node. It can be retrieved with getNodeSymId(node)
   */
  const pendingResolutions = new Set<number>();

  for (const file of program.jsSourceFiles.values()) {
    mergeSourceFile(file);
  }

  for (const file of program.sourceFiles.values()) {
    mergeSourceFile(file);
  }

  for (const file of program.sourceFiles.values()) {
    setUsingsForFile(file);
  }

  const cadlNamespaceBinding = globalNamespaceNode.symbol.exports!.get("Cadl");
  if (cadlNamespaceBinding) {
    // the cadl namespace binding will be absent if we've passed
    // the no-std-lib option.
    // the first declaration here is the JS file for the cadl script.
    cadlNamespaceNode = cadlNamespaceBinding.declarations[1] as NamespaceStatementNode;
    initializeCadlIntrinsics();
    for (const file of program.sourceFiles.values()) {
      for (const [name, binding] of cadlNamespaceBinding.exports!) {
        const usedSym = createUsingSymbol(binding);
        file.locals!.set(name, usedSym);
      }
    }
  }

  let evalContext: EvalContext | undefined = undefined;

  const checker: Checker = {
    getTypeForNode,
    checkProgram,
    checkSourceFile,
    getLiteralType,
    getTypeName,
    getNamespaceString,
    getGlobalNamespaceType,
    getGlobalNamespaceNode,
    setUsingsForFile,
    getMergedSymbol,
    mergeSourceFile,
    cloneType,
    resolveIdentifier,
    resolveCompletions,
    evalProjection: evalProjectionStatement,
    project,
    neverType,
    errorType,
    voidType,
    createType,
    createAndFinishType,
    createFunctionType,
    createLiteralType,
    finishType,
<<<<<<< HEAD
    isTypeRelatedTo,
=======
    getEffectiveModelType,
    filterModelProperties,
>>>>>>> 09afb4ee
  };

  const projectionMembers = createProjectionMembers(checker);
  return checker;

  function initializeCadlIntrinsics() {
    // a utility function to log strings or numbers
    cadlNamespaceBinding!.exports!.set("log", {
      flags: SymbolFlags.Function,
      name: "log",
      value(p: Program, str: string): Type {
        program.logger.log({ level: "debug", message: str });
        return voidType;
      },
      declarations: [],
    });
  }

  function mergeSourceFile(file: CadlScriptNode | JsSourceFileNode) {
    mergeSymbolTable(file.symbol.exports!, globalNamespaceNode.symbol.exports!);
  }

  function setUsingsForFile(file: CadlScriptNode) {
    const usedUsing = new Set<Sym>();

    for (const using of file.usings) {
      const parentNs = using.parent! as NamespaceStatementNode | CadlScriptNode;
      const sym = resolveTypeReference(using.name);
      if (!sym) {
        continue;
      }

      if (!(sym.flags & SymbolFlags.Namespace)) {
        program.reportDiagnostic(createDiagnostic({ code: "using-invalid-ref", target: using }));
      }

      const namespaceSym = getMergedSymbol(sym)!;

      if (usedUsing.has(namespaceSym)) {
        reportDiagnostic(program, {
          code: "duplicate-using",
          format: { usingName: memberExpressionToString(using.name) },
          target: using,
        });
        continue;
      }
      usedUsing.add(namespaceSym);

      for (const [name, binding] of sym.exports!) {
        parentNs.locals!.set(name, createUsingSymbol(binding));
      }
    }

    if (cadlNamespaceNode) {
      for (const [name, binding] of cadlNamespaceBinding!.exports!) {
        file.locals!.set(name, createUsingSymbol(binding));
      }
    }
  }

  function getTypeForNode(node: Node): Type {
    switch (node.kind) {
      case SyntaxKind.ModelExpression:
        return checkModel(node);
      case SyntaxKind.ModelStatement:
        return checkModel(node);
      case SyntaxKind.ModelProperty:
        return checkModelProperty(node);
      case SyntaxKind.AliasStatement:
        return checkAlias(node);
      case SyntaxKind.EnumStatement:
        return checkEnum(node);
      case SyntaxKind.InterfaceStatement:
        return checkInterface(node);
      case SyntaxKind.UnionStatement:
        return checkUnion(node);
      case SyntaxKind.NamespaceStatement:
        return checkNamespace(node);
      case SyntaxKind.OperationStatement:
        return checkOperation(node);
      case SyntaxKind.NumericLiteral:
        return checkNumericLiteral(node);
      case SyntaxKind.BooleanLiteral:
        return checkBooleanLiteral(node);
      case SyntaxKind.TupleExpression:
        return checkTupleExpression(node);
      case SyntaxKind.StringLiteral:
        return checkStringLiteral(node);
      case SyntaxKind.ArrayExpression:
        return checkArrayExpression(node);
      case SyntaxKind.UnionExpression:
        return checkUnionExpression(node);
      case SyntaxKind.IntersectionExpression:
        return checkIntersectionExpression(node);
      case SyntaxKind.TypeReference:
        return checkTypeReference(node);
      case SyntaxKind.TemplateParameterDeclaration:
        return checkTemplateParameterDeclaration(node);
      case SyntaxKind.ProjectionStatement:
        return checkProjectionDeclaration(node);
      case SyntaxKind.VoidKeyword:
        return voidType;
      case SyntaxKind.NeverKeyword:
        return neverType;
    }

    // we don't emit an error here as we blindly call this function
    // with any node type, but some nodes don't produce a type
    // (e.g. imports). errorType should result in an error if it
    // bubbles out somewhere its not supposed to be.
    return errorType;
  }

  function getTypeName(type: Type, options?: TypeNameOptions): string {
    switch (type.kind) {
      case "Model":
        return getModelName(type, options);
      case "ModelProperty":
        return getModelPropertyName(type, options);
      case "Interface":
        return getInterfaceName(type, options);
      case "Operation":
        return getOperationName(type, options);
      case "Enum":
        return getEnumName(type, options);
      case "Union":
        return type.name || type.options.map((x) => getTypeName(x, options)).join(" | ");
      case "UnionVariant":
        return getTypeName(type.type, options);
      case "Array":
        return getTypeName(type.elementType, options) + "[]";
      case "String":
      case "Number":
      case "Boolean":
        return type.value.toString();
    }

    return "(unnamed type)";
  }

  function getNamespaceString(type: NamespaceType | undefined, options?: TypeNameOptions): string {
    if (!type || !type.name) {
      return "";
    }

    const filter = options?.namespaceFilter;
    if (filter && !filter(type)) {
      return "";
    }

    const parent = getNamespaceString(type.namespace, options);
    return parent ? `${parent}.${type.name}` : type.name;
  }

  function getFullyQualifiedSymbolName(sym: Sym | undefined): string {
    if (!sym) return "";
    const parent = sym.parent;
    return parent && parent.name !== ""
      ? `${getFullyQualifiedSymbolName(parent)}.${sym.name}`
      : sym.name;
  }

  function getEnumName(e: EnumType, options: TypeNameOptions | undefined): string {
    const nsName = getNamespaceString(e.namespace, options);
    return nsName ? `${nsName}.${e.name}` : e.name;
  }

  /**
   * Return a fully qualified id of node
   */
  function getNodeSymId(
    node:
      | ModelStatementNode
      | AliasStatementNode
      | InterfaceStatementNode
      | OperationStatementNode
      | UnionStatementNode
  ): number {
    return node.symbol!.id!;
  }

  function getModelName(model: ModelType, options: TypeNameOptions | undefined) {
    const nsName = getNamespaceString(model.namespace, options);
    const modelName = (nsName ? nsName + "." : "") + (model.name || "(anonymous model)");
    if (model.templateArguments && model.templateArguments.length > 0) {
      // template instantiation
      const args = model.templateArguments.map((x) => getTypeName(x, options));
      return `${modelName}<${args.join(", ")}>`;
    } else if ((model.node as ModelStatementNode).templateParameters?.length > 0) {
      // template
      const params = (model.node as ModelStatementNode).templateParameters.map((t) => t.id.sv);
      return `${model.name}<${params.join(", ")}>`;
    } else {
      // regular old model.
      return modelName;
    }
  }

  function getModelPropertyName(prop: ModelTypeProperty, options: TypeNameOptions | undefined) {
    const modelName = prop.model ? getModelName(prop.model, options) : undefined;

    return `${modelName ?? "(anonymous model)"}.${prop.name}`;
  }

  function getInterfaceName(iface: InterfaceType, options: TypeNameOptions | undefined) {
    const nsName = getNamespaceString(iface.namespace, options);
    return (nsName ? nsName + "." : "") + iface.name;
  }

  function getOperationName(op: OperationType, options: TypeNameOptions | undefined) {
    const nsName = getNamespaceString(op.namespace, options);
    return (nsName ? nsName + "." : "") + op.name;
  }

  function checkTemplateParameterDeclaration(node: TemplateParameterDeclarationNode): Type {
    const parentNode = node.parent! as
      | ModelStatementNode
      | InterfaceStatementNode
      | OperationStatementNode
      | UnionStatementNode
      | AliasStatementNode;
    const links = getSymbolLinks(node.symbol);
    const isInstantiatingThisTemplate = instantiatingTemplate === parentNode;
    if (links.declaredType && !isInstantiatingThisTemplate) {
      return links.declaredType;
    }
    const index = parentNode.templateParameters.findIndex((v) => v === node);
    const type: TemplateParameterType = createAndFinishType({
      kind: "TemplateParameter",
      node: node,
    });

    if (!isInstantiatingThisTemplate) {
      // Cache the type to prevent circual reference stack overflows.
      links.declaredType = type;

      if (node.default) {
        type.default = checkTemplateParameterDefault(
          node.default,
          parentNode.templateParameters,
          index
        );
      }
    } else {
      return templateInstantiation[index];
    }

    return type;
  }

  function getResolvedTypeParameterDefault(
    declaredType: TemplateParameterType,
    existingValues: Record<string, Type>
  ): Type | undefined {
    if (declaredType.default === undefined) {
      return undefined;
    }
    if (isErrorType(declaredType.default)) {
      return declaredType.default;
    }
    if (declaredType.default.kind === "TemplateParameter") {
      return existingValues[declaredType.default.node.id.sv];
    } else {
      return declaredType.default;
    }
  }

  function checkTemplateParameterDefault(
    nodeDefault: Expression,
    templateParameters: readonly TemplateParameterDeclarationNode[],
    index: number
  ) {
    function visit(node: Node) {
      const type = getTypeForNode(node);
      let hasError = false;
      if (type.kind === "TemplateParameter") {
        for (let i = index; i < templateParameters.length; i++) {
          if (type.node.symbol === templateParameters[i].symbol) {
            program.reportDiagnostic(
              createDiagnostic({ code: "invalid-template-default", target: node })
            );
            return undefined;
          }
        }
        return type;
      }

      visitChildren(node, (x) => {
        const visited = visit(x);
        if (visited === undefined) {
          hasError = true;
        }
      });

      return hasError ? undefined : type;
    }
    return visit(nodeDefault) ?? errorType;
  }

  function checkTypeReference(
    node: TypeReferenceNode | MemberExpressionNode | IdentifierNode
  ): Type {
    const sym = resolveTypeReference(node);
    if (!sym) {
      return errorType;
    }

    const type = checkTypeReferenceSymbol(sym, node);
    checkDeprecated(type, node);
    return type;
  }

  function checkDeprecated(type: Type, target: DiagnosticTarget) {
    const deprecated = getDeprecated(program, type);
    if (deprecated) {
      reportDeprecated(program, deprecated, target);
    }
  }

  function checkTypeReferenceArgs(
    node: TypeReferenceNode | MemberExpressionNode | IdentifierNode
  ): Type[] {
    const args: Type[] = [];
    if (node.kind !== SyntaxKind.TypeReference) {
      return args;
    }

    for (const arg of node.arguments) {
      const value = getTypeForNode(arg);
      args.push(value);
    }
    return args;
  }

  function checkTemplateInstantiationArgs(
    node: Node,
    args: Type[],
    declarations: readonly TemplateParameterDeclarationNode[]
  ): Type[] {
    if (args.length > declarations.length) {
      program.reportDiagnostic(
        createDiagnostic({ code: "invalid-template-args", messageId: "tooMany", target: node })
      );
    }

    const values: Type[] = [];
    const valueMap: Record<string, Type> = {};
    let tooFew = false;
    for (let i = 0; i < declarations.length; i++) {
      const declaration = declarations[i];

      if (i < args.length) {
        values.push(args[i]);
        valueMap[declaration.id.sv] = args[i];
      } else {
        const declaredType = getTypeForNode(declaration)! as TemplateParameterType;
        const defaultValue = getResolvedTypeParameterDefault(declaredType, valueMap);
        if (defaultValue) {
          values.push(defaultValue);
          valueMap[declaration.id.sv] = defaultValue;
        } else {
          tooFew = true;
          values.push(errorType);
        }
      }
    }

    if (tooFew) {
      program.reportDiagnostic(
        createDiagnostic({
          code: "invalid-template-args",
          messageId: "tooFew",
          target: node,
        })
      );
    }

    return values;
  }

  function checkTypeReferenceSymbol(
    sym: Sym,
    node: TypeReferenceNode | MemberExpressionNode | IdentifierNode
  ): Type {
    if (sym.flags & SymbolFlags.Decorator) {
      program.reportDiagnostic(
        createDiagnostic({ code: "invalid-type-ref", messageId: "decorator", target: sym })
      );

      return errorType;
    }

    if (sym.flags & SymbolFlags.Function) {
      program.reportDiagnostic(
        createDiagnostic({ code: "invalid-type-ref", messageId: "function", target: sym })
      );

      return errorType;
    }

    if (sym.flags & SymbolFlags.LateBound) {
      compilerAssert(sym.type, "Expected late bound symbol to have type");
      return sym.type;
    }

    const symbolLinks = getSymbolLinks(sym);
    let baseType;
    const args = checkTypeReferenceArgs(node);
    if (
      sym.flags &
      (SymbolFlags.Model |
        SymbolFlags.Alias |
        SymbolFlags.Interface |
        SymbolFlags.Operation |
        SymbolFlags.Union)
    ) {
      const decl = sym.declarations[0] as
        | ModelStatementNode
        | AliasStatementNode
        | InterfaceStatementNode
        | OperationStatementNode
        | UnionStatementNode;
      if (decl.templateParameters.length === 0) {
        if (args.length > 0) {
          program.reportDiagnostic(
            createDiagnostic({
              code: "invalid-template-args",
              messageId: "notTemplate",
              target: node,
            })
          );
        }

        if (symbolLinks.declaredType) {
          baseType = symbolLinks.declaredType;
        } else {
          baseType =
            sym.flags & SymbolFlags.Model
              ? checkModelStatement(decl as ModelStatementNode)
              : sym.flags & SymbolFlags.Alias
              ? checkAlias(decl as AliasStatementNode)
              : sym.flags & SymbolFlags.Interface
              ? checkInterface(decl as InterfaceStatementNode)
              : sym.flags & SymbolFlags.Operation
              ? checkOperation(decl as OperationStatementNode)
              : checkUnion(decl as UnionStatementNode);
        }
      } else {
        // declaration is templated, lets instantiate.

        if (!symbolLinks.declaredType) {
          // we haven't checked the declared type yet, so do so.
          sym.flags & SymbolFlags.Model
            ? checkModelStatement(decl as ModelStatementNode)
            : sym.flags & SymbolFlags.Alias
            ? checkAlias(decl as AliasStatementNode)
            : sym.flags & SymbolFlags.Interface
            ? checkInterface(decl as InterfaceStatementNode)
            : sym.flags & SymbolFlags.Operation
            ? checkOperation(decl as OperationStatementNode)
            : checkUnion(decl as UnionStatementNode);
        }

        const templateParameters = decl.templateParameters;
        const instantiationArgs = checkTemplateInstantiationArgs(node, args, templateParameters);
        baseType = instantiateTemplate(decl, instantiationArgs);
      }
    } else {
      // some other kind of reference

      if (args.length > 0) {
        program.reportDiagnostic(
          createDiagnostic({
            code: "invalid-template-args",
            messageId: "notTemplate",
            target: node,
          })
        );
      }
      if (sym.flags & SymbolFlags.TemplateParameter) {
        baseType = checkTemplateParameterDeclaration(
          sym.declarations[0] as TemplateParameterDeclarationNode
        );
      } else if (symbolLinks.type) {
        // Have a cached type for non-declarations
        baseType = symbolLinks.type;
      } else {
        // don't have a cached type for this symbol, so go grab it and cache it
        baseType = getTypeForNode(sym.declarations[0]);
        symbolLinks.type = baseType;
      }
    }

    return baseType;
  }

  /**
   * Builds a model type from a template and its template arguments.
   * Adds the template node to a set we can check when we bind template
   * parameters to access type type arguments.
   *
   * This will fall over if the same template is ever being instantiated
   * twice at the same time, or if template parameters from more than one template
   * are ever in scope at once.
   */
  function instantiateTemplate(
    templateNode:
      | ModelStatementNode
      | AliasStatementNode
      | InterfaceStatementNode
      | OperationStatementNode
      | UnionStatementNode,
    args: Type[]
  ): Type {
    const symbolLinks = getSymbolLinks(templateNode.symbol);
    if (symbolLinks.instantiations === undefined) {
      const type = getTypeForNode(templateNode);
      if (isErrorType(type)) {
        return errorType;
      } else {
        compilerAssert(
          false,
          `Unexpected checker error. symbolLinks.instantiations was not defined for ${
            SyntaxKind[templateNode.kind]
          }`
        );
      }
    }
    const cached = symbolLinks.instantiations.get(args) as ModelType;
    if (cached) {
      return cached;
    }

    const oldTis = templateInstantiation;
    const oldTemplate = instantiatingTemplate;
    templateInstantiation = args;
    instantiatingTemplate = templateNode;

    const type =
      symbolLinks.declaredType && oldTemplate === templateNode
        ? symbolLinks.declaredType
        : getTypeForNode(templateNode);

    symbolLinks.instantiations!.set(args, type);
    if (type.kind === "Model") {
      type.templateNode = templateNode;
    }
    templateInstantiation = oldTis;
    instantiatingTemplate = oldTemplate;
    return type;
  }

  function checkUnionExpression(node: UnionExpressionNode): UnionType {
    const variants: [string | symbol, UnionTypeVariant][] = node.options.flatMap((o) => {
      const type = getTypeForNode(o);

      // The type `A | never` is just `A`
      if (type === neverType) {
        return [];
      }
      if (type.kind === "Union" && type.expression) {
        return Array.from(type.variants.entries());
      }
      const variant: UnionTypeVariant = createType({
        kind: "UnionVariant",
        type,
        name: Symbol("name"),
        decorators: [],
        node: undefined,
      });

      return [[variant.name, variant]];
    });

    const type: UnionType = createAndFinishType({
      kind: "Union",
      node,
      get options() {
        return Array.from(this.variants.values()).map((v) => v.type);
      },
      expression: true,
      variants: new Map(variants),
      decorators: [],
    });

    return type;
  }

  /**
   * Intersection produces a model type from the properties of its operands.
   * So this doesn't work if we don't have a known set of properties (e.g.
   * with unions). The resulting model is anonymous.
   */
  function checkIntersectionExpression(node: IntersectionExpressionNode) {
    const optionTypes = node.options.map(getTypeForNode);
    const properties = new Map<string, ModelTypeProperty>();

    const intersection: ModelType = createType({
      kind: "Model",
      node,
      name: "",
      properties: properties,
      decorators: [],
      derivedModels: [],
    });

    for (const option of optionTypes) {
      if (option.kind === "TemplateParameter") {
        continue;
      }
      if (option.kind !== "Model") {
        program.reportDiagnostic(createDiagnostic({ code: "intersect-non-model", target: option }));
        continue;
      }
      const allProps = walkPropertiesInherited(option);
      for (const prop of allProps) {
        if (properties.has(prop.name)) {
          program.reportDiagnostic(
            createDiagnostic({
              code: "intersect-duplicate-property",
              format: { propName: prop.name },
              target: node,
            })
          );
          continue;
        }

        const newPropType = cloneType(prop, {
          sourceProperty: prop,
          model: intersection,
        });
        properties.set(prop.name, newPropType);
      }
    }

    return finishType(intersection);
  }

  function checkArrayExpression(node: ArrayExpressionNode): ArrayType {
    return createAndFinishType({
      kind: "Array",
      node,
      elementType: getTypeForNode(node.elementType),
    });
  }

  function checkNamespace(node: NamespaceStatementNode) {
    const links = getSymbolLinks(getMergedSymbol(node.symbol));
    let type = links.type as NamespaceType;
    if (!type) {
      type = initializeTypeForNamespace(node);
    }

    if (isArray(node.statements)) {
      node.statements.forEach(getTypeForNode);
    } else if (node.statements) {
      const subNs = checkNamespace(node.statements);
      type.namespaces.set(subNs.name, subNs);
    }
    return type;
  }

  function initializeTypeForNamespace(node: NamespaceStatementNode) {
    compilerAssert(node.symbol, "Namespace is unbound.", node);
    const mergedSymbol = getMergedSymbol(node.symbol)!;
    const symbolLinks = getSymbolLinks(mergedSymbol);
    if (!symbolLinks.type) {
      // haven't seen this namespace before
      const namespace = getParentNamespaceType(node);
      const name = node.id.sv;
      const type: NamespaceType = createType({
        kind: "Namespace",
        name,
        namespace,
        node,
        models: new Map(),
        operations: new Map(),
        namespaces: new Map(),
        interfaces: new Map(),
        unions: new Map(),
        enums: new Map(),
        decorators: [],
      });

      symbolLinks.type = type;
      for (const sourceNode of mergedSymbol.declarations) {
        // namespaces created from cadl scripts don't have decorators
        if (sourceNode.kind !== SyntaxKind.NamespaceStatement) continue;
        type.decorators = type.decorators.concat(checkDecorators(sourceNode));
      }
      finishType(type);

      namespace?.namespaces.set(name, type);
    }

    return symbolLinks.type as NamespaceType;
  }

  function getParentNamespaceType(
    node:
      | ModelStatementNode
      | NamespaceStatementNode
      | OperationStatementNode
      | EnumStatementNode
      | InterfaceStatementNode
      | UnionStatementNode
      | ModelExpressionNode
  ): NamespaceType | undefined {
    if (node === globalNamespaceType.node) return undefined;

    if (node.kind === SyntaxKind.ModelExpression) {
      let parent: Node | undefined = node.parent;
      while (parent !== undefined) {
        if (
          parent.kind === SyntaxKind.ModelStatement ||
          parent.kind === SyntaxKind.OperationStatement ||
          parent.kind === SyntaxKind.EnumStatement ||
          parent.kind === SyntaxKind.InterfaceStatement ||
          parent.kind === SyntaxKind.UnionStatement ||
          parent.kind === SyntaxKind.ModelExpression
        ) {
          return getParentNamespaceType(parent);
        } else {
          parent = parent.parent;
        }
      }
      return undefined;
    }

    if (
      node.kind === SyntaxKind.OperationStatement &&
      node.parent &&
      node.parent.kind === SyntaxKind.InterfaceStatement
    ) {
      return getParentNamespaceType(node.parent);
    }

    if (!node.symbol.parent) {
      return globalNamespaceType;
    }

    if (
      node.symbol.parent.declarations[0].kind === SyntaxKind.CadlScript ||
      node.symbol.parent.declarations[0].kind === SyntaxKind.JsSourceFile
    ) {
      return globalNamespaceType;
    }

    const mergedSymbol = getMergedSymbol(node.symbol.parent)!;
    const symbolLinks = getSymbolLinks(mergedSymbol);
    if (!symbolLinks.type) {
      // in general namespaces should be typed before anything calls this function.
      // However, one case where this is not true is when a decorator on a namespace
      // refers to a model in another namespace. In this case, we need to evaluate
      // the namespace here.
      const namespaceNode = mergedSymbol.declarations.find(
        (x): x is NamespaceStatementNode => x.kind === SyntaxKind.NamespaceStatement
      );
      compilerAssert(namespaceNode, "Can't find namespace declaration node.", node);
      symbolLinks.type = initializeTypeForNamespace(namespaceNode);
    }

    return symbolLinks.type as NamespaceType;
  }

  function checkOperation(
    node: OperationStatementNode,
    parentInterface?: InterfaceType
  ): OperationType | ErrorType {
    // Operations defined in interfaces aren't bound to symbols
    const links = !parentInterface ? getSymbolLinks(node.symbol) : undefined;
    const instantiatingThisTemplate = instantiatingTemplate === node;
    if (links) {
      if (links.declaredType && !instantiatingThisTemplate) {
        // we're not instantiating this operation and we've already checked it
        return links.declaredType as OperationType;
      }
    }

    const namespace = getParentNamespaceType(node);
    const name = node.id.sv;
    let decorators = checkDecorators(node);

    // Is this a definition or reference?
    let parameters: ModelType, returnType: Type;
    if (node.signature.kind === SyntaxKind.OperationSignatureReference) {
      // Attempt to resolve the operation
      const baseOperation = checkOperationIs(node, node.signature.baseOperation);
      if (!baseOperation) {
        return errorType;
      }

      // Reference the same return type and create the parameters type
      parameters = cloneType(baseOperation.parameters);
      parameters.node = parameters.node ? { ...parameters.node, parent: node } : undefined;
      returnType = baseOperation.returnType;

      // Copy decorators from the base operation, inserting the base decorators first
      decorators = [...baseOperation.decorators, ...decorators];
    } else {
      parameters = getTypeForNode(node.signature.parameters) as ModelType;
      returnType = getTypeForNode(node.signature.returnType);
    }

    const operationType: OperationType = createType({
      kind: "Operation",
      name,
      namespace,
      node,
      parameters,
      returnType,
      decorators,
      interface: parentInterface,
    });

    operationType.parameters.namespace = namespace;

    if (node.parent!.kind === SyntaxKind.InterfaceStatement) {
      if (shouldCreateTypeForTemplate(node.parent!) && shouldCreateTypeForTemplate(node)) {
        finishType(operationType);
      }
    } else {
      if (shouldCreateTypeForTemplate(node)) {
        finishType(operationType);
      }

      namespace?.operations.set(name, operationType);
    }

    if (links && !instantiatingThisTemplate) {
      links.declaredType = operationType;
      links.instantiations = new TypeInstantiationMap();
    }

    return operationType;
  }

  function checkOperationIs(
    operation: OperationStatementNode,
    opReference: TypeReferenceNode | undefined
  ): OperationType | undefined {
    if (!opReference) return undefined;

    // Ensure that we don't end up with a circular reference to the same operation
    const opSymId = operation.symbol ? getNodeSymId(operation) : undefined;
    if (opSymId) {
      pendingResolutions.add(opSymId);
    }

    const target = resolveTypeReference(opReference);
    if (target === undefined) {
      return undefined;
    }

    // Did we encounter a circular operation reference?
    if (pendingResolutions.has(getNodeSymId(target.declarations[0] as any))) {
      if (!isInstantiatingTemplateType()) {
        reportDiagnostic(program, {
          code: "circular-base-type",
          format: { typeName: (target.declarations[0] as any).id.sv },
          target: target,
        });
      }

      return undefined;
    }

    // Resolve the base operation type
    const baseOperation = checkTypeReferenceSymbol(target, opReference);
    if (opSymId) {
      pendingResolutions.delete(opSymId);
    }

    // Was the wrong type referenced?
    if (baseOperation.kind !== "Operation") {
      program.reportDiagnostic(createDiagnostic({ code: "is-operation", target: opReference }));
      return;
    }

    return baseOperation;
  }

  function getGlobalNamespaceType() {
    return globalNamespaceType;
  }

  function getGlobalNamespaceNode() {
    return globalNamespaceNode;
  }

  function checkTupleExpression(node: TupleExpressionNode): TupleType {
    return createAndFinishType({
      kind: "Tuple",
      node: node,
      values: node.values.map((v) => getTypeForNode(v)),
    });
  }

  function getSymbolLinks(s: Sym): SymbolLinks {
    const id = getSymbolId(s);

    if (symbolLinks.has(id)) {
      return symbolLinks.get(id)!;
    }

    const links = {};
    symbolLinks.set(id, links);

    return links;
  }

  function getSymbolId(s: Sym) {
    if (s.id === undefined) {
      s.id = currentSymbolId++;
    }

    return s.id;
  }

  function resolveIdentifierInTable(
    node: IdentifierNode,
    table: SymbolTable | undefined,
    resolveDecorator = false
  ): Sym | undefined {
    if (!table) {
      return undefined;
    }
    let sym;
    if (resolveDecorator) {
      sym = table.get("@" + node.sv);
    } else {
      sym = table.get(node.sv);
    }

    if (!sym) return sym;

    if (sym.flags & SymbolFlags.DuplicateUsing) {
      reportAmbiguousIdentifier(node, [...((table.duplicates.get(sym) as any) ?? [])]);
      return sym;
    }
    return getMergedSymbol(sym);
  }

  function reportAmbiguousIdentifier(node: IdentifierNode, symbols: Sym[]) {
    const duplicateNames = symbols
      .map((x) => {
        const namespace =
          x.symbolSource!.flags & (SymbolFlags.Decorator | SymbolFlags.Function)
            ? (x.symbolSource!.value as any).namespace
            : getNamespaceString(
                (getTypeForNode(x.symbolSource!.declarations[0]) as any).namespace
              );
        return `${namespace}.${node.sv}`;
      })
      .join(", ");
    program.reportDiagnostic(
      createDiagnostic({
        code: "ambiguous-symbol",
        format: { name: node.sv, duplicateNames },
        target: node,
      })
    );
  }

  function resolveIdentifier(id: IdentifierNode): Sym | undefined {
    let sym: Sym | undefined;
    const { node, kind } = getIdentifierContext(id);

    switch (kind) {
      case IdentifierKind.Declaration:
        if (node.symbol) {
          sym = getMergedSymbol(node.symbol);
          break;
        }

        compilerAssert(node.parent, "Parent expected.");
        const containerType = getTypeForNode(node.parent);
        if (isAnonymous(containerType)) {
          return undefined; // member of anonymous type cannot be referenced.
        }

        lateBindMemberContainer(containerType);
        let container = node.parent.symbol;
        if (!container && "symbol" in containerType && containerType.symbol) {
          container = containerType.symbol;
        }

        if (!container) {
          return undefined;
        }

        lateBindMembers(containerType, container);
        sym = resolveIdentifierInTable(id, container.exports ?? container.members);
        break;

      case IdentifierKind.Other:
        return undefined;

      case IdentifierKind.Decorator:
      case IdentifierKind.Using:
      case IdentifierKind.TypeReference:
        let ref: MemberExpressionNode | IdentifierNode = id;
        let resolveDecorator = kind === IdentifierKind.Decorator;
        if (id.parent?.kind === SyntaxKind.MemberExpression) {
          if (id.parent.id === id) {
            // If the identifier is Y in X.Y, then resolve (X.Y).
            ref = id.parent;
          } else {
            // If the identifier is X in X.Y then we are resolving a
            // namespace, which is never a decorator.
            resolveDecorator = false;
          }
        }
        sym = resolveTypeReference(ref, resolveDecorator);
        break;

      default:
        const _assertNever: never = kind;
        compilerAssert(false, "Unreachable");
    }

    return sym?.symbolSource ?? sym;
  }

  function resolveCompletions(identifier: IdentifierNode): Map<string, CadlCompletionItem> {
    const completions = new Map<string, CadlCompletionItem>();
    const { kind } = getIdentifierContext(identifier);

    switch (kind) {
      case IdentifierKind.Using:
      case IdentifierKind.Decorator:
      case IdentifierKind.TypeReference:
        break; // supported
      case IdentifierKind.Other:
        return completions; // not implemented
      case IdentifierKind.Declaration:
        return completions; // cannot complete, name can be chosen arbitrarily
      default:
        const _assertNever: never = kind;
        compilerAssert(false, "Unreachable");
    }

    if (identifier.parent && identifier.parent.kind === SyntaxKind.MemberExpression) {
      const base = resolveTypeReference(identifier.parent.base, false);
      if (base) {
        const type = getTypeForNode(base.declarations[0]);
        lateBindMemberContainer(type);
        lateBindMembers(type, base);
        addCompletions(base.exports ?? base.members);
      }
    } else {
      let scope: Node | undefined = identifier.parent;
      while (scope && scope.kind !== SyntaxKind.CadlScript) {
        if (scope.symbol && scope.symbol.exports) {
          const mergedSymbol = getMergedSymbol(scope.symbol)!;
          addCompletions(mergedSymbol.exports);
        }
        if ("locals" in scope) {
          addCompletions(scope.locals);
        }
        scope = scope.parent;
      }

      if (scope && scope.kind === SyntaxKind.CadlScript) {
        // check any blockless namespace decls
        for (const ns of scope.inScopeNamespaces) {
          const mergedSymbol = getMergedSymbol(ns.symbol)!;
          addCompletions(mergedSymbol.exports);
        }

        // check "global scope" declarations
        addCompletions(globalNamespaceNode.symbol.exports);

        // check "global scope" usings
        addCompletions(scope.locals);
      }
    }

    return completions;

    function addCompletions(table: SymbolTable | undefined) {
      if (!table) {
        return;
      }
      for (const [key, sym] of table) {
        if (sym.flags & SymbolFlags.DuplicateUsing) {
          const duplicates = table.duplicates.get(sym)!;
          for (const duplicate of duplicates) {
            if (duplicate.flags & SymbolFlags.Using) {
              const fqn = getFullyQualifiedSymbolName(duplicate.symbolSource);
              addCompletion(fqn, duplicate);
            }
          }
        } else {
          addCompletion(key, sym);
        }
      }
    }

    function addCompletion(key: string, sym: Sym) {
      if (sym.symbolSource) {
        sym = sym.symbolSource;
      }
      if (!shouldAddCompletion(sym)) {
        return;
      }
      if (key.startsWith("@")) {
        key = key.slice(1);
      }
      if (!completions.has(key)) {
        completions.set(key, { sym });
      }
    }

    function shouldAddCompletion(sym: Sym): boolean {
      switch (kind) {
        case IdentifierKind.Decorator:
          // Only return decorators and namespaces when completing decorator
          return !!(sym.flags & (SymbolFlags.Decorator | SymbolFlags.Namespace));
        case IdentifierKind.Using:
          // Only return namespaces when completing using
          return !!(sym.flags & SymbolFlags.Namespace);
        case IdentifierKind.TypeReference:
          // Do not return functions or decorators when completing types
          return !(sym.flags & (SymbolFlags.Function | SymbolFlags.Decorator));
        default:
          compilerAssert(false, "We should have bailed up-front on other kinds.");
      }
    }
  }

  function resolveIdentifierInScope(
    node: IdentifierNode,
    resolveDecorator = false
  ): Sym | undefined {
    compilerAssert(
      node.parent?.kind !== SyntaxKind.MemberExpression || node.parent.id !== node,
      "This function should not be used to resolve Y in member expression X.Y. Use resolveIdentifier() to resolve an arbitrary identifier."
    );

    if (hasParseError(node)) {
      // Don't report synthetic identifiers used for parser error recovery.
      // The parse error is the root cause and will already have been logged.
      return undefined;
    }

    let scope: Node | undefined = node.parent;
    let binding;

    while (scope && scope.kind !== SyntaxKind.CadlScript) {
      if (scope.symbol && "exports" in scope.symbol) {
        const mergedSymbol = getMergedSymbol(scope.symbol);
        binding = resolveIdentifierInTable(node, mergedSymbol.exports, resolveDecorator);

        if (binding) return binding;
      }

      if ("locals" in scope) {
        if ("duplicates" in scope.locals!) {
          binding = resolveIdentifierInTable(node, scope.locals, resolveDecorator);
        } else {
          binding = resolveIdentifierInTable(node, scope.locals, resolveDecorator);
        }

        if (binding) return binding;
      }

      scope = scope.parent;
    }

    if (!binding && scope && scope.kind === SyntaxKind.CadlScript) {
      // check any blockless namespace decls
      for (const ns of scope.inScopeNamespaces) {
        const mergedSymbol = getMergedSymbol(ns.symbol);
        binding = resolveIdentifierInTable(node, mergedSymbol.exports, resolveDecorator);

        if (binding) return binding;
      }

      // check "global scope" declarations
      binding = resolveIdentifierInTable(
        node,
        globalNamespaceNode.symbol.exports,
        resolveDecorator
      );

      if (binding) return binding;

      // check using types
      binding = resolveIdentifierInTable(node, scope.locals, resolveDecorator);
      if (binding) return binding.flags & SymbolFlags.DuplicateUsing ? undefined : binding;
    }

    if (!isInstantiatingTemplateType()) {
      program.reportDiagnostic(
        createDiagnostic({ code: "unknown-identifier", format: { id: node.sv }, target: node })
      );
    }
    return undefined;
  }

  function resolveTypeReference(
    node: TypeReferenceNode | MemberExpressionNode | IdentifierNode,
    resolveDecorator = false
  ): Sym | undefined {
    if (hasParseError(node)) {
      // Don't report synthetic identifiers used for parser error recovery.
      // The parse error is the root cause and will already have been logged.
      return undefined;
    }

    if (node.kind === SyntaxKind.TypeReference) {
      return resolveTypeReference(node.target, resolveDecorator);
    }

    if (node.kind === SyntaxKind.MemberExpression) {
      let base = resolveTypeReference(node.base);

      if (!base) {
        return undefined;
      }

      // when resolving a type reference based on an alias, unwrap the alias.
      if (base.flags & SymbolFlags.Alias) {
        base = getAliasedSymbol(base);
      }

      if (base.flags & SymbolFlags.Namespace) {
        const symbol = resolveIdentifierInTable(node.id, base.exports, resolveDecorator);
        if (!symbol) {
          program.reportDiagnostic(
            createDiagnostic({
              code: "invalid-ref",
              messageId: "underNamespace",
              format: {
                namespace: getFullyQualifiedSymbolName(base),
                id: node.id.sv,
              },
              target: node,
            })
          );
          return undefined;
        }
        return symbol;
      } else if (base.flags & SymbolFlags.Decorator) {
        program.reportDiagnostic(
          createDiagnostic({
            code: "invalid-ref",
            messageId: "inDecorator",
            format: { id: node.id.sv },
            target: node,
          })
        );
        return undefined;
      } else if (base.flags & SymbolFlags.Function) {
        program.reportDiagnostic(
          createDiagnostic({
            code: "invalid-ref",
            messageId: "node",
            format: { id: node.id.sv, nodeName: "function" },
            target: node,
          })
        );

        return undefined;
      } else if (base.flags & SymbolFlags.MemberContainer) {
        const type =
          base.flags & SymbolFlags.LateBound ? base.type! : getTypeForNode(base.declarations[0]);
        if (
          type.kind !== "Model" &&
          type.kind !== "Enum" &&
          type.kind !== "Interface" &&
          type.kind !== "Union"
        ) {
          program.reportDiagnostic(
            createDiagnostic({
              code: "invalid-ref",
              messageId: "underContainer",
              format: { kind: type.kind, id: node.id.sv },
              target: node,
            })
          );
          return undefined;
        }

        lateBindMembers(type, base);
        const sym = resolveIdentifierInTable(node.id, base.members!, resolveDecorator);
        if (!sym) {
          program.reportDiagnostic(
            createDiagnostic({
              code: "invalid-ref",
              messageId: "underContainer",
              format: { kind: type.kind, id: node.id.sv },
              target: node,
            })
          );
          return undefined;
        }
        return sym;
      } else {
        program.reportDiagnostic(
          createDiagnostic({
            code: "invalid-ref",
            messageId: "node",
            format: {
              id: node.id.sv,
              nodeName: base.declarations[0]
                ? SyntaxKind[base.declarations[0].kind]
                : "Unknown node",
            },
            target: node,
          })
        );

        return undefined;
      }
    }

    if (node.kind === SyntaxKind.Identifier) {
      const sym = resolveIdentifierInScope(node, resolveDecorator);
      if (!sym) return undefined;

      return sym.flags & SymbolFlags.Using ? sym.symbolSource : sym;
    }

    compilerAssert(false, "Unknown type reference kind", node);
  }

  /**
   * Return the symbol that is aliased by this alias declaration. If no such symbol is aliased,
   * return the symbol for the alias instead. For member containers which need to be late bound
   * (i.e. they contain symbols we don't know until we've instantiated the type and the type is an
   * instantiation) we late bind the container which creates the symbol that will hold its members.
   */
  function getAliasedSymbol(aliasSymbol: Sym): Sym {
    const aliasType = checkAlias(aliasSymbol.declarations[0] as AliasStatementNode);
    switch (aliasType.kind) {
      case "Model":
      case "Interface":
      case "Union":
        if (aliasType.templateArguments) {
          // this is an alias for some instantiation, so late-bind the instantiation
          lateBindMemberContainer(aliasType);
          return aliasType.symbol!;
        }
      // fallthrough
      default:
        // get the symbol from the node aliased type's node, or just return the base
        // if it doesn't have a symbol (which will likely result in an error later on)
        return aliasType.node!.symbol ?? aliasSymbol;
    }
  }
  function checkStringLiteral(str: StringLiteralNode): StringLiteralType {
    return getLiteralType(str);
  }

  function checkNumericLiteral(num: NumericLiteralNode): NumericLiteralType {
    return getLiteralType(num);
  }

  function checkBooleanLiteral(bool: BooleanLiteralNode): BooleanLiteralType {
    return getLiteralType(bool);
  }

  function checkProgram() {
    program.reportDuplicateSymbols(globalNamespaceNode.symbol.exports);
    for (const file of program.sourceFiles.values()) {
      for (const ns of file.namespaces) {
        program.reportDuplicateSymbols(ns.symbol.exports);
        initializeTypeForNamespace(ns);
      }
    }

    for (const file of program.sourceFiles.values()) {
      checkSourceFile(file);
    }
  }

  function checkSourceFile(file: CadlScriptNode) {
    for (const statement of file.statements) {
      getTypeForNode(statement);
    }
  }

  function checkModel(node: ModelExpressionNode | ModelStatementNode) {
    if (node.kind === SyntaxKind.ModelStatement) {
      return checkModelStatement(node);
    } else {
      return checkModelExpression(node);
    }
  }

  function checkModelStatement(node: ModelStatementNode) {
    const links = getSymbolLinks(node.symbol);
    const instantiatingThisTemplate = instantiatingTemplate === node;

    if (links.declaredType && !instantiatingThisTemplate) {
      // we're not instantiating this model and we've already checked it
      return links.declaredType;
    }
    const decorators: DecoratorApplication[] = [];

    const type: ModelType = createType({
      kind: "Model",
      name: node.id.sv,
      node: node,
      properties: new Map<string, ModelTypeProperty>(),
      namespace: getParentNamespaceType(node),
      decorators,
      derivedModels: [],
    });
    if (!instantiatingThisTemplate) {
      links.declaredType = type;
    }
    const isBase = checkModelIs(node, node.is);

    if (isBase) {
      checkDeprecated(isBase, node.is!);
      // copy decorators
      decorators.push(...isBase.decorators);
    }
    decorators.push(...checkDecorators(node));

    if (isBase) {
      for (const prop of isBase.properties.values()) {
        type.properties.set(
          prop.name,
          finishType({
            ...prop,
          })
        );
      }
    }

    if (isBase) {
      type.baseModel = isBase.baseModel;
    } else if (node.extends) {
      type.baseModel = checkClassHeritage(node, node.extends);
      if (type.baseModel) {
        checkDeprecated(type.baseModel, node.extends);
      }
    }

    if (type.baseModel) {
      type.baseModel.derivedModels.push(type);
    }

    // Hold on to the model type that's being defined so that it
    // can be referenced
    if (!instantiatingThisTemplate) {
      links.declaredType = type;
      links.instantiations = new TypeInstantiationMap();
      type.namespace?.models.set(type.name, type);
    }

    const inheritedPropNames = new Set(
      Array.from(walkPropertiesInherited(type)).map((v) => v.name)
    );

    // Evaluate the properties after
    checkModelProperties(node, type.properties, type, inheritedPropNames);

    if (shouldCreateTypeForTemplate(node)) {
      finishType(type);
    }

    return type;
  }

  function shouldCreateTypeForTemplate(node: TemplateDeclarationNode) {
    const instantiatingThisTemplate = instantiatingTemplate === node;
    return (
      (instantiatingThisTemplate &&
        templateInstantiation.every((t) => t.kind !== "TemplateParameter")) ||
      node.templateParameters.length === 0
    );
  }

  function checkModelExpression(node: ModelExpressionNode) {
    const properties = new Map();
    const type: ModelType = createType({
      kind: "Model",
      name: "",
      node: node,
      properties,
      namespace: getParentNamespaceType(node),
      decorators: [],
      derivedModels: [],
    });
    checkModelProperties(node, properties, type);
    return finishType(type);
  }

  function checkModelProperties(
    node: ModelExpressionNode | ModelStatementNode,
    properties: Map<string, ModelTypeProperty>,
    parentModel: ModelType,
    inheritedPropertyNames?: Set<string>
  ) {
    for (const prop of node.properties!) {
      if ("id" in prop) {
        const newProp = checkModelProperty(prop, parentModel);
        defineProperty(properties, newProp, inheritedPropertyNames);
      } else {
        // spread property
        const newProperties = checkSpreadProperty(prop.target, parentModel);

        for (const newProp of newProperties) {
          defineProperty(properties, newProp, inheritedPropertyNames);
        }
      }
    }
  }

  function defineProperty(
    properties: Map<string, ModelTypeProperty>,
    newProp: ModelTypeProperty,
    inheritedPropertyNames?: Set<string>
  ) {
    if (properties.has(newProp.name)) {
      program.reportDiagnostic(
        createDiagnostic({
          code: "duplicate-property",
          format: { propName: newProp.name },
          target: newProp,
        })
      );
      return;
    }

    if (inheritedPropertyNames?.has(newProp.name)) {
      program.reportDiagnostic(
        createDiagnostic({
          code: "override-property",
          format: { propName: newProp.name },
          target: newProp,
        })
      );

      return;
    }

    properties.set(newProp.name, newProp);
  }

  /**
   * Initializes a late bound symbol for the type. This is generally necessary when attempting to
   * access a symbol for a type that is created during the check phase.
   */
  function lateBindMemberContainer(type: Type) {
    if ((type as any).symbol) return;
    switch (type.kind) {
      case "Model":
        type.symbol = createSymbol(type.node, type.name, SymbolFlags.Model | SymbolFlags.LateBound);
        type.symbol.type = type;
        break;
      case "Interface":
        type.symbol = createSymbol(
          type.node,
          type.name,
          SymbolFlags.Interface | SymbolFlags.LateBound
        );
        type.symbol.type = type;
        break;
      case "Union":
        if (!type.name) return; // don't make a symbol for anonymous unions
        type.symbol = createSymbol(type.node, type.name, SymbolFlags.Union | SymbolFlags.LateBound);
        type.symbol.type = type;
        break;
    }
  }

  function lateBindMembers(type: Type, containerSym: Sym) {
    switch (type.kind) {
      case "Model":
        for (const prop of walkPropertiesInherited(type)) {
          const sym = createSymbol(
            prop.node,
            prop.name,
            SymbolFlags.ModelProperty | SymbolFlags.LateBound
          );
          sym.type = prop;
          containerSym.members!.set(prop.name, sym);
        }
        break;
      case "Enum":
        for (const member of type.members) {
          const sym = createSymbol(
            member.node,
            member.name,
            SymbolFlags.EnumMember | SymbolFlags.LateBound
          );
          sym.type = member;
          containerSym.members!.set(member.name, sym);
        }

        break;
      case "Interface":
        for (const member of type.operations.values()) {
          const sym = createSymbol(
            member.node,
            member.name,
            SymbolFlags.InterfaceMember | SymbolFlags.LateBound
          );
          sym.type = member;
          containerSym.members!.set(member.name, sym);
        }
        break;
      case "Union":
        for (const variant of type.variants.values()) {
          // don't bind anything for union expressions
          if (!variant.node || typeof variant.name === "symbol") continue;
          const sym = createSymbol(
            variant.node,
            variant.name,
            SymbolFlags.UnionVariant | SymbolFlags.LateBound
          );
          sym.type = variant;
          containerSym.members!.set(variant.name, sym);
        }
    }
  }

  function checkClassHeritage(
    model: ModelStatementNode,
    heritageRef: TypeReferenceNode
  ): ModelType | undefined {
    const modelSymId = getNodeSymId(model);
    pendingResolutions.add(modelSymId);

    const target = resolveTypeReference(heritageRef);
    if (target === undefined) {
      return undefined;
    }

    if (pendingResolutions.has(getNodeSymId(target.declarations[0] as any))) {
      if (!isInstantiatingTemplateType()) {
        reportDiagnostic(program, {
          code: "circular-base-type",
          format: { typeName: (target.declarations[0] as any).id.sv },
          target: target,
        });
      }
      return undefined;
    }
    const heritageType = checkTypeReferenceSymbol(target, heritageRef);
    pendingResolutions.delete(modelSymId);
    if (isErrorType(heritageType)) {
      compilerAssert(program.hasError(), "Should already have reported an error.", heritageRef);
      return undefined;
    }

    if (heritageType.kind !== "Model") {
      program.reportDiagnostic(createDiagnostic({ code: "extend-model", target: heritageRef }));
      return undefined;
    }

    if (isIntrinsic(program, heritageType)) {
      program.reportDiagnostic(
        createDiagnostic({
          code: "extend-primitive",
          target: heritageRef,
          format: {
            modelName: model.id.sv,
            baseModelName: heritageType.name,
          },
        })
      );
    }

    return heritageType;
  }

  function checkModelIs(
    model: ModelStatementNode,
    isExpr: TypeReferenceNode | undefined
  ): ModelType | undefined {
    if (!isExpr) return undefined;
    const modelSymId = getNodeSymId(model);
    pendingResolutions.add(modelSymId);
    const target = resolveTypeReference(isExpr);
    if (target === undefined) {
      return undefined;
    }
    if (pendingResolutions.has(getNodeSymId(target.declarations[0] as any))) {
      if (!isInstantiatingTemplateType()) {
        reportDiagnostic(program, {
          code: "circular-base-type",
          format: { typeName: (target.declarations[0] as any).id.sv },
          target: target,
        });
      }
      return undefined;
    }
    const isType = checkTypeReferenceSymbol(target, isExpr);
    pendingResolutions.delete(modelSymId);

    if (isType.kind !== "Model") {
      program.reportDiagnostic(createDiagnostic({ code: "is-model", target: isExpr }));
      return;
    }

    return isType;
  }

  function checkSpreadProperty(
    targetNode: TypeReferenceNode,
    parentModel: ModelType
  ): ModelTypeProperty[] {
    const props: ModelTypeProperty[] = [];
    const targetType = getTypeForNode(targetNode);

    if (targetType.kind != "TemplateParameter" && !isErrorType(targetType)) {
      if (targetType.kind !== "Model") {
        program.reportDiagnostic(createDiagnostic({ code: "spread-model", target: targetNode }));
        return props;
      }

      // copy each property
      for (const prop of walkPropertiesInherited(targetType)) {
        const newProp = cloneType(prop, {
          sourceProperty: prop,
          model: parentModel,
        });
        props.push(newProp);
      }
    }

    return props;
  }

  function* walkPropertiesInherited(model: ModelType) {
    let current: ModelType | undefined = model;

    while (current) {
      yield* current.properties.values();
      current = current.baseModel;
    }
  }

  function countPropertiesInherited(
    model: ModelType,
    filter?: (property: ModelTypeProperty) => boolean
  ) {
    let count = 0;
    for (const each of walkPropertiesInherited(model)) {
      if (!filter || filter(each)) {
        count++;
      }
    }
    return count;
  }

  function checkModelProperty(prop: ModelPropertyNode, parentModel?: ModelType): ModelTypeProperty {
    const decorators = checkDecorators(prop);
    const valueType = getTypeForNode(prop.value);
    const defaultValue = prop.default && checkDefault(getTypeForNode(prop.default), valueType);
    const name = prop.id.kind === SyntaxKind.Identifier ? prop.id.sv : prop.id.value;

    const type: ModelTypeProperty = createType({
      kind: "ModelProperty",
      name,
      node: prop,
      optional: prop.optional,
      type: valueType,
      decorators,
      default: defaultValue,
      model: parentModel,
    });

    const parentModelNode = prop.parent! as
      | ModelStatementNode
      | ModelExpressionNode
      | OperationStatementNode;
    if (
      parentModelNode.kind !== SyntaxKind.ModelStatement ||
      shouldCreateTypeForTemplate(parentModelNode)
    ) {
      finishType(type);
    }

    return type;
  }

  function checkDefault(defaultType: Type, type: Type): Type {
    if (isErrorType(type)) {
      return errorType;
    }
    switch (type.kind) {
      case "Model":
        return checkDefaultForModelType(defaultType, type);
      case "Array":
        return checkDefaultForArrayType(defaultType, type);
      case "Union":
        return checkDefaultForUnionType(defaultType, type);
      default:
        program.reportDiagnostic(
          createDiagnostic({
            code: "unsupported-default",
            format: { type: type.kind },
            target: defaultType,
          })
        );
    }
    return errorType;
  }

  function checkDefaultForModelType(defaultType: Type, type: ModelType): Type {
    switch (type.name) {
      case "string":
        return checkDefaultTypeIsString(defaultType);
      case "boolean":
        return checkDefaultTypeIsBoolean(defaultType);
      case "int32":
      case "int64":
      case "int16":
      case "int8":
      case "uint64":
      case "uint32":
      case "uint16":
      case "uint8":
      case "safeint":
      case "float32":
      case "float64":
        return checkDefaultTypeIsNumeric(defaultType);
      default:
        program.reportDiagnostic(
          createDiagnostic({
            code: "unsupported-default",
            format: { type: type.name },
            target: defaultType,
          })
        );
    }
    return errorType;
  }

  function checkDefaultForArrayType(defaultType: Type, type: ArrayType): Type {
    if (defaultType.kind === "Tuple") {
      for (const item of defaultType.values) {
        checkDefault(item, type.elementType);
      }
    } else {
      program.reportDiagnostic(
        createDiagnostic({
          code: "invalid-default-type",
          format: { type: "tuple" },
          target: defaultType,
        })
      );
    }
    return defaultType;
  }

  function checkDefaultForUnionType(defaultType: Type, type: UnionType): Type {
    for (const option of type.options) {
      if (option.kind === defaultType.kind) {
        switch (defaultType.kind) {
          case "String":
            if (defaultType.value === (option as StringLiteralType).value) {
              return defaultType;
            }
            break;
          case "Number":
            if (defaultType.value === (option as NumericLiteralType).value) {
              return defaultType;
            }
            break;
        }
      }
    }

    // Didn't find any compatible options
    program.reportDiagnostic(
      createDiagnostic({
        code: "unassignable",
        format: { value: getTypeName(defaultType), targetType: getTypeName(type) },
        target: defaultType,
      })
    );
    return defaultType;
  }

  function checkDefaultTypeIsString(defaultType: Type): Type {
    if (defaultType.kind !== "String") {
      program.reportDiagnostic(
        createDiagnostic({
          code: "invalid-default-type",
          format: { type: "string" },
          target: defaultType,
        })
      );
    }
    return defaultType;
  }

  function checkDefaultTypeIsNumeric(defaultType: Type): Type {
    if (defaultType.kind !== "Number") {
      program.reportDiagnostic(
        createDiagnostic({
          code: "invalid-default-type",
          format: { type: "number" },
          target: defaultType,
        })
      );
    }
    return defaultType;
  }

  function checkDefaultTypeIsBoolean(defaultType: Type): Type {
    if (defaultType.kind !== "Boolean") {
      program.reportDiagnostic(
        createDiagnostic({
          code: "invalid-default-type",
          format: { type: "boolean" },
          target: defaultType,
        })
      );
    }
    return defaultType;
  }

  function checkDecorators(node: { decorators: readonly DecoratorExpressionNode[] }) {
    const decorators: DecoratorApplication[] = [];
    for (const decNode of node.decorators) {
      const sym = resolveTypeReference(decNode.target, true);
      if (!sym) {
        program.reportDiagnostic(
          createDiagnostic({
            code: "unknown-decorator",
            target: decNode,
          })
        );
        continue;
      }
      if (!(sym.flags & SymbolFlags.Decorator)) {
        program.reportDiagnostic(
          createDiagnostic({
            code: "invalid-decorator",
            format: { id: sym.name },
            target: decNode,
          })
        );
        continue;
      }

      decorators.unshift({
        decorator: sym.value!,
        node: decNode,
        args: checkDecoratorArguments(decNode),
      });
    }

    return decorators;
  }

  function checkDecoratorArguments(decorator: DecoratorExpressionNode): DecoratorArgument[] {
    return decorator.arguments.map((argNode) => {
      const type = getTypeForNode(argNode);
      const value =
        type.kind === "Number" || type.kind === "String" || type.kind === "Boolean"
          ? type.value
          : type;
      return {
        value,
        node: argNode,
      };
    });
  }

  function checkAlias(node: AliasStatementNode): Type {
    const links = getSymbolLinks(node.symbol);
    const instantiatingThisTemplate = instantiatingTemplate === node;

    if (links.declaredType && !instantiatingThisTemplate) {
      return links.declaredType;
    }

    const aliasSymId = getNodeSymId(node);
    if (pendingResolutions.has(aliasSymId)) {
      if (!isInstantiatingTemplateType()) {
        reportDiagnostic(program, {
          code: "circular-alias-type",
          format: { typeName: node.id.sv },
          target: node,
        });
      }
      links.declaredType = errorType;
      return errorType;
    }

    pendingResolutions.add(aliasSymId);
    const type = getTypeForNode(node.value);
    if (!instantiatingThisTemplate) {
      links.declaredType = type;
      links.instantiations = new TypeInstantiationMap();
    }
    pendingResolutions.delete(aliasSymId);

    return type;
  }

  function checkEnum(node: EnumStatementNode): Type {
    const links = getSymbolLinks(node.symbol);
    if (!links.type) {
      const enumType: EnumType = (links.type = createType({
        kind: "Enum",
        name: node.id.sv,
        node,
        members: [],
        decorators: [],
      }));

      const memberNames = new Set<string>();

      for (const member of node.members) {
        const memberType = checkEnumMember(enumType, member, memberNames);
        if (memberType) {
          memberNames.add(memberType.name);
          enumType.members.push(memberType);
        }
      }

      const namespace = getParentNamespaceType(node);
      enumType.namespace = namespace;
      enumType.namespace?.enums.set(enumType.name!, enumType);
      enumType.decorators = checkDecorators(node);

      finishType(enumType);
    }

    return links.type;
  }

  function checkInterface(node: InterfaceStatementNode): InterfaceType {
    const links = getSymbolLinks(node.symbol);
    const instantiatingThisTemplate = instantiatingTemplate === node;

    if (links.declaredType && !instantiatingThisTemplate) {
      // we're not instantiating this interface and we've already checked it
      return links.declaredType as InterfaceType;
    }

    const decorators = checkDecorators(node);

    const interfaceType: InterfaceType = createType({
      kind: "Interface",
      decorators,
      node,
      namespace: getParentNamespaceType(node),
      operations: new Map(),
      name: node.id.sv,
    });

    for (const mixinNode of node.extends) {
      const mixinType = getTypeForNode(mixinNode);
      if (mixinType.kind !== "Interface") {
        program.reportDiagnostic(
          createDiagnostic({ code: "extends-interface", target: mixinNode })
        );
        continue;
      }

      for (const newMember of mixinType.operations.values()) {
        if (interfaceType.operations.has(newMember.name)) {
          program.reportDiagnostic(
            createDiagnostic({
              code: "extends-interface-duplicate",
              format: { name: newMember.name },
              target: mixinNode,
            })
          );
        }

        interfaceType.operations.set(
          newMember.name,
          cloneType(newMember, { interface: interfaceType })
        );
      }
    }

    const ownMembers = new Map<string, OperationType>();

    checkInterfaceMembers(node, ownMembers, interfaceType);

    for (const [k, v] of ownMembers) {
      // don't do a duplicate check here because interface members can override
      // an member coming from a mixin.
      interfaceType.operations.set(k, v);
    }

    if (shouldCreateTypeForTemplate(node)) {
      finishType(interfaceType);
    }

    if (!instantiatingThisTemplate) {
      links.declaredType = interfaceType;
      links.instantiations = new TypeInstantiationMap();
      interfaceType.namespace?.interfaces.set(interfaceType.name, interfaceType);
    }

    return interfaceType;
  }

  function checkInterfaceMembers(
    node: InterfaceStatementNode,
    members: Map<string, OperationType>,
    interfaceType: InterfaceType
  ) {
    for (const opNode of node.operations) {
      const opType = checkOperation(opNode, interfaceType);
      if (opType.kind === "Operation") {
        if (members.has(opType.name)) {
          program.reportDiagnostic(
            createDiagnostic({
              code: "interface-duplicate",
              format: { name: opType.name },
              target: opNode,
            })
          );
          continue;
        }
        members.set(opType.name, opType);
      }
    }
  }

  function checkUnion(node: UnionStatementNode) {
    const links = getSymbolLinks(node.symbol);
    const instantiatingThisTemplate = instantiatingTemplate === node;

    if (links.declaredType && !instantiatingThisTemplate) {
      // we're not instantiating this union and we've already checked it
      return links.declaredType as UnionType;
    }

    const decorators = checkDecorators(node);
    const variants = new Map<string, UnionTypeVariant>();
    checkUnionVariants(node, variants);
    const unionType: UnionType = createType({
      kind: "Union",
      decorators,
      node,
      namespace: getParentNamespaceType(node),
      name: node.id.sv,
      variants,
      get options() {
        return Array.from(this.variants.values()).map((v) => v.type);
      },
      expression: false,
    });

    if (shouldCreateTypeForTemplate(node)) {
      finishType(unionType);
    }

    if (!instantiatingThisTemplate) {
      links.declaredType = unionType;
      links.instantiations = new TypeInstantiationMap();
      unionType.namespace?.unions.set(unionType.name!, unionType);
    }

    return unionType;
  }

  function checkUnionVariants(union: UnionStatementNode, variants: Map<string, UnionTypeVariant>) {
    for (const variantNode of union.options) {
      const variantType = checkUnionVariant(union, variantNode);
      if (variants.has(variantType.name as string)) {
        program.reportDiagnostic(
          createDiagnostic({
            code: "union-duplicate",
            format: { name: variantType.name.toString() },
            target: variantNode,
          })
        );
        continue;
      }
      variants.set(variantType.name as string, variantType);
    }
  }

  function checkUnionVariant(
    union: UnionStatementNode,
    variantNode: UnionVariantNode
  ): UnionTypeVariant {
    const name =
      variantNode.id.kind === SyntaxKind.Identifier ? variantNode.id.sv : variantNode.id.value;
    const decorators = checkDecorators(variantNode);
    const type = getTypeForNode(variantNode.value);
    const variantType: UnionTypeVariant = createType({
      kind: "UnionVariant",
      name,
      node: variantNode,
      decorators,
      type,
    });

    if (shouldCreateTypeForTemplate(union)) {
      finishType(variantType);
    }

    return variantType;
  }

  function checkEnumMember(
    parentEnum: EnumType,
    node: EnumMemberNode,
    existingMemberNames: Set<string>
  ): EnumMemberType | undefined {
    const name = node.id.kind === SyntaxKind.Identifier ? node.id.sv : node.id.value;
    const value = node.value ? node.value.value : undefined;
    const decorators = checkDecorators(node);
    if (existingMemberNames.has(name)) {
      program.reportDiagnostic(
        createDiagnostic({
          code: "enum-member-duplicate",
          format: { name: name },
          target: node,
        })
      );
      return;
    }
    return createAndFinishType({
      kind: "EnumMember",
      enum: parentEnum,
      name,
      node,
      value,
      decorators,
    });
  }

  // the types here aren't ideal and could probably be refactored.

  function createAndFinishType<
    U extends Type extends any ? Omit<Type, keyof typeof typePrototype> : never
  >(typeDef: U): U & typeof typePrototype {
    createType(typeDef);
    return finishType(typeDef as any) as any;
  }

  /**
   * Given the own-properties of a type, returns a fully-initialized type.
   * So far, that amounts to setting the prototype to typePrototype which
   * contains the `projections` getter.
   */
  function createType<T>(typeDef: T): T & TypePrototype {
    Object.setPrototypeOf(typeDef, typePrototype);
    return typeDef as any;
  }

  function finishType<T extends Type>(typeDef: T): T {
    (typeDef as any).templateArguments = templateInstantiation;

    if ("decorators" in typeDef) {
      for (const decApp of typeDef.decorators) {
        applyDecoratorToType(decApp, typeDef);
      }
    }

    Object.setPrototypeOf(typeDef, typePrototype);

    return typeDef;
  }

  function applyDecoratorToType(decApp: DecoratorApplication, target: Type) {
    compilerAssert(
      "decorators" in target,
      "Cannot apply decorator to non-decoratable type",
      target
    );

    for (const arg of decApp.args) {
      if (typeof arg.value === "object") {
        if (isErrorType(arg.value)) {
          // If one of the decorator argument is an error don't run it.
          return;
        }
      }
    }

    // peel `fn` off to avoid setting `this`.
    try {
      const fn = decApp.decorator;
      const context = createDecoratorContext(program, decApp);
      fn(context, target, ...decApp.args.map((x) => x.value));
    } catch (error: any) {
      // do not fail the language server for exceptions in decorators
      if (program.compilerOptions.designTimeBuild) {
        program.reportDiagnostic(
          createDiagnostic({
            code: "decorator-fail",
            format: { decoratorName: decApp.decorator.name, error: error.stack },
            target: decApp.node ?? target,
          })
        );
      } else {
        throw error;
      }
    }
  }

  function createDecoratorContext(
    program: Program,
    decApp: DecoratorApplication
  ): DecoratorContext {
    function createPassThruContext(
      program: Program,
      decApp: DecoratorApplication
    ): DecoratorContext {
      return {
        program,
        decoratorTarget: decApp.node!,
        getArgumentTarget: () => decApp.node!,
        call: (decorator, target, ...args) => {
          return decorator(createPassThruContext(program, decApp), target, ...args);
        },
      };
    }

    return {
      program,
      decoratorTarget: decApp.node!,
      getArgumentTarget: (index: number) => {
        return decApp.args[index]?.node;
      },
      call: (decorator, target, ...args) => {
        return decorator(createPassThruContext(program, decApp), target, ...args);
      },
    };
  }

  function getLiteralType(node: StringLiteralNode): StringLiteralType;
  function getLiteralType(node: NumericLiteralNode): NumericLiteralType;
  function getLiteralType(node: BooleanLiteralNode): BooleanLiteralType;
  function getLiteralType(node: LiteralNode): LiteralType;
  function getLiteralType(node: LiteralNode): LiteralType {
    return createLiteralType(node.value, node);
  }

  function mergeSymbolTable(source: SymbolTable, target: SymbolTable) {
    for (const [sym, duplicates] of source.duplicates) {
      const targetSet = target.duplicates.get(sym);
      if (targetSet === undefined) {
        target.duplicates.set(sym, new Set([...duplicates]));
      } else {
        for (const duplicate of duplicates) {
          targetSet.add(duplicate);
        }
      }
    }

    for (const [key, sourceBinding] of source) {
      if (sourceBinding.flags & SymbolFlags.Namespace) {
        // we are merging a namespace symbol. See if is an existing namespace symbol
        // to merge with.
        let existingBinding = target.get(key);

        if (!existingBinding) {
          existingBinding = {
            ...sourceBinding,
          };
          target.set(key, existingBinding);
          mergedSymbols.set(sourceBinding, existingBinding);
        } else if (existingBinding.flags & SymbolFlags.Namespace) {
          existingBinding.declarations.push(...sourceBinding.declarations);
          mergedSymbols.set(sourceBinding, existingBinding);
          mergeSymbolTable(sourceBinding.exports!, existingBinding.exports!);
        } else {
          // this will set a duplicate error
          target.set(key, sourceBinding);
        }
      } else {
        target.set(key, sourceBinding);
      }
    }
  }

  function getMergedSymbol(sym: Sym): Sym {
    if (!sym) return sym;
    return mergedSymbols.get(sym) || sym;
  }

  function createGlobalNamespaceNode(): NamespaceStatementNode {
    const nsId: IdentifierNode = {
      kind: SyntaxKind.Identifier,
      pos: 0,
      end: 0,
      sv: "__GLOBAL_NS",
      symbol: undefined as any,
      flags: NodeFlags.Synthetic,
    };

    const nsNode: Writable<NamespaceStatementNode> = {
      kind: SyntaxKind.NamespaceStatement,
      decorators: [],
      pos: 0,
      end: 0,
      id: nsId,
      symbol: undefined as any,
      locals: createSymbolTable(),
      flags: NodeFlags.Synthetic,
    };
    nsNode.symbol = createSymbol(nsNode, "__GLOBAL_NS", SymbolFlags.Namespace);
    return nsNode;
  }

  function createGlobalNamespaceType() {
    return createAndFinishType({
      kind: "Namespace",
      name: "",
      node: globalNamespaceNode,
      models: new Map(),
      operations: new Map(),
      namespaces: new Map(),
      interfaces: new Map(),
      unions: new Map(),
      enums: new Map(),
      decorators: [],
    });
  }

  /**
   * Clone a type, resulting in an identical type with all the same decorators
   * applied. Decorators are re-run on the clone to achieve this.
   *
   * Care is taken to clone nested data structures that are part of the type.
   * Any type with e.g. a map or an array property must recreate the map or array
   * so that clones don't share the same object.
   *
   * For types which have sub-types that are part of it, e.g. enums with members,
   * unions with variants, or models with properties, the sub-types are cloned
   * as well.
   *
   * If the entire type graph needs to be cloned, then cloneType must be called
   * recursively by the caller.
   */
  function cloneType<T extends Type>(type: T, additionalProps: { [P in keyof T]?: T[P] } = {}): T {
    // TODO: this needs to handle other types
    let clone;
    switch (type.kind) {
      case "Model":
        clone = finishType({
          ...type,
          properties: Object.prototype.hasOwnProperty.call(additionalProps, "properties")
            ? undefined
            : new Map(
                Array.from(type.properties.entries()).map(([key, prop]) => [key, cloneType(prop)])
              ),
          ...additionalProps,
        });
        break;
      case "Union":
        clone = finishType({
          ...type,
          variants: new Map<string | symbol, UnionTypeVariant>(
            Array.from(type.variants.entries()).map(([key, prop]) => [
              key,
              prop.kind === "UnionVariant" ? cloneType(prop) : prop,
            ])
          ),
          get options() {
            return Array.from(this.variants.values()).map((v: any) => v.type);
          },
          ...additionalProps,
        });
        break;
      case "Interface":
        clone = finishType({
          ...type,
          operations: new Map(type.operations.entries()),
          ...additionalProps,
        });
        break;
      case "Enum":
        clone = finishType({
          ...type,
          members: type.members.map((v) => cloneType(v)),
          ...additionalProps,
        });
        break;
      default:
        clone = finishType({
          ...type,
          ...additionalProps,
        });
    }

    const projection = projectionsByType.get(type);
    if (projection) {
      projectionsByType.set(clone, projection);
    }

    return clone;
  }

  function checkProjectionDeclaration(node: ProjectionStatementNode): Type {
    // todo: check for duplicate projection decls on individual types
    // right now you can declare the same projection on a specific type
    // this could maybe go in the binder? But right now we don't know
    // what an identifier resolves to until check time.
    const links = getSymbolLinks(node.symbol);
    if (processedProjections.has(node)) {
      return links.declaredType!;
    }
    processedProjections.add(node);
    program.reportDiagnostic(
      createDiagnostic({ code: "projections-are-experimental", target: node })
    );

    let type;

    if (links.declaredType) {
      type = links.declaredType as ProjectionType;
    } else {
      type = links.declaredType = createType({
        kind: "Projection",
        node: undefined,
        nodeByKind: new Map(),
        nodeByType: new Map(),
      });
    }

    switch (node.selector.kind) {
      case SyntaxKind.ProjectionModelSelector:
        projectionsByTypeKind.get("Model")!.push(node);
        type.nodeByKind.set("Model", node);
        break;
      case SyntaxKind.ProjectionOperationSelector:
        projectionsByTypeKind.get("Operation")!.push(node);
        type.nodeByKind.set("Operation", node);
        break;
      case SyntaxKind.ProjectionUnionSelector:
        projectionsByTypeKind.get("Union")!.push(node);
        type.nodeByKind.set("Union", node);
        break;
      case SyntaxKind.ProjectionInterfaceSelector:
        projectionsByTypeKind.get("Interface")!.push(node);
        type.nodeByKind.set("Interface", node);
        break;
      case SyntaxKind.ProjectionEnumSelector:
        projectionsByTypeKind.get("Enum")!.push(node);
        type.nodeByKind.set("Enum", node);
        break;
      default:
        const projected = checkTypeReference(node.selector);
        let current = projectionsByType.get(projected);
        if (!current) {
          current = [];
          projectionsByType.set(projected, current);
        }
        current.push(node);
        type.nodeByType.set(projected, node);
        break;
    }

    return type;
  }

  function evalProjectionNode(
    node: ProjectionExpression | ProjectionStatementItem
  ): TypeOrReturnRecord {
    switch (node.kind) {
      case SyntaxKind.ProjectionExpressionStatement:
        return evalProjectionExpressionStatement(node);
      case SyntaxKind.ProjectionCallExpression:
        return evalProjectionCallExpression(node);
      case SyntaxKind.ProjectionMemberExpression:
        return evalProjectionMemberExpression(node);
      case SyntaxKind.ProjectionDecoratorReferenceExpression:
        return evalProjectionDecoratorReference(node);
      case SyntaxKind.Identifier:
        return evalProjectionIdentifier(node);
      case SyntaxKind.ProjectionLambdaExpression:
        return evalProjectionLambdaExpression(node);
      case SyntaxKind.StringLiteral:
        return evalStringLiteral(node);
      case SyntaxKind.NumericLiteral:
        return evalNumericLiteral(node);
      case SyntaxKind.BooleanLiteral:
        return evalBooleanLiteral(node);
      case SyntaxKind.ProjectionBlockExpression:
        return evalProjectionBlockExpression(node);
      case SyntaxKind.ProjectionArithmeticExpression:
        return evalProjectionArithmeticExpression(node);
      case SyntaxKind.ProjectionIfExpression:
        return evalProjectionIfExpression(node);
      case SyntaxKind.ProjectionEqualityExpression:
        return evalProjectionEqualityExpression(node);
      case SyntaxKind.ProjectionUnaryExpression:
        return evalProjectionUnaryExpression(node);
      case SyntaxKind.ProjectionRelationalExpression:
        return evalProjectionRelationalExpression(node);
      case SyntaxKind.ProjectionModelExpression:
        return evalProjectionModelExpression(node);
      case SyntaxKind.VoidKeyword:
        return voidType;
      case SyntaxKind.NeverKeyword:
        return neverType;
      case SyntaxKind.Return:
        return evalReturnKeyword(node);
      default:
        compilerAssert(false, `Can't eval the node ${SyntaxKind[node.kind]}`);
    }
  }

  interface EvalContext {
    node: Node;
    locals: Map<string, Type>;
    parent?: EvalContext;
  }

  function evalReturnKeyword(node: ReturnExpressionNode): ReturnRecord {
    const value = evalProjectionNode(node.value);
    if (value.kind === "Return") {
      return value;
    }

    return {
      kind: "Return",
      value,
    };
  }

  function evalProjectionModelExpression(node: ProjectionModelExpressionNode): TypeOrReturnRecord {
    const modelType: ModelType = createType({
      kind: "Model",
      name: "",
      node: node,
      decorators: [],
      properties: new Map(),
      derivedModels: [],
    });

    for (const propNode of node.properties) {
      if (propNode.kind === SyntaxKind.ProjectionModelProperty) {
        const prop = evalProjectionModelProperty(propNode, modelType);
        if (prop.kind === "Return") {
          return prop;
        }
        modelType.properties.set(prop.name, prop);
      } else {
        const props = evalProjectionModelSpreadProperty(propNode);
        if (!Array.isArray(props)) {
          // return record
          return props;
        }

        for (const newProp of props) {
          modelType.properties.set(newProp.name, newProp);
        }
      }
    }

    return modelType;
  }

  function evalProjectionModelProperty(
    node: ProjectionModelPropertyNode,
    model: ModelType
  ): ModelTypeProperty | ReturnRecord {
    const type = evalProjectionNode(node.value);
    if (type.kind === "Return") {
      return type;
    }

    return createType({
      kind: "ModelProperty",
      name: node.id.kind === SyntaxKind.Identifier ? node.id.sv : node.id.value,
      node: node,
      decorators: [],
      optional: node.optional,
      type,
      model,
    });
  }

  function evalProjectionModelSpreadProperty(
    node: ProjectionModelSpreadPropertyNode
  ): ModelTypeProperty[] | ReturnRecord {
    const target = evalProjectionNode(node.target);
    if (target.kind === "Return") {
      return target;
    }

    if (target.kind !== "Model") {
      throw new ProjectionError(`Can only spread models`);
    }
    const props = [];
    // copy each property
    for (const prop of walkPropertiesInherited(target)) {
      const newProp = cloneType(prop, { sourceProperty: prop });
      props.push(newProp);
    }

    return props;
  }

  function evalProjectionRelationalExpression(
    node: ProjectionRelationalExpressionNode
  ): TypeOrReturnRecord {
    const left = evalProjectionNode(node.left);
    if (left.kind === "Return") {
      return left;
    } else if (left.kind !== "Number" && left.kind !== "String") {
      throw new ProjectionError("Can only compare numbers or strings");
    }

    const right = evalProjectionNode(node.right);
    if (right.kind === "Return") {
      return right;
    } else if (right.kind !== "Number" && right.kind !== "String") {
      throw new ProjectionError("Can only compare numbers or strings");
    }

    if (left.kind !== right.kind) {
      throw new ProjectionError("Can't compare numbers and strings");
    }

    switch (node.op) {
      case "<":
        return createLiteralType(left.value < right.value);
      case "<=":
        return createLiteralType(left.value <= right.value);
      case ">":
        return createLiteralType(left.value > right.value);
      case ">=":
        return createLiteralType(left.value >= right.value);
    }
  }

  function evalProjectionUnaryExpression(node: ProjectionUnaryExpressionNode): TypeOrReturnRecord {
    const target = evalProjectionNode(node.target);
    if (target.kind !== "Boolean") {
      throw new ProjectionError("Can't negate a non-boolean");
    }

    switch (node.op) {
      case "!":
        return createLiteralType(!target.value);
    }
  }
  function evalProjectionEqualityExpression(
    node: ProjectionEqualityExpressionNode
  ): TypeOrReturnRecord {
    const left = evalProjectionNode(node.left);
    if (left.kind === "Return") {
      return left;
    } else if (left.kind !== "Number" && left.kind !== "String") {
      throw new ProjectionError("Comparisons must be strings or numbers");
    }

    const right = evalProjectionNode(node.right);
    if (right.kind === "Return") {
      return right;
    } else if (right.kind !== "Number" && right.kind !== "String") {
      throw new ProjectionError("Comparisons must be strings or numbers");
    }

    if (right.kind !== left.kind) {
      throw new ProjectionError("Can't compare number and string");
    }

    switch (node.op) {
      case "==":
        return createLiteralType(left.value === right.value);
      case "!=":
        return createLiteralType(left.value !== right.value);
    }
  }

  function evalProjectionIfExpression(node: ProjectionIfExpressionNode): TypeOrReturnRecord {
    let ifExpr: ProjectionIfExpressionNode | undefined = node;
    while (ifExpr) {
      const test = evalProjectionNode(ifExpr.test);
      if (test.kind === "Return") {
        return test;
      }

      if (typeIsTruthy(test)) {
        return evalProjectionBlockExpression(ifExpr.consequent);
      } else if (
        ifExpr.alternate &&
        ifExpr.alternate.kind === SyntaxKind.ProjectionBlockExpression
      ) {
        return evalProjectionBlockExpression(ifExpr.alternate);
      } else {
        ifExpr = ifExpr.alternate;
      }
    }

    return voidType;
  }

  function typeIsTruthy(t: Type) {
    switch (t.kind) {
      case "Boolean":
        return t.value;
      case "Number":
        return !!t.value;
      case "String":
        return !!t.value;
      default:
        return true;
    }
  }

  function createEvalContext(node: Node, parent?: EvalContext): EvalContext {
    return {
      node,
      locals: new Map(),
      parent,
    };
  }

  function evalProjectionBlockExpression(node: ProjectionBlockExpressionNode): TypeOrReturnRecord {
    let lastVal: Type = voidType;
    for (const stmt of node.statements) {
      const stmtValue = evalProjectionNode(stmt);
      if (stmtValue.kind === "Return") {
        return stmtValue;
      }
      lastVal = stmtValue;
    }

    return lastVal;
  }

  function evalProjectionArithmeticExpression(
    node: ProjectionArithmeticExpressionNode
  ): StringLiteralType | NumericLiteralType | ReturnRecord {
    const lhs = evalProjectionNode(node.left);
    if (lhs.kind === "Return") {
      return lhs;
    }

    if (lhs.kind !== "Number" && lhs.kind !== "String") {
      throw new ProjectionError(`Operator ${node.op} can only apply to strings or numbers`);
    }
    const rhs = evalProjectionNode(node.right);
    if (rhs.kind === "Return") {
      return rhs;
    }
    if (rhs.kind !== "Number" && rhs.kind !== "String") {
      throw new ProjectionError(`Operator ${node.op} can only apply to strings or numbers`);
    }

    if (rhs.kind !== lhs.kind) {
      throw new ProjectionError(`Operator ${node.op}'s operands need to be the same type`);
    }

    if (lhs.kind === "String") {
      return createLiteralType((lhs as StringLiteralType).value + (rhs as StringLiteralType).value);
    } else {
      return createLiteralType(
        (lhs as NumericLiteralType).value + (rhs as NumericLiteralType).value
      );
    }
  }

  function evalProjectionStatement(node: ProjectionNode, target: Type, args: Type[]): Type {
    let topLevelProjection = false;
    if (!currentProjectionDirection) {
      topLevelProjection = true;
      currentProjectionDirection = node.direction;
    }
    if (currentProjectionDirection === "from" && !target.projectionSource) {
      // this model wasn't projected, so we'll just return the target
      return target;
    }

    const originalContext = evalContext;
    evalContext = createEvalContext(node);
    for (const [i, param] of node.parameters.entries()) {
      if (!args[i]) {
        throw new ProjectionError(
          "need argument for parameter " + SyntaxKind[node.parameters[i].kind]
        );
      }

      const argVal = args[i];
      let typeVal;

      if (typeof argVal === "number" || typeof argVal === "string" || typeof argVal === "boolean") {
        typeVal = createLiteralType(argVal);
      } else {
        typeVal = argVal;
      }

      evalContext.locals.set(param.id.sv, typeVal);
    }

    evalContext.locals.set("self", target);
    let lastVal: TypeOrReturnRecord = voidType;
    for (const item of node.body) {
      lastVal = evalProjectionNode(item);
      if (lastVal.kind === "Return") {
        break;
      }
    }

    if (topLevelProjection) {
      currentProjectionDirection = undefined;
    }
    const selfResult = evalContext.locals.get("self")!;
    evalContext = originalContext;

    if (lastVal.kind === "Return") {
      return lastVal.value;
    } else {
      return selfResult;
    }
  }

  function evalProjectionExpressionStatement(node: ProjectionExpressionStatement) {
    return evalProjectionNode(node.expr);
  }

  function evalProjectionCallExpression(node: ProjectionCallExpressionNode) {
    const target = evalProjectionNode(node.target);

    if (!target) throw new ProjectionError("target undefined");
    const args = [];
    for (const arg of node.arguments) {
      args.push(evalProjectionNode(arg));
    }

    if (target.kind !== "Function") {
      throw new ProjectionError("Can't call non-function, got type " + target.kind);
    }

    return target.call(...args);
  }

  function evalProjectionMemberExpression(
    node: ProjectionMemberExpressionNode
  ): TypeOrReturnRecord {
    const base = evalProjectionNode(node.base);
    if (base.kind === "Return") {
      return base;
    }
    const member = node.id.sv;
    const selector = node.selector;

    if (selector === ".") {
      switch (base.kind) {
        case "Namespace":
          const sym = base.node.symbol.exports!.get(member);
          if (sym) {
            const links = getSymbolLinks(sym);
            return links.declaredType || links.type || errorType;
          } else {
            throw new ProjectionError(`Namespace doesn't have member ${member}`);
          }
        case "Model":
          const prop = base.properties.get(member);
          if (!prop) {
            throw new ProjectionError(`Model doesn't have property ${member}`);
          }
          return prop;
        case "Enum":
          const enumMember = base.members.find((v) => v.name === member);
          if (!enumMember) {
            throw new ProjectionError(`Enum doesn't have member ${member}`);
          }
          return enumMember;
        case "Union":
          const variant = base.variants.get(member);
          if (!variant) {
            throw new ProjectionError(`Union doesn't have variant ${member}`);
          }
          return variant;
        default:
          throw new ProjectionError(
            `Can't get member "${member}" of type ${base.kind} because it has no members. Did you mean to use "::" instead of "."?`
          );
      }
    }

    switch (base.kind) {
      case "Object":
        return base.properties[member] || errorType;
      default:
        const typeOps = projectionMembers[base.kind];
        if (!typeOps) {
          throw new ProjectionError(
            `${base.kind} doesn't have an object model member named ${member}`
          );
        }
        // any cast needed to ensure we don't get a too complex union error on the call
        // to op further down.
        const op: any = typeOps[member];
        if (!op) {
          throw new ProjectionError(
            `${base.kind} doesn't have an object model member named ${member}`
          );
        }

        return op(base);
    }
  }

  /**
   * @returns true if checker is currently instantiating a template type.
   */
  function isInstantiatingTemplateType(): boolean {
    return instantiatingTemplate !== undefined;
  }

  function createFunctionType(fn: (...args: Type[]) => Type): FunctionType {
    return createType({
      kind: "Function",
      call: fn,
    } as const);
  }

  function literalTypeToValue(type: StringLiteralType): string;
  function literalTypeToValue(type: NumericLiteralType): number;
  function literalTypeToValue(type: BooleanLiteralType): boolean;
  function literalTypeToValue(
    type: StringLiteralType | NumericLiteralType | BooleanLiteralType
  ): boolean;
  function literalTypeToValue(
    type: StringLiteralType | NumericLiteralType | BooleanLiteralType
  ): string | number | boolean {
    return type.value;
  }

  function createLiteralType(value: string, node?: StringLiteralNode): StringLiteralType;
  function createLiteralType(value: number, node?: NumericLiteralNode): NumericLiteralType;
  function createLiteralType(value: boolean, node?: BooleanLiteralNode): BooleanLiteralType;
  function createLiteralType(
    value: string | number | boolean,
    node?: StringLiteralNode | NumericLiteralNode | BooleanLiteralNode
  ): StringLiteralType | NumericLiteralType | BooleanLiteralType;
  function createLiteralType(
    value: string | number | boolean,
    node?: StringLiteralNode | NumericLiteralNode | BooleanLiteralNode
  ): StringLiteralType | NumericLiteralType | BooleanLiteralType {
    if (program.literalTypes.has(value)) {
      return program.literalTypes.get(value)!;
    }
    let type: StringLiteralType | NumericLiteralType | BooleanLiteralType;

    switch (typeof value) {
      case "string":
        type = createType({ kind: "String", value });
        break;
      case "boolean":
        type = createType({ kind: "Boolean", value });
        break;
      case "number":
        type = createType({
          kind: "Number",
          value,
          numericFlags: getNumericFlags(value, node as NumericLiteralNode),
        });
        break;
    }
    program.literalTypes.set(value, type);
    return type;
  }

  function getNumericFlags(value: number, node?: NumericLiteralNode) {
    return Number.isInteger(value) ? NumericLiteralFlags.Integer : NumericLiteralFlags.Real;
  }

  function evalProjectionDecoratorReference(
    node: ProjectionDecoratorReferenceExpressionNode
  ): Type {
    const ref = resolveTypeReference(node.target, true);
    if (!ref) throw new ProjectionError("Can't find decorator.");
    compilerAssert(ref.flags & SymbolFlags.Decorator, "should only resolve decorator symbols");
    return createType({
      kind: "Function",
      call(...args: Type[]): Type {
        ref.value!({ program }, ...marshalProjectionArguments(args));
        return voidType;
      },
    } as const);
  }

  function evalProjectionIdentifier(node: IdentifierNode): Type {
    // first check the eval context

    let currentContext = evalContext;
    while (currentContext) {
      if (currentContext.locals.has(node.sv)) {
        return currentContext.locals.get(node.sv)!;
      }
      currentContext = currentContext.parent;
    }

    // next, resolve outside
    const ref = resolveTypeReference(node);
    if (!ref) throw new ProjectionError("Unknown identifier " + node.sv);

    if (ref.flags & SymbolFlags.Decorator) {
      // shouldn't ever resolve a decorator symbol here (without passing
      // true to resolveTypeReference)
      return errorType;
    } else if (ref.flags & SymbolFlags.Function) {
      // TODO: store this in a symbol link probably?
      const t: FunctionType = createType({
        kind: "Function",
        call(...args: Type[]): Type {
          const retval = ref.value!(program, ...marshalProjectionArguments(args));
          return marshalProjectionReturn(retval);
        },
      } as const);
      return t;
    } else {
      const links = getSymbolLinks(ref);
      compilerAssert(links.declaredType, "Should have checked all types by now");

      return links.declaredType;
    }
  }

  function marshalProjectionArguments(args: Type[]): (Type | number | boolean | string | object)[] {
    return args.map((arg) => {
      if (arg.kind === "Boolean" || arg.kind === "String" || arg.kind === "Number") {
        return literalTypeToValue(arg);
      }
      return arg;
    });
  }

  function marshalProjectionReturn(value: unknown): Type {
    if (typeof value === "boolean" || typeof value === "string" || typeof value === "number") {
      return createLiteralType(value);
    }

    if (typeof value === "object" && value !== null) {
      if ("kind" in value) {
        return value as Type;
      } else {
        // this could probably be more robust
        return createType({
          kind: "Object",
          properties: value as any,
        });
      }
    }

    throw new ProjectionError("Can't marshal value returned from JS function into cadl");
  }

  function evalProjectionLambdaExpression(node: ProjectionLambdaExpressionNode): FunctionType {
    const type = createType({
      kind: "Function",
      call(...args: Type[]): Type {
        return callLambdaExpression(node, args);
      },
    } as const);

    return type;
  }

  function callLambdaExpression(node: ProjectionLambdaExpressionNode, args: Type[]): Type {
    const originalContext = evalContext;
    evalContext = createEvalContext(node, originalContext);
    for (const [i, param] of node.parameters.entries()) {
      evalContext.locals.set(param.id.sv, args[i]);
    }
    const retval = evalProjectionBlockExpression(node.body);
    evalContext = originalContext;
    if (retval.kind === "Return") {
      return retval.value;
    }
    return retval;
  }

  function evalStringLiteral(node: StringLiteralNode): StringLiteralType {
    return createLiteralType(node.value, node);
  }

  function evalNumericLiteral(node: NumericLiteralNode): NumericLiteralType {
    return createLiteralType(node.value, node);
  }

  function evalBooleanLiteral(node: BooleanLiteralNode): BooleanLiteralType {
    return createLiteralType(node.value, node);
  }

  function project(
    target: Type,
    projection: ProjectionNode,
    args: (Type | boolean | string | number)[] = []
  ) {
    return evalProjectionStatement(projection, target, args.map(marshalProjectionReturn));
  }

  function memberExpressionToString(expr: IdentifierNode | MemberExpressionNode) {
    let current = expr;
    const parts = [];

    while (current.kind === SyntaxKind.MemberExpression) {
      parts.push(current.id.sv);
      current = current.base;
    }

    parts.push(current.sv);

    return parts.reverse().join(".");
  }

<<<<<<< HEAD
  /**
   * Check if the source type can be assigned to the target type.
   * @param source Source type
   * @param target Target type
   */
  function isTypeRelatedTo(source: Type, target: Type): [boolean, Diagnostic[]] {
    if (source === target) return [true, []];

    const isSimpleTypeRelated = isSimpleTypeRelatedTo(source, target);

    if (isSimpleTypeRelated === true) {
      return [true, []];
    } else if (isSimpleTypeRelated === false) {
      return [
        false,
        [
          createDiagnostic({
            code: "unassignable",
            format: { targetType: getTypeName(target), value: getTypeName(source) },
            target,
          }),
        ],
      ];
    }

    const targetIntrinsicName = getIntrinsicModelName(program, target);
    if (targetIntrinsicName === "Record" && source.kind === "Model") {
      const recordType = (target as ModelType).properties.get("t")!.type;
      compilerAssert(recordType, "Record should have a t property with the type");
      return isIndexConstraintValid(recordType, source);
    } else if (target.kind === "Model" && source.kind === "Model") {
      return isModelRelatedTo(source, target);
    } else if (target.kind === "Array" && source.kind === "Array") {
      return isTypeRelatedTo(source.elementType, target.elementType);
    }

    return [
      false,
      [
        createDiagnostic({
          code: "unassignable",
          format: { targetType: getTypeName(target), value: getTypeName(source) },
          target,
        }),
      ],
    ];
  }

  function isSimpleTypeRelatedTo(source: Type, target: Type): boolean | undefined {
    if (isVoidType(target) || isNeverType(target)) return false;
    const sourceIntrinsicName = getIntrinsicModelName(program, source);
    const targetIntrinsicName = getIntrinsicModelName(program, target);
    if (targetIntrinsicName === "any") return true;
    if (targetIntrinsicName) {
      switch (source.kind) {
        case "Number":
          return (
            IntrinsicTypeRelations.isRelated(targetIntrinsicName, "numeric") &&
            isNumericLiteralRelatedTo(source, targetIntrinsicName as any)
          );
        case "String":
          return IntrinsicTypeRelations.isRelated("string", targetIntrinsicName);
        case "Boolean":
          return IntrinsicTypeRelations.isRelated("boolean", targetIntrinsicName);
        case "Model":
          if (!sourceIntrinsicName) {
            if (targetIntrinsicName === "object") {
              return true;
            } else if (targetIntrinsicName === "Record") {
              // To be figured out later
              return undefined;
            } else {
              return false;
            }
          }
      }

      if (!sourceIntrinsicName) {
        return false;
      }
      return IntrinsicTypeRelations.isRelated(sourceIntrinsicName, targetIntrinsicName);
    }

    if (target.kind === "String") {
      return source.kind === "String" && target.value === source.value;
    }
    if (target.kind === "Number") {
      return source.kind === "Number" && target.value === source.value;
    }
    return undefined;
  }

  function isNumericLiteralRelatedTo(
    source: NumericLiteralType,
    targetInstrinsicType:
      | "int64"
      | "int32"
      | "int16"
      | "int8"
      | "uint64"
      | "uint32"
      | "uint16"
      | "uint8"
      | "safeint"
      | "float32"
      | "float64"
      | "numeric"
      | "integer"
      | "real"
  ) {
    if (targetInstrinsicType === "numeric") return true;
    if (targetInstrinsicType === "integer")
      return Boolean(source.numericFlags & NumericLiteralFlags.Integer);
    if (targetInstrinsicType === "real")
      return Boolean(source.numericFlags & NumericLiteralFlags.Numeric);

    const [low, high, flags] = numericRanges[targetInstrinsicType];
    return source.value >= low && source.value <= high && Boolean(source.numericFlags & flags);
  }

  function isModelRelatedTo(source: ModelType, target: ModelType): [boolean, Diagnostic[]] {
    const diagnostics: Diagnostic[] = [];
    for (const prop of walkPropertiesInherited(target)) {
      const sourceProperty = getProperty(source, prop.name);
      if (sourceProperty === undefined) {
        diagnostics.push(
          createDiagnostic({
            code: "missing-property",
            format: {
              propertyName: prop.name,
              sourceType: getTypeName(source),
              targetType: getTypeName(target),
            },
            target: source,
          })
        );
      } else {
        const [related, propDiagnostics] = isTypeRelatedTo(sourceProperty.type, prop.type);
        if (!related) {
          diagnostics.push(...propDiagnostics);
        }
      }
    }
    return [diagnostics.length === 0, diagnostics];
  }

  function getProperty(model: ModelType, name: string): ModelTypeProperty | undefined {
    return (
      model.properties.get(name) ??
      (model.baseModel !== undefined ? getProperty(model.baseModel, name) : undefined)
    );
  }

  /**
   * @param constraintType Type of the constraints(All properties must have this type).
   * @param type Type of the model that should be respecting the constraint.
   */
  function isIndexConstraintValid(constraintType: Type, type: ModelType): [boolean, Diagnostic[]] {
    for (const prop of type.properties.values()) {
      const [related, diagnostics] = isTypeRelatedTo(prop.type, constraintType);
      if (!related) {
        return [false, diagnostics];
      }
    }

    if (type.baseModel) {
      const [related, diagnostics] = isIndexConstraintValid(constraintType, type.baseModel);
      if (!related) {
        return [false, diagnostics];
      }
    }
    return [true, []];
  }
=======
  function getEffectiveModelType(
    model: ModelType,
    filter?: (property: ModelTypeProperty) => boolean
  ): ModelType {
    if (filter) {
      model = filterModelProperties(model, filter);
    }
    while (true) {
      if (model.name) {
        // named model
        return model;
      }

      // We would need to change the algorithm if this doesn't hold. We
      // assume model has no inherited properties below.
      compilerAssert(!model.baseModel, "Anonymous model with base model.");

      if (model.properties.size === 0) {
        // empty model
        return model;
      }

      let source: ModelType | undefined;

      for (const property of model.properties.values()) {
        const propertySource = getRootSourceModel(property);
        if (!propertySource) {
          // unsourced property
          return model;
        }

        if (!source) {
          // initialize common source from first sourced property.
          source = propertySource;
          continue;
        }

        if (isDerivedFrom(source, propertySource)) {
          // OK
        } else if (isDerivedFrom(propertySource, source)) {
          // OK, but refine common source to derived type.
          source = propertySource;
        } else {
          // different source
          return model;
        }
      }

      compilerAssert(source, "Should have found a common source to reach here.");

      if (model.properties.size !== countPropertiesInherited(source, filter)) {
        // source has additional properties.
        return model;
      }

      // keep going until we reach a model that cannot be further reduced.
      model = source;
    }
  }

  function filterModelProperties(
    model: ModelType,
    filter: (property: ModelTypeProperty) => boolean
  ): ModelType {
    let filtered = false;
    for (const property of walkPropertiesInherited(model)) {
      if (!filter(property)) {
        filtered = true;
        break;
      }
    }

    if (!filtered) {
      return model;
    }

    const properties = new Map<string, ModelTypeProperty>();
    const newModel: ModelType = createType({
      kind: "Model",
      node: undefined,
      name: "",
      properties,
      decorators: [],
      derivedModels: [],
    });

    for (const property of walkPropertiesInherited(model)) {
      if (filter(property)) {
        const newProperty = cloneType(property, {
          sourceProperty: property,
          model: newModel,
        });
        properties.set(property.name, newProperty);
      }
    }

    return finishType(newModel);
  }
}

function isAnonymous(type: Type) {
  return !("name" in type) || typeof type.name !== "string" || !type.name;
>>>>>>> 09afb4ee
}

function isErrorType(type: Type): type is ErrorType {
  return type.kind === "Intrinsic" && type.name === "ErrorType";
}

function createUsingSymbol(symbolSource: Sym): Sym {
  return { flags: SymbolFlags.Using, declarations: [], name: symbolSource.name, symbolSource };
}

<<<<<<< HEAD
const numericRanges = {
  int64: [
    BigInt("-9223372036854775807"),
    BigInt("9223372036854775808"),
    NumericLiteralFlags.Integer,
  ],
  int32: [-2147483648, 2147483647, NumericLiteralFlags.Integer],
  int16: [-32768, 32767, NumericLiteralFlags.Integer],
  int8: [-128, 127, NumericLiteralFlags.Integer],
  uint64: [0, BigInt("18446744073709551615"), NumericLiteralFlags.Integer],
  uint32: [0, 4294967295, NumericLiteralFlags.Integer],
  uint16: [0, 65535, NumericLiteralFlags.Integer],
  uint8: [0, 255, NumericLiteralFlags.Integer],
  safeint: [Number.MIN_SAFE_INTEGER, Number.MAX_SAFE_INTEGER, NumericLiteralFlags.Integer],
  float32: [-3.4e38, 3.4e38, NumericLiteralFlags.Numeric],
  float64: [Number.MIN_VALUE, Number.MAX_VALUE, NumericLiteralFlags.Numeric],
} as const;

class IntrinsicTypeRelationTree<
  T extends Record<IntrinsicModelName, IntrinsicModelName | IntrinsicModelName[] | undefined>
> {
  private map = new Map<IntrinsicModelName, Set<IntrinsicModelName>>();
  public constructor(data: T) {
    for (const [key, value] of Object.entries(data)) {
      if (value === undefined) {
        continue;
      }

      const parents = Array.isArray(value) ? value : [value];
      const set = new Set<IntrinsicModelName>([
        key as IntrinsicModelName,
        ...parents,
        ...parents.flatMap((parent) => [...(this.map.get(parent) ?? [])]),
      ]);
      this.map.set(key as IntrinsicModelName, set);
    }
  }

  public isRelated(source: IntrinsicModelName, target: IntrinsicModelName) {
    return this.map.get(source)?.has(target);
  }
}

const IntrinsicTypeRelations = new IntrinsicTypeRelationTree({
  any: undefined,
  object: "any",
  Record: "object",
  bytes: "any",
  numeric: "any",
  integer: "numeric",
  real: "numeric",
  int64: "integer",
  safeint: "int64",
  int32: "safeint",
  int16: "int32",
  int8: "int16",
  uint64: "integer",
  uint32: "uint64",
  uint16: "uint32",
  uint8: "uint16",
  float64: "real",
  float32: "float64",
  string: "any",
  plainDate: "any",
  plainTime: "any",
  zonedDateTime: "any",
  duration: "any",
  boolean: "any",
  null: "any",
  Map: "any",
});
=======
function isDerivedFrom(derived: ModelType, base: ModelType) {
  while (derived !== base && derived.baseModel) {
    derived = derived.baseModel;
  }
  return derived === base;
}

function getRootSourceModel(property: ModelTypeProperty): ModelType | undefined {
  if (!property.sourceProperty) {
    return undefined;
  }
  while (property.sourceProperty) {
    property = property.sourceProperty;
  }
  return property?.model;
}
>>>>>>> 09afb4ee
<|MERGE_RESOLUTION|>--- conflicted
+++ resolved
@@ -150,9 +150,8 @@
     node?: StringLiteralNode | NumericLiteralNode | BooleanLiteralNode
   ): StringLiteralType | NumericLiteralType | BooleanLiteralType;
 
-<<<<<<< HEAD
   isTypeRelatedTo(source: Type, target: Type): [boolean, Diagnostic[]];
-=======
+
   /**
    * Applies a filter to the properties of a given type. If no properties
    * are filtered out, then return the input unchanged. Otherwise, return
@@ -187,7 +186,6 @@
     filter?: (property: ModelTypeProperty) => boolean
   ): ModelType;
 
->>>>>>> 09afb4ee
   errorType: ErrorType;
   voidType: VoidType;
   neverType: NeverType;
@@ -346,12 +344,9 @@
     createFunctionType,
     createLiteralType,
     finishType,
-<<<<<<< HEAD
     isTypeRelatedTo,
-=======
     getEffectiveModelType,
     filterModelProperties,
->>>>>>> 09afb4ee
   };
 
   const projectionMembers = createProjectionMembers(checker);
@@ -3560,7 +3555,6 @@
     return parts.reverse().join(".");
   }
 
-<<<<<<< HEAD
   /**
    * Check if the source type can be assigned to the target type.
    * @param source Source type
@@ -3734,7 +3728,6 @@
     }
     return [true, []];
   }
-=======
   function getEffectiveModelType(
     model: ModelType,
     filter?: (property: ModelTypeProperty) => boolean
@@ -3837,7 +3830,6 @@
 
 function isAnonymous(type: Type) {
   return !("name" in type) || typeof type.name !== "string" || !type.name;
->>>>>>> 09afb4ee
 }
 
 function isErrorType(type: Type): type is ErrorType {
@@ -3848,7 +3840,6 @@
   return { flags: SymbolFlags.Using, declarations: [], name: symbolSource.name, symbolSource };
 }
 
-<<<<<<< HEAD
 const numericRanges = {
   int64: [
     BigInt("-9223372036854775807"),
@@ -3920,7 +3911,6 @@
   null: "any",
   Map: "any",
 });
-=======
 function isDerivedFrom(derived: ModelType, base: ModelType) {
   while (derived !== base && derived.baseModel) {
     derived = derived.baseModel;
@@ -3936,5 +3926,4 @@
     property = property.sourceProperty;
   }
   return property?.model;
-}
->>>>>>> 09afb4ee
+}