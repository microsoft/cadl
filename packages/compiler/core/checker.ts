--- conflicted
+++ resolved
@@ -1,12 +1,7 @@
 import { camelCase, paramCase, pascalCase, snakeCase } from "change-case";
 import { createSymbolTable } from "./binder.js";
-<<<<<<< HEAD
 import { compilerAssert, ProjectionError } from "./diagnostics.js";
-import { createDiagnostic } from "./messages.js";
-=======
-import { compilerAssert } from "./diagnostics.js";
 import { createDiagnostic, reportDiagnostic } from "./messages.js";
->>>>>>> 9fa7e969
 import { hasParseError } from "./parser.js";
 import { Program } from "./program.js";
 import {
@@ -110,7 +105,6 @@
   getTypeName(type: Type): string;
   getNamespaceString(type: NamespaceType | undefined): string;
   cloneType<T extends Type>(type: T): T;
-<<<<<<< HEAD
   resolveCompletions(node: IdentifierNode): Map<string, Sym>;
   evalProjection(node: ProjectionNode, target: Type, args: Type[]): Type;
   project(
@@ -123,7 +117,6 @@
     projection: ProjectionNode,
     args?: (Type | string | number | boolean)[]
   ): ProjectionInstruction[];
-=======
   resolveCompletions(node: IdentifierNode): Map<string, CadlCompletionItem>;
 }
 
@@ -134,7 +127,6 @@
    *  Optional label if different from the text to complete.
    */
   label?: string;
->>>>>>> 9fa7e969
 }
 
 /**
@@ -330,12 +322,7 @@
       if (!sym) {
         continue;
       }
-<<<<<<< HEAD
       if (sym.kind === "decorator" || sym.kind === "function" || sym.kind === "projection") {
-=======
-
-      if (sym.kind === "decorator") {
->>>>>>> 9fa7e969
         program.reportDiagnostic(
           createDiagnostic({ code: "using-invalid-ref", messageId: sym.kind, target: using })
         );
