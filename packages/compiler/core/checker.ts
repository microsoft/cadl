--- conflicted
+++ resolved
@@ -568,22 +568,16 @@
 
   function checkTypeReferenceArgs(
     node: TypeReferenceNode | MemberExpressionNode | IdentifierNode
-<<<<<<< HEAD
   ): TemplateInstantiationArgs {
     const args: TemplateInstantiationArgs = {
       positional: [],
       named: {},
       length: 0,
     };
-=======
-  ): Type[] {
-    const args: Type[] = [];
->>>>>>> 403fb31c
     if (node.kind !== SyntaxKind.TypeReference) {
       return args;
     }
 
-<<<<<<< HEAD
     let foundNamed = false;
     for (const arg of node.arguments) {
       args.length++;
@@ -605,22 +599,13 @@
         foundNamed = true;
         args.named[name] = value;
       }
-=======
-    for (const arg of node.arguments) {
-      const value = getTypeForNode(arg);
-      args.push(value);
->>>>>>> 403fb31c
     }
     return args;
   }
 
   function checkTemplateInstantiationArgs(
     node: Node,
-<<<<<<< HEAD
     args: TemplateInstantiationArgs,
-=======
-    args: Type[],
->>>>>>> 403fb31c
     declarations: readonly TemplateParameterDeclarationNode[]
   ): Type[] {
     if (args.length > declarations.length) {
@@ -629,7 +614,6 @@
       );
     }
 
-<<<<<<< HEAD
     for (const name of Object.keys(args.named)) {
       if (!declarations.find((x) => x.id.sv === name)) {
         program.reportDiagnostic(
@@ -644,11 +628,13 @@
     }
 
     const values: Type[] = [];
+    const valueMap: Record<string, Type> = {};
     let tooFew = false;
     for (let i = 0; i < declarations.length; i++) {
       const declaration = declarations[i];
       if (i < args.positional.length) {
         values.push(args.positional[i]);
+        valueMap[declaration.id.sv] = args.positional[i];
 
         if (declaration.id.sv in args.named) {
           program.reportDiagnostic(
@@ -662,28 +648,13 @@
         }
       } else if (args.named[declaration.id.sv]) {
         values.push(args.named[declaration.id.sv]);
-      } else {
-        const declaredType = getTypeForNode(declaration)! as TemplateParameterType;
-        const defaultValue = getResolvedTypeParameterDefault(declaredType);
-        if (defaultValue) {
-          values.push(defaultValue);
-=======
-    const values: Type[] = [];
-    const valueMap: Record<string, Type> = {};
-    let tooFew = false;
-    for (let i = 0; i < declarations.length; i++) {
-      const declaration = declarations[i];
-
-      if (i < args.length) {
-        values.push(args[i]);
-        valueMap[declaration.id.sv] = args[i];
+        valueMap[declaration.id.sv] = args.named[declaration.id.sv];
       } else {
         const declaredType = getTypeForNode(declaration)! as TemplateParameterType;
         const defaultValue = getResolvedTypeParameterDefault(declaredType, valueMap);
         if (defaultValue) {
           values.push(defaultValue);
           valueMap[declaration.id.sv] = defaultValue;
->>>>>>> 403fb31c
         } else {
           tooFew = true;
           values.push(errorType);
