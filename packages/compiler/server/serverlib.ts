import { TextDocument } from "vscode-languageserver-textdocument";
import {
  CompletionItem,
  CompletionItemKind,
  CompletionItemTag,
  CompletionList,
  CompletionParams,
  DefinitionParams,
  Diagnostic as VSDiagnostic,
  DiagnosticSeverity,
  DiagnosticTag,
  DidChangeWatchedFilesParams,
  InitializedParams,
  InitializeParams,
  InitializeResult,
  Location,
  PrepareRenameParams,
  PublishDiagnosticsParams,
  Range,
  ReferenceParams,
  RenameParams,
  SemanticTokens,
  SemanticTokensBuilder,
  SemanticTokensLegend,
  SemanticTokensParams,
  ServerCapabilities,
  TextDocumentChangeEvent,
  TextDocumentIdentifier,
  TextDocumentSyncKind,
  TextEdit,
  WorkspaceEdit,
  WorkspaceFolder,
  WorkspaceFoldersChangeEvent,
} from "vscode-languageserver/node.js";
import { loadCadlConfigForPath } from "../config/config-loader.js";
import {
  compilerAssert,
  createSourceFile,
  formatDiagnostic,
  getSourceLocation,
} from "../core/diagnostics.js";
import { CompilerOptions } from "../core/options.js";
import { getNodeAtPosition, parse, visitChildren } from "../core/parser.js";
import {
  ensureTrailingDirectorySeparator,
  getDirectoryPath,
  joinPaths,
  resolvePath,
} from "../core/path-utils.js";
import { createProgram, Program } from "../core/program.js";
import { createScanner, isKeyword, isPunctuation, Token } from "../core/scanner.js";
import {
  CadlScriptNode,
  CompilerHost,
  Diagnostic as CadlDiagnostic,
  DiagnosticTarget,
  IdentifierNode,
  Node,
  SourceFile,
  SymbolFlags,
  SyntaxKind,
  Type,
} from "../core/types.js";
import { doIO, getSourceFileKindFromExt, loadFile } from "../core/util.js";
import { getDoc, isDeprecated, isIntrinsic } from "../lib/decorators.js";

export interface ServerHost {
  compilerHost: CompilerHost;
  getOpenDocumentByURL(url: string): TextDocument | undefined;
  sendDiagnostics(params: PublishDiagnosticsParams): void;
  log(message: string): void;
}

export interface Server {
  readonly pendingMessages: readonly string[];
  readonly workspaceFolders: readonly ServerWorkspaceFolder[];
  initialize(params: InitializeParams): InitializeResult;
  initialized(params: InitializedParams): void;
  workspaceFoldersChanged(e: WorkspaceFoldersChangeEvent): void;
  watchedFilesChanged(params: DidChangeWatchedFilesParams): void;
  gotoDefinition(params: DefinitionParams): Promise<Location[]>;
  complete(params: CompletionParams): Promise<CompletionList>;
  findReferences(params: ReferenceParams): Promise<Location[]>;
  prepareRename(params: PrepareRenameParams): Promise<Range | undefined>;
  rename(params: RenameParams): Promise<WorkspaceEdit>;
  getSemanticTokens(params: SemanticTokensParams): Promise<SemanticToken[]>;
  buildSemanticTokens(params: SemanticTokensParams): Promise<SemanticTokens>;
  checkChange(change: TextDocumentChangeEvent<TextDocument>): Promise<void>;
  documentClosed(change: TextDocumentChangeEvent<TextDocument>): void;
  log(message: string, details?: any): void;
}

export interface ServerSourceFile extends SourceFile {
  // Keep track of the open doucment (if any) associated with a source file.
  readonly document?: TextDocument;
}

export interface ServerWorkspaceFolder extends WorkspaceFolder {
  // Remember path to URL conversion for workspace folders. This path must
  // be resolved and normalized as other paths and have a trailing separator
  // character so that we can test if a path is within a workspace using
  // startsWith.
  path: string;
}

export enum SemanticTokenKind {
  Namespace,
  Type,
  Class,
  Enum,
  Interface,
  Struct,
  TypeParameter,
  Parameter,
  Variable,
  Property,
  EnumMember,
  Event,
  Function,
  Method,
  Macro,
  Keyword,
  Modifier,
  Comment,
  String,
  Number,
  Regexp,
  Operator,
}

export interface SemanticToken {
  kind: SemanticTokenKind;
  pos: number;
  end: number;
}

interface CachedFile {
  type: "file";
  file: SourceFile;

  // Cache additional data beyond the raw text of the source file. Currently
  // used only for JSON.parse result of package.json.
  data?: any;
}

interface CachedError {
  type: "error";
  error: unknown;
  data?: any;
}

interface KeywordArea {
  root?: boolean;
  namespace?: boolean;
  model?: boolean;
  identifier?: boolean;
}

const serverOptions: CompilerOptions = {
  noEmit: true,
  designTimeBuild: true,
};

const keywords = [
  // Root only
  ["import", { root: true }],

  // Root and namespace
  ["using", { root: true, namespace: true }],
  ["model", { root: true, namespace: true }],
  ["namespace", { root: true, namespace: true }],
  ["interface", { root: true, namespace: true }],
  ["union", { root: true, namespace: true }],
  ["enum", { root: true, namespace: true }],
  ["alias", { root: true, namespace: true }],
  ["op", { root: true, namespace: true }],

  // On model `model Foo <keyword> ...`
  ["extends", { model: true }],
  ["is", { model: true }],

  // On identifier`
  ["true", { identifier: true }],
  ["false", { identifier: true }],
] as const;

export function createServer(host: ServerHost): Server {
  // Remember original URL when we convert it to a local path so that we can
  // get it back. We can't convert it back because things like URL-encoding
  // could give us back an equivalent but non-identical URL but the original
  // URL is used as a key into the opened documents and so we must reproduce
  // it exactly.
  const pathToURLMap: Map<string, string> = new Map();

  // Cache all file I/O. Only open documents are sent over the LSP pipe. When
  // the compiler reads a file that isn't open, we use this cache to avoid
  // hitting the disk. Entries are invalidated when LSP client notifies us of
  // a file change.
  const fileSystemCache = new Map<string, CachedFile | CachedError>();

  const compilerHost: CompilerHost = {
    ...host.compilerHost,
    readFile,
    stat,
    getSourceFileKind,
  };

  let workspaceFolders: ServerWorkspaceFolder[] = [];
  let isInitialized = false;
  let pendingMessages: string[] = [];

  return {
    get pendingMessages() {
      return pendingMessages;
    },
    get workspaceFolders() {
      return workspaceFolders;
    },
    initialize,
    initialized,
    workspaceFoldersChanged,
    watchedFilesChanged,
    gotoDefinition,
    documentClosed,
    complete,
    findReferences,
    prepareRename,
    rename,
    getSemanticTokens,
    buildSemanticTokens,
    checkChange,
    log,
  };

  function initialize(params: InitializeParams): InitializeResult {
    const tokenLegend: SemanticTokensLegend = {
      tokenTypes: Object.keys(SemanticTokenKind)
        .filter((x) => Number.isNaN(Number(x)))
        .map((x) => x.slice(0, 1).toLocaleLowerCase() + x.slice(1)),
      tokenModifiers: [],
    };

    const capabilities: ServerCapabilities = {
      textDocumentSync: TextDocumentSyncKind.Incremental,
      definitionProvider: true,
      completionProvider: {
        resolveProvider: false,
        triggerCharacters: [".", "@"],
        allCommitCharacters: [".", ",", ";", "("],
      },
      semanticTokensProvider: {
        full: true,
        legend: tokenLegend,
      },
      referencesProvider: true,
      renameProvider: {
        prepareProvider: true,
      },
    };

    if (params.capabilities.workspace?.workspaceFolders) {
      workspaceFolders =
        params.workspaceFolders?.map((w) => ({
          ...w,
          path: ensureTrailingDirectorySeparator(resolvePath(compilerHost.fileURLToPath(w.uri))),
        })) ?? [];
      capabilities.workspace = {
        workspaceFolders: {
          supported: true,
          changeNotifications: true,
        },
      };
    } else if (params.rootUri) {
      workspaceFolders = [
        {
          name: "<root>",
          uri: params.rootUri,
          path: ensureTrailingDirectorySeparator(
            resolvePath(compilerHost.fileURLToPath(params.rootUri))
          ),
        },
      ];
    } else if (params.rootPath) {
      workspaceFolders = [
        {
          name: "<root>",
          uri: compilerHost.pathToFileURL(params.rootPath),
          path: ensureTrailingDirectorySeparator(resolvePath(params.rootPath)),
        },
      ];
    }

    log("Workspace Folders", workspaceFolders);
    return { capabilities };
  }

  function initialized(params: InitializedParams): void {
    isInitialized = true;
    log("Initialization complete.");
  }

  function workspaceFoldersChanged(e: WorkspaceFoldersChangeEvent) {
    log("Workspace Folders Changed", e);
    const map = new Map(workspaceFolders.map((f) => [f.uri, f]));
    for (const folder of e.removed) {
      map.delete(folder.uri);
    }
    for (const folder of e.added) {
      map.set(folder.uri, { ...folder, path: compilerHost.fileURLToPath(folder.uri) });
    }
    workspaceFolders = Array.from(map.values());
    log("Workspace Folders", workspaceFolders);
  }

  function watchedFilesChanged(params: DidChangeWatchedFilesParams) {
    // remove stale file system cache entries on file change notification
    for (const each of params.changes) {
      if (each.uri.startsWith("file:")) {
        const path = compilerHost.fileURLToPath(each.uri);
        fileSystemCache.delete(path);
      }
    }
  }

  type CompileCallback<T> = (
    program: Program,
    document: TextDocument,
    script: CadlScriptNode
  ) => (T | undefined) | Promise<T | undefined>;

  async function compile(
    document: TextDocument | TextDocumentIdentifier
  ): Promise<Program | undefined>;

  async function compile<T>(
    document: TextDocument | TextDocumentIdentifier,
    callback: CompileCallback<T>
  ): Promise<T | undefined>;

  async function compile<T>(
    document: TextDocument | TextDocumentIdentifier,
    callback?: CompileCallback<T>
  ): Promise<T | Program | undefined> {
    const path = getPath(document);
    const mainFile = await getMainFileForDocument(path);
    const config = await loadCadlConfigForPath(compilerHost, mainFile);

    const options = {
      ...serverOptions,
      emitters: config.emitters ? Object.keys(config.emitters) : [],
    };

    if (!upToDate(document)) {
      return undefined;
    }

    let program: Program;
    try {
      program = await createProgram(compilerHost, mainFile, options);
      if (!upToDate(document)) {
        return undefined;
      }

      if (mainFile !== path && !program.sourceFiles.has(path)) {
        // If the file that changed wasn't imported by anything from the main
        // file, retry using the file itself as the main file.
        program = await createProgram(compilerHost, path, options);
      }

      if (!upToDate(document)) {
        return undefined;
      }

      if (callback) {
        const doc = "version" in document ? document : host.getOpenDocumentByURL(document.uri);
        compilerAssert(doc, "Failed to get document.");
        const path = getPath(doc);
        const script = program.sourceFiles.get(path);
        compilerAssert(script, "Failed to get script.");
        return await callback(program, doc, script);
      }

      return program;
    } catch (err: any) {
      host.sendDiagnostics({
        uri: document.uri,
        diagnostics: [
          {
            severity: DiagnosticSeverity.Error,
            range: Range.create(0, 0, 0, 0),
            message:
              `Internal compiler error!\nFile issue at https://github.com/microsoft/cadl\n\n` +
              err.stack,
          },
        ],
      });

      return undefined;
    }
  }

  async function checkChange(change: TextDocumentChangeEvent<TextDocument>) {
    const program = await compile(change.document);
    if (!program) {
      return;
    }

    // Group diagnostics by file.
    //
    // Initialize diagnostics for all source files in program to empty array
    // as we must send an empty array when a file has no diagnostics or else
    // stale diagnostics from a previous run will stick around in the IDE.
    //
    const diagnosticMap: Map<TextDocument, VSDiagnostic[]> = new Map();
    diagnosticMap.set(change.document, []);
    for (const each of program.sourceFiles.values()) {
      const document = (each.file as ServerSourceFile)?.document;
      if (document) {
        diagnosticMap.set(document, []);
      }
    }

    for (const each of program.diagnostics) {
      let document: TextDocument | undefined;

      const location = getSourceLocation(each.target);
      if (location?.file) {
        document = (location.file as ServerSourceFile).document;
      } else {
        // https://github.com/Microsoft/language-server-protocol/issues/256
        //
        // LSP does not currently allow sending a diagnostic with no location so
        // we report diagnostics with no location on the document that changed to
        // trigger.
        document = change.document;
      }

      if (!document || !upToDate(document)) {
        continue;
      }

      const start = document.positionAt(location?.pos ?? 0);
      const end = document.positionAt(location?.end ?? 0);
      const range = Range.create(start, end);
      const severity = convertSeverity(each.severity);
      const diagnostic = VSDiagnostic.create(range, each.message, severity, each.code, "Cadl");
      if (each.code === "deprecated") {
        diagnostic.tags = [DiagnosticTag.Deprecated];
      }
      const diagnostics = diagnosticMap.get(document);
      compilerAssert(
        diagnostics,
        "Diagnostic reported against a source file that was not added to the program."
      );
      diagnostics.push(diagnostic);
    }

    for (const [document, diagnostics] of diagnosticMap) {
      sendDiagnostics(document, diagnostics);
    }
  }

  async function gotoDefinition(params: DefinitionParams): Promise<Location[]> {
    const sym = await compile(params.textDocument, (program, document, file) => {
      const id = getNodeAtPosition(file, document.offsetAt(params.position));
      return id?.kind == SyntaxKind.Identifier ? program.checker.resolveIdentifier(id) : undefined;
    });
    return getLocations(sym?.declarations);
  }

  async function complete(params: CompletionParams): Promise<CompletionList> {
    const completions: CompletionList = {
      isIncomplete: false,
      items: [],
    };

    await compile(params.textDocument, (program, document, file) => {
      const node = getNodeAtPosition(file, document.offsetAt(params.position));
      if (node === undefined) {
        addKeywordCompletion("root", completions);
      } else {
        switch (node.kind) {
          case SyntaxKind.NamespaceStatement:
            addKeywordCompletion("namespace", completions);
            break;
          case SyntaxKind.Identifier:
            addIdentifierCompletion(program, node, completions);
            break;
        }
      }
    });

    return completions;
  }

  async function findReferences(params: ReferenceParams): Promise<Location[]> {
    const identifiers = await compile(params.textDocument, (program, document, file) =>
      findReferenceIdentifiers(program, file, document.offsetAt(params.position))
    );
    return getLocations(identifiers);
  }

  async function prepareRename(params: PrepareRenameParams): Promise<Range | undefined> {
    return await compile(params.textDocument, (_, document, file) => {
      const id = getNodeAtPosition(file, document.offsetAt(params.position));
      return id?.kind === SyntaxKind.Identifier ? getLocation(id)?.range : undefined;
    });
  }

  async function rename(params: RenameParams): Promise<WorkspaceEdit> {
    const changes: Record<string, TextEdit[]> = {};
    await compile(params.textDocument, (program, document, file) => {
      const identifiers = findReferenceIdentifiers(
        program,
        file,
        document.offsetAt(params.position)
      );
      for (const id of identifiers) {
        const location = getLocation(id);
        if (!location) {
          continue;
        }
        const change = TextEdit.replace(location.range, params.newName);
        if (location.uri in changes) {
          changes[location.uri].push(change);
        } else {
          changes[location.uri] = [change];
        }
      }
    });
    return { changes };
  }

  function findReferenceIdentifiers(
    program: Program,
    file: CadlScriptNode,
    pos: number
  ): IdentifierNode[] {
    const id = getNodeAtPosition(file, pos);
    if (id?.kind !== SyntaxKind.Identifier) {
      return [];
    }

    const sym = program.checker.resolveIdentifier(id);
    if (!sym) {
      return [id];
    }

    const references: IdentifierNode[] = [];
    for (const script of program.sourceFiles.values() ?? []) {
      visitChildren(script, function visit(node) {
        if (node.kind === SyntaxKind.Identifier) {
          const s = program.checker.resolveIdentifier(node);
          if (s === sym || (sym.type && s?.type === sym.type)) {
            references.push(node);
          }
        }
        visitChildren(node, visit);
      });
    }

    return references;
  }

  function addKeywordCompletion(area: keyof KeywordArea, completions: CompletionList) {
    const filteredKeywords = keywords.filter(([_, x]) => area in x);
    for (const [keyword] of filteredKeywords) {
      completions.items.push({
        label: keyword,
        kind: CompletionItemKind.Keyword,
      });
    }
  }

  /**
   * Add completion options for an identifier.
   */
  function addIdentifierCompletion(
    program: Program,
    node: IdentifierNode,
    completions: CompletionList
  ) {
    const result = program.checker.resolveCompletions(node);
    if (result.size === 0) {
      return;
    }
    for (const [key, { sym, label }] of result) {
      let documentation: string | undefined;
      let kind: CompletionItemKind;
      let deprecated = false;
      if (sym.flags & (SymbolFlags.Function | SymbolFlags.Decorator)) {
        kind = CompletionItemKind.Function;
      } else if (
        sym.flags & SymbolFlags.Namespace &&
        sym.declarations[0].kind !== SyntaxKind.NamespaceStatement
      ) {
        kind = CompletionItemKind.Module;
      } else {
        const type = sym.type ?? program.checker.getTypeForNode(sym.declarations[0]);
        documentation = getDoc(program, type);
        kind = getCompletionItemKind(program, type);
        deprecated = isDeprecated(program, type);
      }
      const item: CompletionItem = {
        label: label ?? key,
        documentation,
        kind,
        insertText: key,
      };
      if (deprecated) {
        item.tags = [CompletionItemTag.Deprecated];
      }
      completions.items.push(item);
    }

    if (node.parent?.kind === SyntaxKind.TypeReference) {
      addKeywordCompletion("identifier", completions);
    }
  }

  function getCompletionItemKind(program: Program, target: Type): CompletionItemKind {
    switch (target.node?.kind) {
      case SyntaxKind.EnumStatement:
      case SyntaxKind.UnionStatement:
        return CompletionItemKind.Enum;
      case SyntaxKind.EnumMember:
      case SyntaxKind.UnionVariant:
        return CompletionItemKind.EnumMember;
      case SyntaxKind.AliasStatement:
        return CompletionItemKind.Variable;
      case SyntaxKind.ModelStatement:
        return isIntrinsic(program, target) ? CompletionItemKind.Keyword : CompletionItemKind.Class;
      case SyntaxKind.ModelProperty:
        return CompletionItemKind.Field;
      case SyntaxKind.OperationStatement:
        return CompletionItemKind.Method;
      case SyntaxKind.NamespaceStatement:
        return CompletionItemKind.Module;
      default:
        return CompletionItemKind.Struct;
    }
  }

<<<<<<< HEAD
  async function getSemanticTokens(params: SemanticTokensParams): Promise<SemanticToken[]> {
    const ignore = -1;
    const defer = -2;
    const file = await compilerHost.readFile(getPath(params.textDocument));
    const tokens = mapTokens();
    const ast = parse(file);
    classifyNode(ast);
    return Array.from(tokens.values()).filter((t) => t.kind !== undefined);

    function mapTokens() {
      const tokens = new Map<number, SemanticToken>();
      const scanner = createScanner(file, () => {});

      while (scanner.scan() !== Token.EndOfFile) {
        const kind = classifyToken(scanner.token);
        if (kind === ignore) {
          continue;
        }
        tokens.set(scanner.tokenPosition, {
          kind: kind === defer ? undefined! : kind,
          pos: scanner.tokenPosition,
          end: scanner.position,
        });
      }
      return tokens;
    }

    function classifyToken(token: Token): SemanticTokenKind | typeof defer | typeof ignore {
      switch (token) {
        case Token.Identifier:
          return defer;
        case Token.StringLiteral:
          return SemanticTokenKind.String;
        case Token.NumericLiteral:
          return SemanticTokenKind.Number;
        case Token.MultiLineComment:
        case Token.SingleLineComment:
          return SemanticTokenKind.Comment;
        default:
          if (isKeyword(token)) {
            return SemanticTokenKind.Keyword;
          }
          if (isPunctuation(token)) {
            return SemanticTokenKind.Operator;
          }
          return ignore;
      }
    }

    function classifyNode(node: Node) {
      switch (node.kind) {
        case SyntaxKind.DirectiveExpression:
          classify(node.target, SemanticTokenKind.Keyword);
          break;
        case SyntaxKind.TemplateParameterDeclaration:
          classify(node.id, SemanticTokenKind.TypeParameter);
          break;
        case SyntaxKind.ModelProperty:
        case SyntaxKind.UnionVariant:
          classify(node.id, SemanticTokenKind.Property);
          break;
        case SyntaxKind.AliasStatement:
          classify(node.id, SemanticTokenKind.Struct);
          break;
        case SyntaxKind.ModelStatement:
          classify(node.id, SemanticTokenKind.Struct);
          break;
        case SyntaxKind.EnumStatement:
          classify(node.id, SemanticTokenKind.Enum);
          break;
        case SyntaxKind.EnumMember:
          classify(node.id, SemanticTokenKind.EnumMember);
          break;
        case SyntaxKind.NamespaceStatement:
          classify(node.id, SemanticTokenKind.Namespace);
          break;
        case SyntaxKind.InterfaceStatement:
          classify(node.id, SemanticTokenKind.Interface);
          break;
        case SyntaxKind.OperationStatement:
          classify(node.id, SemanticTokenKind.Function);
          break;
        case SyntaxKind.DecoratorExpression:
          classifyReference(node.target, SemanticTokenKind.Macro);
          break;
        case SyntaxKind.TypeReference:
          classifyReference(node.target);
          break;
        case SyntaxKind.MemberExpression:
          classifyReference(node);
          break;
      }
      visitChildren(node, classifyNode);
    }

    function classify(node: Node, kind: SemanticTokenKind) {
      const token = tokens.get(node.pos);
      if (token && token.kind === undefined) {
        token.kind = kind;
      }
    }

    function classifyReference(node: Node, kind = SemanticTokenKind.Type) {
      switch (node.kind) {
        case SyntaxKind.MemberExpression:
          classifyIdentifier(node.base, SemanticTokenKind.Namespace);
          classifyIdentifier(node.id, kind);
          break;
        case SyntaxKind.TypeReference:
          classifyIdentifier(node.target, kind);
          break;
        case SyntaxKind.Identifier:
          classify(node, kind);
          break;
      }
    }

    function classifyIdentifier(node: Node, kind: SemanticTokenKind) {
      if (node.kind === SyntaxKind.Identifier) {
        classify(node, kind);
      }
    }
  }

  async function buildSemanticTokens(params: SemanticTokensParams): Promise<SemanticTokens> {
    const builder = new SemanticTokensBuilder();
    const tokens = await getSemanticTokens(params);
    const file = await compilerHost.readFile(getPath(params.textDocument));
    const starts = file.getLineStarts();

    for (const token of tokens) {
      const start = file.getLineAndCharacterOfPosition(token.pos);
      const end = file.getLineAndCharacterOfPosition(token.end);

      for (let pos = token.pos, line = start.line; line <= end.line; line++) {
        const endPos = line === end.line ? token.end : starts[line + 1];
        const character = line === start.line ? start.character : 0;
        builder.push(line, character, endPos - pos, token.kind, 0);
        pos = endPos;
      }
    }

    return builder.build();
  }

  function documentOpen(change: TextDocumentChangeEvent<TextDocument>) {
    const kind = change.document.languageId === "cadl" ? "cadl" : undefined;
    knownFiles.set(change.document.uri, kind);
  }

=======
>>>>>>> e4c4edba
  function documentClosed(change: TextDocumentChangeEvent<TextDocument>) {
    // clear diagnostics on file close
    sendDiagnostics(change.document, []);
  }

  function getLocations(targets: DiagnosticTarget[] | undefined): Location[] {
    return targets?.map(getLocation).filter((x): x is Location => !!x) ?? [];
  }

  function getLocation(target: DiagnosticTarget): Location | undefined {
    const location = getSourceLocation(target);
    if (location.isSynthetic) {
      return undefined;
    }

    const start = location.file.getLineAndCharacterOfPosition(location.pos);
    const end = location.file.getLineAndCharacterOfPosition(location.end);
    return {
      uri: getURL(location.file.path),
      range: Range.create(start, end),
    };
  }

  function convertSeverity(severity: "warning" | "error"): DiagnosticSeverity {
    switch (severity) {
      case "warning":
        return DiagnosticSeverity.Warning;
      case "error":
        return DiagnosticSeverity.Error;
    }
  }

  function log(message: string, details: any = undefined) {
    message = `[${new Date().toLocaleTimeString()}] ${message}`;
    if (details) {
      message += ": " + JSON.stringify(details, undefined, 2);
    }

    if (!isInitialized) {
      pendingMessages.push(message);
      return;
    }

    for (const pending of pendingMessages) {
      host.log(pending);
    }

    pendingMessages = [];
    host.log(message);
  }

  function sendDiagnostics(document: TextDocument, diagnostics: VSDiagnostic[]) {
    host.sendDiagnostics({
      uri: document.uri,
      version: document.version,
      diagnostics,
    });
  }

  /**
   * Determine if the given document is the latest version.
   *
   * A document can become out-of-date if a change comes in during an async
   * operation.
   */
  function upToDate(document: TextDocument | TextDocumentIdentifier) {
    if (!("version" in document)) {
      return true;
    }
    return document.version === host.getOpenDocumentByURL(document.uri)?.version;
  }

  /**
   * Infer the appropriate entry point (a.k.a. "main file") for analyzing a
   * change to the file at the given path. This is necessary because different
   * results can be obtained from compiling the same file with different entry
   * points.
   *
   * Walk directory structure upwards looking for package.json with cadlMain or
   * main.cadl file. Stop search when reaching a workspace root. If a root is
   * reached without finding an entry point, use the given path as its own
   * entry point.
   *
   * Untitled documents are always treated as their own entry points as they
   * do not exist in a directory that could pull them in via another entry
   * point.
   */
  async function getMainFileForDocument(path: string) {
    if (path.startsWith("untitled:")) {
      return path;
    }

    let dir = getDirectoryPath(path);
    const options = { allowFileNotFound: true };

    while (inWorkspace(dir)) {
      let mainFile = "main.cadl";
      let pkg: any;
      const pkgPath = joinPaths(dir, "package.json");
      const cached = fileSystemCache.get(pkgPath)?.data;

      if (cached) {
        pkg = cached;
      } else {
        [pkg] = await loadFile(
          compilerHost,
          pkgPath,
          JSON.parse,
          logMainFileSearchDiagnostic,
          options
        );
        fileSystemCache.get(pkgPath)!.data = pkg ?? {};
      }

      if (typeof pkg?.cadlMain === "string") {
        mainFile = pkg.cadlMain;
      }

      const candidate = joinPaths(dir, mainFile);
      const stat = await doIO(
        () => compilerHost.stat(candidate),
        candidate,
        logMainFileSearchDiagnostic,
        options
      );

      if (stat?.isFile()) {
        return candidate;
      }

      dir = getDirectoryPath(dir);
    }

    return path;

    function logMainFileSearchDiagnostic(diagnostic: CadlDiagnostic) {
      log(
        `Unexpected diagnostic while looking for main file of ${path}`,
        formatDiagnostic(diagnostic)
      );
    }
  }

  function inWorkspace(path: string) {
    path = ensureTrailingDirectorySeparator(path);
    return workspaceFolders.some((f) => path.startsWith(f.path));
  }

  function getPath(document: TextDocument | TextDocumentIdentifier) {
    if (isUntitled(document.uri)) {
      return document.uri;
    }
    const path = resolvePath(compilerHost.fileURLToPath(document.uri));
    pathToURLMap.set(path, document.uri);
    return path;
  }

  function getURL(path: string) {
    if (isUntitled(path)) {
      return path;
    }
    return pathToURLMap.get(path) ?? compilerHost.pathToFileURL(path);
  }

  function isUntitled(pathOrUrl: string) {
    return pathOrUrl.startsWith("untitled:");
  }

  function getOpenDocument(path: string) {
    const url = getURL(path);
    return url ? host.getOpenDocumentByURL(url) : undefined;
  }

  async function readFile(path: string): Promise<ServerSourceFile> {
    // Try open files sent from client over LSP
    const document = getOpenDocument(path);
    if (document) {
      return {
        document,
        ...createSourceFile(document.getText(), path),
      };
    }

    // Try file system cache
    const cached = fileSystemCache.get(path);
    if (cached) {
      if (cached.type === "error") {
        throw cached.error;
      }
      return cached.file;
    }

    // Hit the disk and cache
    try {
      const file = await host.compilerHost.readFile(path);
      fileSystemCache.set(path, { type: "file", file });
      return file;
    } catch (error) {
      fileSystemCache.set(path, { type: "error", error });
      throw error;
    }
  }

  async function stat(path: string): Promise<{ isDirectory(): boolean; isFile(): boolean }> {
    // if we have an open document for the path or a cache entry, then we know
    // it's a file and not a directory and needn't hit the disk.
    if (getOpenDocument(path) || fileSystemCache.get(path)?.type === "file") {
      return {
        isFile() {
          return true;
        },
        isDirectory() {
          return false;
        },
      };
    }
    return await host.compilerHost.stat(path);
  }

  function getSourceFileKind(path: string) {
    const document = getOpenDocument(path);
    if (document?.languageId === "cadl") {
      return "cadl";
    }
    return getSourceFileKindFromExt(path);
  }
}<|MERGE_RESOLUTION|>--- conflicted
+++ resolved
@@ -641,7 +641,6 @@
     }
   }
 
-<<<<<<< HEAD
   async function getSemanticTokens(params: SemanticTokensParams): Promise<SemanticToken[]> {
     const ignore = -1;
     const defer = -2;
@@ -787,13 +786,6 @@
     return builder.build();
   }
 
-  function documentOpen(change: TextDocumentChangeEvent<TextDocument>) {
-    const kind = change.document.languageId === "cadl" ? "cadl" : undefined;
-    knownFiles.set(change.document.uri, kind);
-  }
-
-=======
->>>>>>> e4c4edba
   function documentClosed(change: TextDocumentChangeEvent<TextDocument>) {
     // clear diagnostics on file close
     sendDiagnostics(change.document, []);
