import { validateDecoratorParamType, validateDecoratorTarget } from "../core/decorator-utils.js";
import { createDiagnostic } from "../core/messages.js";
import { Program } from "../core/program.js";
import {
  DecoratorContext,
  InterfaceType,
  ModelType,
  ModelTypeProperty,
  NamespaceType,
  OperationType,
  Type,
} from "../core/types.js";

export const namespace = "Cadl";

function replaceTemplatedStringFromProperties(formatString: string, sourceObject: Type) {
  // Template parameters are not valid source objects, just skip them
  if (sourceObject.kind === "TemplateParameter") {
    return formatString;
  }

  return formatString.replace(/{(\w+)}/g, (_, propName) => {
    return (sourceObject as any)[propName];
  });
}

const docsKey = Symbol();
export function $doc(
  { program }: DecoratorContext,
  target: Type,
  text: string,
  sourceObject: Type
) {
  // TODO: replace with built-in decorator validation https://github.com/Azure/cadl-azure/issues/1022

  if (!validateDecoratorParamType(program, target, text, "string")) {
    return;
  }

  // If an object was passed in, use it to format the documentation string
  if (sourceObject) {
    text = replaceTemplatedStringFromProperties(text, sourceObject);
  }

  program.stateMap(docsKey).set(target, text);
}

export function getDoc(program: Program, target: Type): string {
  return program.stateMap(docsKey).get(target);
}

export function inspectType(program: Program, target: Type, text: string) {
  if (text) console.log(text);
  console.dir(target, { depth: 3 });
}

export function inspectTypeName(program: Program, target: Type, text: string) {
  if (text) console.log(text);
  console.log(program.checker!.getTypeName(target));
}

const intrinsicsKey = Symbol();
export function $intrinsic({ program }: DecoratorContext, target: Type) {
  program.stateSet(intrinsicsKey).add(target);
}

export function isIntrinsic(program: Program, target: Type | undefined) {
  if (!target) {
    return false;
  }
  return program.stateSet(intrinsicsKey).has(target);
}

// Walks the assignmentType chain to find the core intrinsic type, if any
export function getIntrinsicType(
  program: Program,
  target: Type | undefined
): ModelType | undefined {
  while (target) {
    if (target.kind === "Model") {
      if (isIntrinsic(program, target)) {
        return target;
      }

      target = target.baseModel;
    } else if (target.kind === "ModelProperty") {
      return getIntrinsicType(program, target.type);
    } else {
      break;
    }
  }

  return undefined;
}

export function isStringType(program: Program, target: Type): boolean {
  const intrinsicType = getIntrinsicType(program, target);
  return intrinsicType !== undefined && intrinsicType.name === "string";
}

export function isErrorType(type: Type): boolean {
  return type.kind === "Intrinsic" && type.name === "ErrorType";
}

const numericTypesKey = Symbol();
export function $numeric({ program }: DecoratorContext, target: Type) {
  if (!isIntrinsic(program, target)) {
    program.reportDiagnostic(
      createDiagnostic({
        code: "decorator-wrong-target",
        format: { decorator: "@numeric", to: "non-instrinsic type" },
        target,
      })
    );
    return;
  }
  if (!validateDecoratorTarget(program, target, "@numeric", "Model")) {
    return;
  }
  program.stateSet(numericTypesKey).add(target);
}

export function isNumericType(program: Program, target: Type): boolean {
  const intrinsicType = getIntrinsicType(program, target);
  return intrinsicType !== undefined && program.stateSet(numericTypesKey).has(intrinsicType);
}

// -- @error decorator ----------------------

const errorKey = Symbol();

<<<<<<< HEAD
export function $error(program: Program, target: Type) {
  if (!validateDecoratorTarget(program, target, "@error", "Model")) {
=======
export function $error({ program }: DecoratorContext, target: Type) {
  if (target.kind !== "Model") {
    program.reportDiagnostic(
      createDiagnostic({
        code: "decorator-wrong-target",
        messageId: "model",
        format: { decorator: "@error" },
        target,
      })
    );
>>>>>>> 7fec69b5
    return;
  }

  program.stateSet(errorKey).add(target);
}

export function isErrorModel(program: Program, target: Type): boolean {
  return program.stateSet(errorKey).has(target);
}

// -- @format decorator ---------------------

const formatValuesKey = Symbol();

<<<<<<< HEAD
export function $format(program: Program, target: Type, format: string) {
  if (!validateDecoratorTarget(program, target, "@format", ["Model", "ModelProperty"])) {
=======
export function $format({ program }: DecoratorContext, target: Type, format: string) {
  if (target.kind !== "Model" && target.kind !== "ModelProperty") {
    program.reportDiagnostic(
      createDiagnostic({
        code: "decorator-wrong-target",
        format: { decorator: "@format", to: "anything that isn't a Model or ModelProperty" },
        target,
      })
    );
>>>>>>> 7fec69b5
    return;
  }

  if (getIntrinsicType(program, target)?.name !== "string") {
    program.reportDiagnostic(
      createDiagnostic({
        code: "decorator-wrong-target",
        format: { decorator: "@format", to: "non-string type" },
        target,
      })
    );
    return;
  }

  program.stateMap(formatValuesKey).set(target, format);
}

export function getFormat(program: Program, target: Type): string | undefined {
  return program.stateMap(formatValuesKey).get(target);
}

// -- @pattern decorator ---------------------

const patternValuesKey = Symbol();

<<<<<<< HEAD
export function $pattern(program: Program, target: Type, pattern: string) {
  if (!validateDecoratorTarget(program, target, "@pattern", ["Model", "ModelProperty"])) {
=======
export function $pattern({ program }: DecoratorContext, target: Type, pattern: string) {
  if (target.kind !== "Model" && target.kind !== "ModelProperty") {
    program.reportDiagnostic(
      createDiagnostic({
        code: "decorator-wrong-target",
        format: { decorator: "@pattern", to: "anything that isn't a Model or ModelProperty" },
        target,
      })
    );
>>>>>>> 7fec69b5
    return;
  }

  if (getIntrinsicType(program, target)?.name !== "string") {
    program.reportDiagnostic(
      createDiagnostic({
        code: "decorator-wrong-target",
        format: { decorator: "@pattern", to: "non-string type" },
        target,
      })
    );
    return;
  }

  program.stateMap(patternValuesKey).set(target, pattern);
}

export function getPattern(program: Program, target: Type): string | undefined {
  return program.stateMap(patternValuesKey).get(target);
}

// -- @minLength decorator ---------------------

const minLengthValuesKey = Symbol();

<<<<<<< HEAD
export function $minLength(program: Program, target: Type, minLength: number) {
  if (!validateDecoratorTarget(program, target, "@minLength", ["Model", "ModelProperty"])) {
=======
export function $minLength({ program }: DecoratorContext, target: Type, minLength: number) {
  if (target.kind !== "Model" && target.kind !== "ModelProperty") {
    program.reportDiagnostic(
      createDiagnostic({
        code: "decorator-wrong-target",
        format: { decorator: "@minLength", to: "anything that isn't a Model or ModelProperty" },
        target,
      })
    );
>>>>>>> 7fec69b5
    return;
  }

  if (getIntrinsicType(program, target)?.name !== "string") {
    program.reportDiagnostic(
      createDiagnostic({
        code: "decorator-wrong-target",
        format: { decorator: "@minLength", to: "non-string type" },
        target,
      })
    );
    return;
  }

  program.stateMap(minLengthValuesKey).set(target, minLength);
}

export function getMinLength(program: Program, target: Type): number | undefined {
  return program.stateMap(minLengthValuesKey).get(target);
}

// -- @maxLength decorator ---------------------

const maxLengthValuesKey = Symbol();

<<<<<<< HEAD
export function $maxLength(program: Program, target: Type, maxLength: number) {
  if (!validateDecoratorTarget(program, target, "@maxLength", ["Model", "ModelProperty"])) {
=======
export function $maxLength({ program }: DecoratorContext, target: Type, maxLength: number) {
  if (target.kind !== "Model" && target.kind !== "ModelProperty") {
    program.reportDiagnostic(
      createDiagnostic({
        code: "decorator-wrong-target",
        format: { decorator: "@maxLength", to: "anything that isn't a Model or ModelProperty" },
        target,
      })
    );
>>>>>>> 7fec69b5
    return;
  }

  if (getIntrinsicType(program, target)?.name !== "string") {
    program.reportDiagnostic(
      createDiagnostic({
        code: "decorator-wrong-target",
        format: { decorator: "@maxLength", to: "non-string type" },
        target,
      })
    );
    return;
  }
  program.stateMap(maxLengthValuesKey).set(target, maxLength);
}

export function getMaxLength(program: Program, target: Type): number | undefined {
  return program.stateMap(maxLengthValuesKey).get(target);
}

// -- @minValue decorator ---------------------

const minValuesKey = Symbol();

<<<<<<< HEAD
export function $minValue(program: Program, target: Type, minValue: number) {
  if (!validateDecoratorTarget(program, target, "@minValue", ["Model", "ModelProperty"])) {
    return;
=======
export function $minValue({ program }: DecoratorContext, target: Type, minValue: number) {
  if (target.kind !== "Model" && target.kind !== "ModelProperty") {
    program.reportDiagnostic(
      createDiagnostic({
        code: "decorator-wrong-target",
        format: { decorator: "@minValue", to: "anything that isn't a Model or ModelProperty" },
        target,
      })
    );
>>>>>>> 7fec69b5
  }

  if (!isNumericType(program, target)) {
    program.reportDiagnostic(
      createDiagnostic({
        code: "decorator-wrong-target",
        format: { decorator: "@minValue", to: "non-numeric type" },
        target,
      })
    );
    return;
  }
  program.stateMap(minValuesKey).set(target, minValue);
}

export function getMinValue(program: Program, target: Type): number | undefined {
  return program.stateMap(minValuesKey).get(target);
}

// -- @maxValue decorator ---------------------

const maxValuesKey = Symbol();

<<<<<<< HEAD
export function $maxValue(program: Program, target: Type, maxValue: number) {
  if (!validateDecoratorTarget(program, target, "@maxValue", ["Model", "ModelProperty"])) {
=======
export function $maxValue({ program }: DecoratorContext, target: Type, maxValue: number) {
  if (target.kind !== "Model" && target.kind !== "ModelProperty") {
    program.reportDiagnostic(
      createDiagnostic({
        code: "decorator-wrong-target",
        format: { decorator: "@maxValue", to: "anything that isn't a Model or ModelProperty" },
        target,
      })
    );
>>>>>>> 7fec69b5
    return;
  }

  if (!isNumericType(program, target)) {
    program.reportDiagnostic(
      createDiagnostic({
        code: "decorator-wrong-target",
        format: { decorator: "@minValue", to: "non-numeric type" },
        target,
      })
    );
    return;
  }
  program.stateMap(maxValuesKey).set(target, maxValue);
}

export function getMaxValue(program: Program, target: Type): number | undefined {
  return program.stateMap(maxValuesKey).get(target);
}

// -- @secret decorator ---------------------

const secretTypesKey = Symbol();

<<<<<<< HEAD
export function $secret(program: Program, target: Type) {
  if (!validateDecoratorTarget(program, target, "@secret", "Model")) {
=======
export function $secret({ program }: DecoratorContext, target: Type) {
  if (target.kind !== "Model") {
    program.reportDiagnostic(
      createDiagnostic({
        code: "decorator-wrong-target",
        format: { decorator: "@secret", to: "anything that isn't a Model " },
        target,
      })
    );
>>>>>>> 7fec69b5
    return;
  }

  if (getIntrinsicType(program, target)?.name !== "string") {
    createDiagnostic({
      code: "decorator-wrong-target",
      format: { decorator: "@secret", to: "non-string type" },
      target,
    });
    return;
  }
  program.stateMap(secretTypesKey).set(target, true);
}

export function isSecret(program: Program, target: Type): boolean | undefined {
  return program.stateMap(secretTypesKey).get(target);
}

// -- @visibility decorator ---------------------

const visibilitySettingsKey = Symbol();

<<<<<<< HEAD
export function $visibility(program: Program, target: Type, ...visibilities: string[]) {
  if (!validateDecoratorTarget(program, target, "@visibility", ["ModelProperty"])) {
=======
export function $visibility(
  { program }: DecoratorContext,
  target: Type,
  ...visibilities: string[]
) {
  if (target.kind !== "ModelProperty") {
    program.reportDiagnostic(
      createDiagnostic({
        code: "decorator-wrong-target",
        format: { decorator: "@visibility", to: "anything that isn't a ModelProperty" },
        target,
      })
    );
>>>>>>> 7fec69b5
    return;
  }

  program.stateMap(visibilitySettingsKey).set(target, visibilities);
}

export function getVisibility(program: Program, target: Type): string[] | undefined {
  return program.stateMap(visibilitySettingsKey).get(target);
}

<<<<<<< HEAD
export function $withVisibility(program: Program, target: Type, ...visibilities: string[]) {
  if (!validateDecoratorTarget(program, target, "@withVisibility", "Model")) {
=======
export function $withVisibility(
  { program }: DecoratorContext,
  target: Type,
  ...visibilities: string[]
) {
  if (target.kind !== "Model") {
    program.reportDiagnostic(
      createDiagnostic({
        code: "decorator-wrong-target",
        messageId: "model",
        format: { decorator: "@withVisibility" },
        target,
      })
    );
>>>>>>> 7fec69b5
    return;
  }

  const filter = (_: any, prop: ModelTypeProperty) => {
    const vis = getVisibility(program, prop);
    return vis !== undefined && visibilities.filter((v) => !vis.includes(v)).length > 0;
  };

  mapFilterOut(target.properties, filter);
}

function mapFilterOut(
  map: Map<string, ModelTypeProperty>,
  pred: (key: string, prop: ModelTypeProperty) => boolean
) {
  for (const [key, prop] of map) {
    if (pred(key, prop)) {
      map.delete(key);
    }
  }
}

// -- @withOptionalProperties decorator ---------------------

<<<<<<< HEAD
export function $withOptionalProperties(program: Program, target: Type) {
  if (!validateDecoratorTarget(program, target, "@withOptionalProperties", "Model")) {
=======
export function $withOptionalProperties({ program }: DecoratorContext, target: Type) {
  if (target.kind !== "Model") {
    program.reportDiagnostic(
      createDiagnostic({
        code: "decorator-wrong-target",
        messageId: "model",
        format: { decorator: "@withOptionalProperties" },
        target,
      })
    );
>>>>>>> 7fec69b5
    return;
  }

  // Make all properties of the target type optional
  target.properties.forEach((p) => (p.optional = true));
}

// -- @withUpdatableProperties decorator ----------------------

<<<<<<< HEAD
export function $withUpdateableProperties(program: Program, target: Type) {
  if (!validateDecoratorTarget(program, target, "@withUpdateableProperties", "Model")) {
=======
export function $withUpdateableProperties({ program }: DecoratorContext, target: Type) {
  if (target.kind !== "Model") {
    program.reportDiagnostic(
      createDiagnostic({
        code: "decorator-wrong-target",
        messageId: "model",
        format: { decorator: "@withUpdateableProperties" },
        target,
      })
    );
>>>>>>> 7fec69b5
    return;
  }

  // remove all read-only properties from the target type
  mapFilterOut(target.properties, (key, value) => {
    const vis = getVisibility(program, value);
    return vis !== undefined && vis.length > 0 && !vis.includes("update");
  });
}

// -- @withoutDefaultValues decorator ----------------------

<<<<<<< HEAD
export function $withoutDefaultValues(program: Program, target: Type) {
  if (!validateDecoratorTarget(program, target, "@withoutDefaultValues", "Model")) {
=======
export function $withoutDefaultValues({ program }: DecoratorContext, target: Type) {
  if (target.kind !== "Model") {
    program.reportDiagnostic(
      createDiagnostic({
        code: "decorator-wrong-target",
        messageId: "model",
        format: { decorator: "@withoutDefaultValues" },
        target,
      })
    );
>>>>>>> 7fec69b5
    return;
  }

  // remove all read-only properties from the target type
  target.properties.forEach((p) => delete p.default);
}

// -- @list decorator ---------------------

const listPropertiesKey = Symbol();

<<<<<<< HEAD
export function $list(program: Program, target: Type, listedType?: Type) {
  if (!validateDecoratorTarget(program, target, "@list", "Operation")) {
=======
export function $list({ program }: DecoratorContext, target: Type, listedType?: Type) {
  if (target.kind !== "Operation") {
    program.reportDiagnostic(
      createDiagnostic({
        code: "decorator-wrong-target",
        messageId: "operations",
        format: { decorator: "@list" },
        target,
      })
    );
>>>>>>> 7fec69b5
    return;
  }

  if (listedType && listedType.kind == "TemplateParameter") {
    // Silently return because this is probably being used in a templated interface
    return;
  }

  if (listedType && listedType.kind !== "Model") {
    program.reportDiagnostic(
      createDiagnostic({
        code: "list-type-not-model",
        target,
      })
    );
    return;
  }

  program.stateMap(listPropertiesKey).set(target, listedType);
}

export function getListOperationType(program: Program, target: Type): ModelType | undefined {
  return program.stateMap(listPropertiesKey).get(target);
}

export function isListOperation(program: Program, target: OperationType): boolean {
  // The type stored for the operation
  return program.stateMap(listPropertiesKey).has(target);
}

// -- @tag decorator ---------------------
const tagPropertiesKey = Symbol();

// Set a tag on an operation or namespace.  There can be multiple tags on either an
// operation or namespace.
<<<<<<< HEAD
export function $tag(program: Program, target: Type, tag: string) {
  if (!validateDecoratorTarget(program, target, "@tag", ["Operation", "Namespace", "Interface"])) {
=======
export function $tag({ program }: DecoratorContext, target: Type, tag: string) {
  if (target.kind !== "Operation" && target.kind !== "Namespace" && target.kind !== "Interface") {
    program.reportDiagnostic(
      createDiagnostic({
        code: "decorator-wrong-target",
        messageId: "namespacesInterfacesOrOperations",
        format: { decorator: "@tag" },
        target,
      })
    );
>>>>>>> 7fec69b5
    return;
  }
  const tags = program.stateMap(tagPropertiesKey).get(target);
  if (tags) {
    tags.push(tag);
  } else {
    program.stateMap(tagPropertiesKey).set(target, [tag]);
  }
}

// Return the tags set on an operation or namespace
export function getTags(program: Program, target: Type): string[] {
  return program.stateMap(tagPropertiesKey).get(target) || [];
}

// Merge the tags for a operation with the tags that are on the namespace or
// interface it resides within.
export function getAllTags(
  program: Program,
  target: NamespaceType | InterfaceType | OperationType
): string[] | undefined {
  const tags = new Set<string>();

  let current: NamespaceType | InterfaceType | OperationType | undefined = target;
  while (current !== undefined) {
    for (const t of getTags(program, current)) {
      tags.add(t);
    }

    // Move up to the parent
    if (current.kind === "Operation") {
      current = current.interface ?? current.namespace;
    } else {
      // Type is a namespace or interface
      current = current.namespace;
    }
  }

  return tags.size > 0 ? Array.from(tags).reverse() : undefined;
}

// -- @friendlyName decorator ---------------------

const friendlyNamesKey = Symbol();

export function $friendlyName(
  { program }: DecoratorContext,
  target: Type,
  friendlyName: string,
  sourceObject: Type | undefined
) {
  // TODO: replace with built-in decorator validation https://github.com/Azure/cadl-azure/issues/1022
  if (!validateDecoratorParamType(program, target, friendlyName, "string")) {
    return;
  }

  if (!validateDecoratorTarget(program, target, "@friendlyName", "Model")) {
    return;
  }

  // If an object was passed in, use it to format the friendly name
  if (sourceObject) {
    friendlyName = replaceTemplatedStringFromProperties(friendlyName, sourceObject);
  }

  program.stateMap(friendlyNamesKey).set(target, friendlyName);
}

export function getFriendlyName(program: Program, target: Type): string {
  return program.stateMap(friendlyNamesKey).get(target);
}<|MERGE_RESOLUTION|>--- conflicted
+++ resolved
@@ -129,21 +129,8 @@
 
 const errorKey = Symbol();
 
-<<<<<<< HEAD
-export function $error(program: Program, target: Type) {
+export function $error({ program }: DecoratorContext, target: Type) {
   if (!validateDecoratorTarget(program, target, "@error", "Model")) {
-=======
-export function $error({ program }: DecoratorContext, target: Type) {
-  if (target.kind !== "Model") {
-    program.reportDiagnostic(
-      createDiagnostic({
-        code: "decorator-wrong-target",
-        messageId: "model",
-        format: { decorator: "@error" },
-        target,
-      })
-    );
->>>>>>> 7fec69b5
     return;
   }
 
@@ -158,20 +145,8 @@
 
 const formatValuesKey = Symbol();
 
-<<<<<<< HEAD
-export function $format(program: Program, target: Type, format: string) {
+export function $format({ program }: DecoratorContext, target: Type, format: string) {
   if (!validateDecoratorTarget(program, target, "@format", ["Model", "ModelProperty"])) {
-=======
-export function $format({ program }: DecoratorContext, target: Type, format: string) {
-  if (target.kind !== "Model" && target.kind !== "ModelProperty") {
-    program.reportDiagnostic(
-      createDiagnostic({
-        code: "decorator-wrong-target",
-        format: { decorator: "@format", to: "anything that isn't a Model or ModelProperty" },
-        target,
-      })
-    );
->>>>>>> 7fec69b5
     return;
   }
 
@@ -197,20 +172,8 @@
 
 const patternValuesKey = Symbol();
 
-<<<<<<< HEAD
-export function $pattern(program: Program, target: Type, pattern: string) {
+export function $pattern({ program }: DecoratorContext, target: Type, pattern: string) {
   if (!validateDecoratorTarget(program, target, "@pattern", ["Model", "ModelProperty"])) {
-=======
-export function $pattern({ program }: DecoratorContext, target: Type, pattern: string) {
-  if (target.kind !== "Model" && target.kind !== "ModelProperty") {
-    program.reportDiagnostic(
-      createDiagnostic({
-        code: "decorator-wrong-target",
-        format: { decorator: "@pattern", to: "anything that isn't a Model or ModelProperty" },
-        target,
-      })
-    );
->>>>>>> 7fec69b5
     return;
   }
 
@@ -236,20 +199,8 @@
 
 const minLengthValuesKey = Symbol();
 
-<<<<<<< HEAD
-export function $minLength(program: Program, target: Type, minLength: number) {
+export function $minLength({ program }: DecoratorContext, target: Type, minLength: number) {
   if (!validateDecoratorTarget(program, target, "@minLength", ["Model", "ModelProperty"])) {
-=======
-export function $minLength({ program }: DecoratorContext, target: Type, minLength: number) {
-  if (target.kind !== "Model" && target.kind !== "ModelProperty") {
-    program.reportDiagnostic(
-      createDiagnostic({
-        code: "decorator-wrong-target",
-        format: { decorator: "@minLength", to: "anything that isn't a Model or ModelProperty" },
-        target,
-      })
-    );
->>>>>>> 7fec69b5
     return;
   }
 
@@ -275,20 +226,8 @@
 
 const maxLengthValuesKey = Symbol();
 
-<<<<<<< HEAD
-export function $maxLength(program: Program, target: Type, maxLength: number) {
+export function $maxLength({ program }: DecoratorContext, target: Type, maxLength: number) {
   if (!validateDecoratorTarget(program, target, "@maxLength", ["Model", "ModelProperty"])) {
-=======
-export function $maxLength({ program }: DecoratorContext, target: Type, maxLength: number) {
-  if (target.kind !== "Model" && target.kind !== "ModelProperty") {
-    program.reportDiagnostic(
-      createDiagnostic({
-        code: "decorator-wrong-target",
-        format: { decorator: "@maxLength", to: "anything that isn't a Model or ModelProperty" },
-        target,
-      })
-    );
->>>>>>> 7fec69b5
     return;
   }
 
@@ -313,21 +252,9 @@
 
 const minValuesKey = Symbol();
 
-<<<<<<< HEAD
-export function $minValue(program: Program, target: Type, minValue: number) {
+export function $minValue({ program }: DecoratorContext, target: Type, minValue: number) {
   if (!validateDecoratorTarget(program, target, "@minValue", ["Model", "ModelProperty"])) {
     return;
-=======
-export function $minValue({ program }: DecoratorContext, target: Type, minValue: number) {
-  if (target.kind !== "Model" && target.kind !== "ModelProperty") {
-    program.reportDiagnostic(
-      createDiagnostic({
-        code: "decorator-wrong-target",
-        format: { decorator: "@minValue", to: "anything that isn't a Model or ModelProperty" },
-        target,
-      })
-    );
->>>>>>> 7fec69b5
   }
 
   if (!isNumericType(program, target)) {
@@ -351,20 +278,8 @@
 
 const maxValuesKey = Symbol();
 
-<<<<<<< HEAD
-export function $maxValue(program: Program, target: Type, maxValue: number) {
+export function $maxValue({ program }: DecoratorContext, target: Type, maxValue: number) {
   if (!validateDecoratorTarget(program, target, "@maxValue", ["Model", "ModelProperty"])) {
-=======
-export function $maxValue({ program }: DecoratorContext, target: Type, maxValue: number) {
-  if (target.kind !== "Model" && target.kind !== "ModelProperty") {
-    program.reportDiagnostic(
-      createDiagnostic({
-        code: "decorator-wrong-target",
-        format: { decorator: "@maxValue", to: "anything that isn't a Model or ModelProperty" },
-        target,
-      })
-    );
->>>>>>> 7fec69b5
     return;
   }
 
@@ -389,20 +304,8 @@
 
 const secretTypesKey = Symbol();
 
-<<<<<<< HEAD
-export function $secret(program: Program, target: Type) {
+export function $secret({ program }: DecoratorContext, target: Type) {
   if (!validateDecoratorTarget(program, target, "@secret", "Model")) {
-=======
-export function $secret({ program }: DecoratorContext, target: Type) {
-  if (target.kind !== "Model") {
-    program.reportDiagnostic(
-      createDiagnostic({
-        code: "decorator-wrong-target",
-        format: { decorator: "@secret", to: "anything that isn't a Model " },
-        target,
-      })
-    );
->>>>>>> 7fec69b5
     return;
   }
 
@@ -425,24 +328,12 @@
 
 const visibilitySettingsKey = Symbol();
 
-<<<<<<< HEAD
-export function $visibility(program: Program, target: Type, ...visibilities: string[]) {
-  if (!validateDecoratorTarget(program, target, "@visibility", ["ModelProperty"])) {
-=======
 export function $visibility(
   { program }: DecoratorContext,
   target: Type,
   ...visibilities: string[]
 ) {
-  if (target.kind !== "ModelProperty") {
-    program.reportDiagnostic(
-      createDiagnostic({
-        code: "decorator-wrong-target",
-        format: { decorator: "@visibility", to: "anything that isn't a ModelProperty" },
-        target,
-      })
-    );
->>>>>>> 7fec69b5
+  if (!validateDecoratorTarget(program, target, "@visibility", ["ModelProperty"])) {
     return;
   }
 
@@ -453,25 +344,8 @@
   return program.stateMap(visibilitySettingsKey).get(target);
 }
 
-<<<<<<< HEAD
 export function $withVisibility(program: Program, target: Type, ...visibilities: string[]) {
   if (!validateDecoratorTarget(program, target, "@withVisibility", "Model")) {
-=======
-export function $withVisibility(
-  { program }: DecoratorContext,
-  target: Type,
-  ...visibilities: string[]
-) {
-  if (target.kind !== "Model") {
-    program.reportDiagnostic(
-      createDiagnostic({
-        code: "decorator-wrong-target",
-        messageId: "model",
-        format: { decorator: "@withVisibility" },
-        target,
-      })
-    );
->>>>>>> 7fec69b5
     return;
   }
 
@@ -496,21 +370,8 @@
 
 // -- @withOptionalProperties decorator ---------------------
 
-<<<<<<< HEAD
-export function $withOptionalProperties(program: Program, target: Type) {
+export function $withOptionalProperties({ program }: DecoratorContext, target: Type) {
   if (!validateDecoratorTarget(program, target, "@withOptionalProperties", "Model")) {
-=======
-export function $withOptionalProperties({ program }: DecoratorContext, target: Type) {
-  if (target.kind !== "Model") {
-    program.reportDiagnostic(
-      createDiagnostic({
-        code: "decorator-wrong-target",
-        messageId: "model",
-        format: { decorator: "@withOptionalProperties" },
-        target,
-      })
-    );
->>>>>>> 7fec69b5
     return;
   }
 
@@ -520,21 +381,8 @@
 
 // -- @withUpdatableProperties decorator ----------------------
 
-<<<<<<< HEAD
-export function $withUpdateableProperties(program: Program, target: Type) {
+export function $withUpdateableProperties({ program }: DecoratorContext, target: Type) {
   if (!validateDecoratorTarget(program, target, "@withUpdateableProperties", "Model")) {
-=======
-export function $withUpdateableProperties({ program }: DecoratorContext, target: Type) {
-  if (target.kind !== "Model") {
-    program.reportDiagnostic(
-      createDiagnostic({
-        code: "decorator-wrong-target",
-        messageId: "model",
-        format: { decorator: "@withUpdateableProperties" },
-        target,
-      })
-    );
->>>>>>> 7fec69b5
     return;
   }
 
@@ -547,21 +395,8 @@
 
 // -- @withoutDefaultValues decorator ----------------------
 
-<<<<<<< HEAD
-export function $withoutDefaultValues(program: Program, target: Type) {
+export function $withoutDefaultValues({ program }: DecoratorContext, target: Type) {
   if (!validateDecoratorTarget(program, target, "@withoutDefaultValues", "Model")) {
-=======
-export function $withoutDefaultValues({ program }: DecoratorContext, target: Type) {
-  if (target.kind !== "Model") {
-    program.reportDiagnostic(
-      createDiagnostic({
-        code: "decorator-wrong-target",
-        messageId: "model",
-        format: { decorator: "@withoutDefaultValues" },
-        target,
-      })
-    );
->>>>>>> 7fec69b5
     return;
   }
 
@@ -573,21 +408,8 @@
 
 const listPropertiesKey = Symbol();
 
-<<<<<<< HEAD
-export function $list(program: Program, target: Type, listedType?: Type) {
+export function $list({ program }: DecoratorContext, target: Type, listedType?: Type) {
   if (!validateDecoratorTarget(program, target, "@list", "Operation")) {
-=======
-export function $list({ program }: DecoratorContext, target: Type, listedType?: Type) {
-  if (target.kind !== "Operation") {
-    program.reportDiagnostic(
-      createDiagnostic({
-        code: "decorator-wrong-target",
-        messageId: "operations",
-        format: { decorator: "@list" },
-        target,
-      })
-    );
->>>>>>> 7fec69b5
     return;
   }
 
@@ -623,21 +445,8 @@
 
 // Set a tag on an operation or namespace.  There can be multiple tags on either an
 // operation or namespace.
-<<<<<<< HEAD
-export function $tag(program: Program, target: Type, tag: string) {
+export function $tag({ program }: DecoratorContext, target: Type, tag: string) {
   if (!validateDecoratorTarget(program, target, "@tag", ["Operation", "Namespace", "Interface"])) {
-=======
-export function $tag({ program }: DecoratorContext, target: Type, tag: string) {
-  if (target.kind !== "Operation" && target.kind !== "Namespace" && target.kind !== "Interface") {
-    program.reportDiagnostic(
-      createDiagnostic({
-        code: "decorator-wrong-target",
-        messageId: "namespacesInterfacesOrOperations",
-        format: { decorator: "@tag" },
-        target,
-      })
-    );
->>>>>>> 7fec69b5
     return;
   }
   const tags = program.stateMap(tagPropertiesKey).get(target);
