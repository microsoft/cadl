{
  "name": "@cadl-lang/rest",
  "version": "0.8.0",
  "author": "Microsoft Corporation",
  "description": "Cadl REST protocol binding",
  "homepage": "https://github.com/Azure/adl",
  "readme": "https://github.com/Azure/adl/blob/master/README.md",
  "license": "MIT",
  "repository": {
    "type": "git",
    "url": "git+https://github.com/Azure/adl.git"
  },
  "bugs": {
    "url": "https://github.com/Azure/adl/issues"
  },
  "keywords": [
    "cadl"
  ],
  "type": "module",
  "main": "dist/src/lib.js",
  "cadlMain": "lib/rest.cadl",
  "engines": {
    "node": ">=14.0.0"
  },
  "scripts": {
    "build": "tsc -p .",
    "watch": "tsc -p . --watch",
    "test": "mocha --timeout 5000 --require source-map-support/register --ignore 'dist/test/manual/**/*.js' 'dist/test/**/*.js'",
    "test-official": "mocha --forbid-only --timeout 5000 --require source-map-support/register --ignore 'dist/test/manual/**/*.js' 'dist/test/**/*.js'"
  },
  "files": [
    "lib/*.cadl",
    "dist/**",
    "!dist/test/**"
  ],
<<<<<<< HEAD
  "peerDependencies": {
    "@cadl-lang/compiler": "0.24.0"
=======
  "dependencies": {
    "@cadl-lang/compiler": "0.25.0"
>>>>>>> 5c7d1148
  },
  "devDependencies": {
    "@types/mocha": "~7.0.2",
    "@types/node": "~14.0.27",
<<<<<<< HEAD
    "@cadl-lang/compiler": "0.24.0",
=======
    "mocha": "~8.3.2",
>>>>>>> 5c7d1148
    "typescript": "~4.4.4"
  }
}<|MERGE_RESOLUTION|>--- conflicted
+++ resolved
@@ -33,22 +33,14 @@
     "dist/**",
     "!dist/test/**"
   ],
-<<<<<<< HEAD
   "peerDependencies": {
-    "@cadl-lang/compiler": "0.24.0"
-=======
-  "dependencies": {
-    "@cadl-lang/compiler": "0.25.0"
->>>>>>> 5c7d1148
+    "@cadl-lang/compiler": "~0.25.0"
   },
   "devDependencies": {
     "@types/mocha": "~7.0.2",
     "@types/node": "~14.0.27",
-<<<<<<< HEAD
-    "@cadl-lang/compiler": "0.24.0",
-=======
+    "@cadl-lang/compiler": "~0.25.0",
     "mocha": "~8.3.2",
->>>>>>> 5c7d1148
     "typescript": "~4.4.4"
   }
 }