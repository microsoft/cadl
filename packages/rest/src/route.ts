import {
  DecoratorContext,
  getServiceNamespace,
  InterfaceType,
  ModelTypeProperty,
  NamespaceType,
  OperationType,
  Program,
  setDecoratorNamespace,
  Type,
  validateDecoratorTarget,
} from "@cadl-lang/compiler";
import { reportDiagnostic } from "./diagnostics.js";
import {
  getHeaderFieldName,
  getOperationVerb,
  getPathParamName,
  getQueryParamName,
  HttpVerb,
  isBody,
} from "./http.js";
import { getAction, getResourceOperation, getSegment } from "./rest.js";

export type OperationContainer = NamespaceType | InterfaceType;

export interface HttpOperationParameter {
  type: "query" | "path" | "header";
  name: string;
  param: ModelTypeProperty;
}

export interface HttpOperationParameters {
  parameters: HttpOperationParameter[];
  body?: ModelTypeProperty;
}

export interface OperationDetails {
  path: string;
  pathFragment?: string;
  verb: HttpVerb;
  groupName: string;
  container: OperationContainer;
  parameters: HttpOperationParameters;
  operation: OperationType;
}

export interface RoutePath {
  path: string;
  isReset: boolean;
}

export function $route({ program }: DecoratorContext, entity: Type, path: string) {
  setRoute(program, entity, {
    path,
    isReset: false,
  });
}

export function $routeReset({ program }: DecoratorContext, entity: Type, path: string) {
  setRoute(program, entity, {
    path,
    isReset: true,
  });
}

const routeContainerKey = Symbol();
function addRouteContainer(program: Program, entity: Type): void {
  let container = entity.kind === "Operation" ? entity.interface || entity.namespace : entity;
  if (!container) {
    // Somehow the entity doesn't have a container.  This should only happen
    // when a type was created manually and not by the checker.
    throw new Error(`${entity.kind} is not or does not have a container`);
  }

  if (isUninstantiatedTemplateInterface(container)) {
    // Don't register uninstantiated template interfaces
    return;
  }

  program.stateSet(routeContainerKey).add(container);
}

const routesKey = Symbol();
function setRoute(program: Program, entity: Type, details: RoutePath) {
  if (
    !validateDecoratorTarget(program, entity, "@route", ["Namespace", "Interface", "Operation"])
  ) {
    return;
  }

  // Register the container of the operation as one that holds routed operations
  addRouteContainer(program, entity);

  const state = program.stateMap(routesKey);

  if (state.has(entity)) {
    if (entity.kind === "Operation" || entity.kind === "Interface") {
      reportDiagnostic(program, {
        code: "duplicate-route-decorator",
        messageId: entity.kind === "Operation" ? "operation" : "interface",
        target: entity,
      });
    } else {
      const existingValue: RoutePath = state.get(entity);
      if (existingValue.path !== details.path) {
        reportDiagnostic(program, {
          code: "duplicate-route-decorator",
          messageId: "namespace",
          target: entity,
        });
      }
    }
  } else {
    state.set(entity, details);
  }
}

export function getRoutePath(
  program: Program,
  entity: NamespaceType | InterfaceType | OperationType
): RoutePath | undefined {
  return program.stateMap(routesKey).get(entity);
}

function buildPath(pathFragments: string[]) {
  // Join all fragments with leading and trailing slashes trimmed
  const path = pathFragments.map((r) => r.replace(/(^\/|\/$)/g, "")).join("/");
  return `/${path}`;
}

function addSegmentFragment(program: Program, target: Type, pathFragments: string[]) {
  // Don't add the segment prefix if it is meant to be excluded
  // (empty string means exclude the segment)
  const segment = getSegment(program, target);
  if (segment && segment !== "") {
    pathFragments.push(`/${segment}`);
  }
}

export function getOperationParameters(
  program: Program,
  operation: OperationType
): HttpOperationParameters {
  const result: HttpOperationParameters = {
    parameters: [],
  };
  let unAnnotatedParam: ModelTypeProperty | undefined;

  for (const param of operation.parameters.properties.values()) {
    const queryParam = getQueryParamName(program, param);
    const pathParam = getPathParamName(program, param);
    const headerParam = getHeaderFieldName(program, param);
    const bodyParm = isBody(program, param);

    const defined = [
      ["query", queryParam],
      ["path", pathParam],
      ["header", headerParam],
      ["body", bodyParm],
    ].filter((x) => !!x[1]);
    if (defined.length >= 2) {
      reportDiagnostic(program, {
        code: "operation-param-duplicate-type",
        format: { paramName: param.name, types: defined.map((x) => x[0]).join(", ") },
        target: param,
      });
    }

    if (queryParam) {
      result.parameters.push({ type: "query", name: queryParam, param });
    } else if (pathParam) {
      result.parameters.push({ type: "path", name: pathParam, param });
    } else if (headerParam) {
      result.parameters.push({ type: "header", name: headerParam, param });
    } else if (bodyParm) {
      if (result.body === undefined) {
        result.body = param;
      } else {
        reportDiagnostic(program, { code: "duplicate-body", target: param });
      }
    } else {
      if (unAnnotatedParam === undefined) {
        unAnnotatedParam = param;
      } else {
        reportDiagnostic(program, {
          code: "duplicate-body",
          messageId: "duplicateUnannotated",
          target: param,
        });
      }
    }
  }

  if (unAnnotatedParam !== undefined) {
    if (result.body === undefined) {
      result.body = unAnnotatedParam;
    } else {
      reportDiagnostic(program, {
        code: "duplicate-body",
        messageId: "bodyAndUnannotated",
        target: unAnnotatedParam,
      });
    }
  }
  return result;
}

function generatePathFromParameters(
  program: Program,
  operation: OperationType,
  pathFragments: string[],
  parameters: HttpOperationParameters
) {
  for (const { type, param } of parameters.parameters) {
    if (type === "path") {
      addSegmentFragment(program, param, pathFragments);

      // Add the path variable for the parameter
      if (param.type.kind === "String") {
        pathFragments.push(`/${param.type.value}`);
        continue; // Skip adding to the parameter list
      } else {
        pathFragments.push(`/{${param.name}}`);
      }
    }
  }

  // Add the operation's own segment if present
  addSegmentFragment(program, operation, pathFragments);
}

function getPathForOperation(
  program: Program,
  operation: OperationType,
  routeFragments: string[]
): { path: string; pathFragment?: string; parameters: HttpOperationParameters } {
  const parameters: HttpOperationParameters = getOperationParameters(program, operation);

  const pathFragments = [...routeFragments];
  const routePath = getRoutePath(program, operation);
  if (isAutoRoute(program, operation)) {
    // The operation exists within an @autoRoute scope, generate the path
    generatePathFromParameters(program, operation, pathFragments, parameters);
  } else {
    // Prepend any explicit route path
    if (routePath) {
      pathFragments.push(routePath.path);
    }

    // Pull out path parameters to verify what's in the path string
    const paramByName = new Map(
      parameters.parameters
        .filter(({ type }) => type === "path")
        .map(({ param }) => [param.name, param])
    );

    // Find path parameter names used in all route fragments
    const declaredPathParams = pathFragments.flatMap(
      (f) => f.match(/\{\w+\}/g)?.map((s) => s.slice(1, -1)) ?? []
    );

    // For each param in the declared path parameters (e.g. /foo/{id} has one, id),
    // delete it because it doesn't need to be added to the path.
    for (const declaredParam of declaredPathParams) {
      const param = paramByName.get(declaredParam);
      if (!param) {
        reportDiagnostic(program, {
          code: "missing-path-param",
          format: { param: declaredParam },
          target: operation,
        });
        continue;
      }

      paramByName.delete(declaredParam);
    }

    // Add any remaining declared path params
    for (const param of paramByName.keys()) {
      pathFragments.push(`{${param}}`);
    }
  }

  return {
    path: buildPath(pathFragments),
    pathFragment: routePath?.path,
    parameters,
  };
}

function getVerbForOperation(
  program: Program,
  operation: OperationType,
  parameters: HttpOperationParameters
): HttpVerb {
  const resourceOperation = getResourceOperation(program, operation);
  const verb =
    (resourceOperation && resourceOperationToVerb[resourceOperation.operation]) ??
    getOperationVerb(program, operation) ??
    // TODO: Enable this verb choice to be customized!
    (getAction(program, operation) ? "post" : undefined);

  if (verb !== undefined) {
    return verb;
  }

  if (parameters.body) {
    reportDiagnostic(program, {
      code: "http-verb-missing-with-body",
      format: { operationName: operation.name },
      target: operation,
    });
  }

  return "get";
}

function buildRoutes(
  program: Program,
  container: OperationContainer,
  routeFragments: string[],
  visitedOperations: Set<OperationType>
): OperationDetails[] {
  // Get the route info for this container, if any
  const baseRoute = getRoutePath(program, container);
  const parentFragments = [...routeFragments, ...(baseRoute ? [baseRoute.path] : [])];

  // TODO: Allow overriding the existing resource operation of the same kind

  const operations: OperationDetails[] = [];
  for (const [_, op] of container.operations) {
    // Skip previously-visited operations
    if (visitedOperations.has(op)) {
      continue;
    }

    const route = getPathForOperation(program, op, parentFragments);
    const verb = getVerbForOperation(program, op, route.parameters);
    operations.push({
      path: route.path,
      pathFragment: route.pathFragment,
      verb,
      container,
      groupName: container.name,
      parameters: route.parameters,
      operation: op,
    });
  }

  // Build all child routes and append them to the list, but don't recurse in
  // the global scope because that could pull in unwanted operations
  if (container.kind === "Namespace" && container.name !== "") {
    let children: OperationContainer[] = [
      ...container.namespaces.values(),
      ...container.interfaces.values(),
    ];

    const childRoutes = children.flatMap((child) =>
      buildRoutes(program, child, parentFragments, visitedOperations)
    );
    operations.push.apply(operations, childRoutes);
  }

  return operations;
}

export function getRoutesForContainer(
  program: Program,
  container: OperationContainer,
  visitedOperations: Set<OperationType>
): OperationDetails[] {
  return buildRoutes(program, container, [], visitedOperations);
}

function isUninstantiatedTemplateInterface(maybeInterface: Type): boolean {
  return (
    maybeInterface.kind === "Interface" &&
    maybeInterface.node.templateParameters &&
    maybeInterface.node.templateParameters.length > 0 &&
    (!maybeInterface.templateArguments || maybeInterface.templateArguments.length === 0)
  );
}

export function getAllRoutes(program: Program): OperationDetails[] {
  let operations: OperationDetails[] = [];

  const serviceNamespace = getServiceNamespace(program);
  const containers: Type[] = [
    ...(serviceNamespace ? [serviceNamespace] : []),
    ...Array.from(program.stateSet(routeContainerKey)),
  ];

  const visitedOperations = new Set<OperationType>();
  for (const container of containers) {
    // Is this container a templated interface that hasn't been instantiated?
    if (isUninstantiatedTemplateInterface(container)) {
      // Skip template interface operations
      continue;
    }

    const newOps = getRoutesForContainer(
      program,
      container as OperationContainer,
      visitedOperations
    );

    // Make sure we don't visit the same operations again
    newOps.forEach((o) => visitedOperations.add(o.operation));

    // Accumulate the new operations
    operations = [...operations, ...newOps];
  }

  validateRouteUnique(program, operations);
  return operations;
}

function validateRouteUnique(program: Program, operations: OperationDetails[]) {
  const grouped = new Map<string, Map<HttpVerb, OperationDetails[]>>();

  for (const operation of operations) {
    const { verb, path } = operation;
    let map = grouped.get(path);
    if (map === undefined) {
      map = new Map<HttpVerb, OperationDetails[]>();
      grouped.set(path, map);
    }

    let list = map.get(verb);
    if (list === undefined) {
      list = [];
      map.set(verb, list);
    }

    list.push(operation);
  }

  for (const [path, map] of grouped) {
    for (const [verb, routes] of map) {
      if (routes.length >= 2) {
        for (const route of routes) {
          reportDiagnostic(program, {
            code: "duplicate-operation",
            format: { path, verb, operationName: route.operation.name },
            target: route.operation,
          });
        }
      }
    }
  }
}

// TODO: Make this overridable by libraries
const resourceOperationToVerb: any = {
  read: "get",
  create: "post",
  createOrUpdate: "put",
  update: "patch",
  delete: "delete",
  list: "get",
};

const autoRouteKey = Symbol();
<<<<<<< HEAD
export function $autoRoute(program: Program, entity: Type) {
  if (
    !validateDecoratorTarget(program, entity, "@autoRoute", ["Namespace", "Interface", "Operation"])
  ) {
=======
export function $autoRoute({ program }: DecoratorContext, entity: Type) {
  if (entity.kind !== "Namespace" && entity.kind !== "Interface" && entity.kind !== "Operation") {
    reportDiagnostic(program, {
      code: "decorator-wrong-type",
      format: { decorator: "route", entityKind: entity.kind },
      target: entity,
    });
>>>>>>> 7fec69b5
    return;
  }

  // Register the container of the operation as one that holds routed operations
  addRouteContainer(program, entity);

  program.stateSet(autoRouteKey).add(entity);
}

export function isAutoRoute(
  program: Program,
  target: NamespaceType | InterfaceType | OperationType
): boolean {
  // Loop up through parent scopes (interface, namespace) to see if
  // @autoRoute was used anywhere
  let current: NamespaceType | InterfaceType | OperationType | undefined = target;
  while (current !== undefined) {
    if (program.stateSet(autoRouteKey).has(current)) {
      return true;
    }

    // Navigate up to the parent scope
    if (current.kind === "Namespace" || current.kind === "Interface") {
      current = current.namespace;
    } else if (current.kind === "Operation") {
      current = current.interface || current.namespace;
    }
  }

  return false;
}

setDecoratorNamespace("Cadl.Http", $route, $routeReset, $autoRoute);<|MERGE_RESOLUTION|>--- conflicted
+++ resolved
@@ -461,20 +461,10 @@
 };
 
 const autoRouteKey = Symbol();
-<<<<<<< HEAD
-export function $autoRoute(program: Program, entity: Type) {
+export function $autoRoute({ program }: DecoratorContext, entity: Type) {
   if (
     !validateDecoratorTarget(program, entity, "@autoRoute", ["Namespace", "Interface", "Operation"])
   ) {
-=======
-export function $autoRoute({ program }: DecoratorContext, entity: Type) {
-  if (entity.kind !== "Namespace" && entity.kind !== "Interface" && entity.kind !== "Operation") {
-    reportDiagnostic(program, {
-      code: "decorator-wrong-type",
-      format: { decorator: "route", entityKind: entity.kind },
-      target: entity,
-    });
->>>>>>> 7fec69b5
     return;
   }
 
