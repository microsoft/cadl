import {
  createDecoratorDefinition,
  DecoratorContext,
  ModelType,
  ModelTypeProperty,
  NamespaceType,
  Program,
  setDecoratorNamespace,
  Type,
  validateDecoratorParamCount,
  validateDecoratorParamType,
  validateDecoratorTarget,
} from "@cadl-lang/compiler";
import { reportDiagnostic } from "./diagnostics.js";
import { extractParamsFromPath } from "./utils.js";

export const namespace = "Cadl.Http";

const headerDecorator = createDecoratorDefinition({
  name: "@header",
  target: "ModelProperty",
  args: [{ kind: "String", optional: true }],
} as const);
const headerFieldsKey = Symbol("header");
export function $header(context: DecoratorContext, entity: ModelTypeProperty, headerName?: string) {
  if (!headerDecorator.validate(context, entity, [headerName])) {
    return;
  }

  if (!headerName) {
    headerName = entity.name.replace(/([a-z])([A-Z])/g, "$1-$2").toLowerCase();
  }
  context.program.stateMap(headerFieldsKey).set(entity, headerName);
}

export function getHeaderFieldName(program: Program, entity: Type) {
  return program.stateMap(headerFieldsKey).get(entity);
}

export function isHeader(program: Program, entity: Type) {
  return program.stateMap(headerFieldsKey).has(entity);
}

const queryFieldsKey = Symbol("query");
export function $query(context: DecoratorContext, entity: Type, queryKey?: string) {
  if (!validateDecoratorTarget(context, entity, "@query", "ModelProperty")) {
    return;
  }

  if (queryKey && !validateDecoratorParamType(context.program, entity, queryKey, "String")) {
    return;
  }

  if (!queryKey && entity.kind === "ModelProperty") {
    queryKey = entity.name;
  }
  context.program.stateMap(queryFieldsKey).set(entity, queryKey);
}

export function getQueryParamName(program: Program, entity: Type) {
  return program.stateMap(queryFieldsKey).get(entity);
}

export function isQueryParam(program: Program, entity: Type) {
  return program.stateMap(queryFieldsKey).has(entity);
}

const pathFieldsKey = Symbol("path");
export function $path(context: DecoratorContext, entity: Type, paramName?: string) {
  if (!validateDecoratorTarget(context, entity, "@path", "ModelProperty")) {
    return;
  }

  if (paramName && !validateDecoratorParamType(context.program, entity, paramName, "String")) {
    return;
  }

  if (!paramName && entity.kind === "ModelProperty") {
    paramName = entity.name;
  }
  context.program.stateMap(pathFieldsKey).set(entity, paramName);
}

export function getPathParamName(program: Program, entity: Type) {
  return program.stateMap(pathFieldsKey).get(entity);
}

export function isPathParam(program: Program, entity: Type) {
  return program.stateMap(pathFieldsKey).has(entity);
}

const bodyFieldsKey = Symbol("body");
export function $body(context: DecoratorContext, entity: Type) {
  if (!validateDecoratorTarget(context, entity, "@body", "ModelProperty")) {
    return;
  }
  context.program.stateSet(bodyFieldsKey).add(entity);
}

export function isBody(program: Program, entity: Type): boolean {
  return program.stateSet(bodyFieldsKey).has(entity);
}

const statusCodeKey = Symbol("statusCode");
export function $statusCode(context: DecoratorContext, entity: Type) {
  if (!validateDecoratorTarget(context, entity, "@statusCode", "ModelProperty")) {
    return;
  }
  context.program.stateSet(statusCodeKey).add(entity);

  const codes: string[] = [];
  if (entity.type.kind === "String") {
    if (validStatusCode(context.program, entity.type.value, entity)) {
      codes.push(entity.type.value);
    }
  } else if (entity.type.kind === "Number") {
    if (validStatusCode(context.program, String(entity.type.value), entity)) {
      codes.push(String(entity.type.value));
    }
  } else if (entity.type.kind === "Union") {
    for (const option of entity.type.options) {
      if (option.kind === "String") {
        if (validStatusCode(context.program, option.value, option)) {
          codes.push(option.value);
        }
      } else if (option.kind === "Number") {
        if (validStatusCode(context.program, String(option.value), option)) {
          codes.push(String(option.value));
        }
      } else {
        reportDiagnostic(context.program, {
          code: "status-code-invalid",
          target: entity,
        });
      }
    }
  } else if (entity.type.kind === "TemplateParameter") {
    // Ignore template parameters
  } else {
    reportDiagnostic(context.program, {
      code: "status-code-invalid",
      target: entity,
    });
  }
  setStatusCode(context.program, entity, codes);
}

export function setStatusCode(
  program: Program,
  entity: ModelType | ModelTypeProperty,
  codes: string[]
) {
  program.stateMap(statusCodeKey).set(entity, codes);
}

// Check status code value: 3 digits with first digit in [1-5]
// Issue a diagnostic if not valid
function validStatusCode(program: Program, code: string, entity: Type): boolean {
  const statusCodePatten = /[1-5][0-9][0-9]/;
  if (code.match(statusCodePatten)) {
    return true;
  }
  reportDiagnostic(program, {
    code: "status-code-invalid",
    target: entity,
    messageId: "value",
  });
  return false;
}

export function isStatusCode(program: Program, entity: Type) {
  return program.stateMap(statusCodeKey).has(entity);
}

export function getStatusCodes(program: Program, entity: Type): string[] {
  return program.stateMap(statusCodeKey).get(entity) ?? [];
}

// Note: these descriptions come from https://www.w3.org/Protocols/rfc2616/rfc2616-sec10.html
export function getStatusCodeDescription(statusCode: string) {
  switch (statusCode) {
    case "200":
      return "Ok";
    case "201":
      return "Created";
    case "202":
      return "Accepted";
    case "204":
      return "No Content";
    case "301":
      return "Moved Permanently";
    case "304":
      return "Not Modified";
    case "400":
      return "Bad Request";
    case "401":
      return "Unauthorized";
    case "403":
      return "Forbidden";
    case "404":
      return "Not Found";
    case "409":
      return "Conflict";
    case "412":
      return "Precondition Failed";
    case "503":
      return "Service Unavailable";
  }

  switch (statusCode.charAt(0)) {
    case "1":
      return "Informational";
    case "2":
      return "Successful";
    case "3":
      return "Redirection";
    case "4":
      return "Client Error";
    case "5":
      return "Server Error";
  }

  // Any valid HTTP status code is covered above.
  return undefined;
}

export type HttpVerb = "get" | "put" | "post" | "patch" | "delete" | "head";

const operationVerbsKey = Symbol("verbs");

function setOperationVerb(program: Program, entity: Type, verb: HttpVerb): void {
  if (entity.kind === "Operation") {
    if (!program.stateMap(operationVerbsKey).has(entity)) {
      program.stateMap(operationVerbsKey).set(entity, verb);
    } else {
      reportDiagnostic(program, {
        code: "http-verb-duplicate",
        format: { entityName: entity.name },
        target: entity,
      });
    }
  } else {
    reportDiagnostic(program, {
      code: "http-verb-wrong-type",
      format: { verb, entityKind: entity.kind },
      target: entity,
    });
  }
}

export function getOperationVerb(program: Program, entity: Type): HttpVerb | undefined {
  return program.stateMap(operationVerbsKey).get(entity);
}

export function $get(context: DecoratorContext, entity: Type, ...args: unknown[]) {
  validateVerbNoArgs(context, args);
  setOperationVerb(context.program, entity, "get");
}

export function $put(context: DecoratorContext, entity: Type, ...args: unknown[]) {
  validateVerbNoArgs(context, args);
  setOperationVerb(context.program, entity, "put");
}

export function $post(context: DecoratorContext, entity: Type, ...args: unknown[]) {
  validateVerbNoArgs(context, args);
  setOperationVerb(context.program, entity, "post");
}

export function $patch(context: DecoratorContext, entity: Type, ...args: unknown[]) {
  validateVerbNoArgs(context, args);
  setOperationVerb(context.program, entity, "patch");
}

export function $delete(context: DecoratorContext, entity: Type, ...args: unknown[]) {
  validateVerbNoArgs(context, args);
  setOperationVerb(context.program, entity, "delete");
}

export function $head(context: DecoratorContext, entity: Type, ...args: unknown[]) {
  validateVerbNoArgs(context, args);
  setOperationVerb(context.program, entity, "head");
}

// TODO: replace with built-in decorator validation https://github.com/Azure/cadl-azure/issues/1022
function validateVerbNoArgs(context: DecoratorContext, args: unknown[]) {
  validateDecoratorParamCount(context, 0, 0, args);
}

<<<<<<< HEAD
=======
export interface HttpServer {
  url: string;
  description: string;
  parameters: Map<string, ModelTypeProperty>;
}

const serverDecoratorDefinition = createDecoratorDefinition({
  name: "@server",
  target: "Namespace",
  args: [{ kind: "String" }, { kind: "String" }, { kind: "Model", optional: true }],
} as const);
const serversKey = Symbol("servers");
/**
 * Configure the server url for the service.
 * @param context Decorator context
 * @param target Decorator target(Must be a namespace)
 * @param description Description for this server.
 * @param parameters @optional Parameters to interpolate in the server url.
 */
export function $server(
  context: DecoratorContext,
  target: NamespaceType,
  url: string,
  description: string,
  parameters?: ModelType
): void {
  if (!serverDecoratorDefinition.validate(context, target, [url, description, parameters])) {
    return;
  }

  const params = extractParamsFromPath(url);
  const parameterMap = new Map(parameters?.properties ?? []);
  for (const declaredParam of params) {
    const param = parameterMap.get(declaredParam);
    if (!param) {
      reportDiagnostic(context.program, {
        code: "missing-server-param",
        format: { param: declaredParam },
        target: context.getArgumentTarget(0)!,
      });
      parameterMap.delete(declaredParam);
    }
  }

  let servers: HttpServer[] = context.program.stateMap(serversKey).get(target);
  if (servers === undefined) {
    servers = [];
    context.program.stateMap(serversKey).set(target, servers);
  }
  servers.push({
    url,
    description,
    parameters: parameterMap,
  });
}

export function getServers(program: Program, type: NamespaceType): HttpServer[] | undefined {
  return program.stateMap(serversKey).get(type);
}

setDecoratorNamespace(
  "Cadl.Http",
  $get,
  $put,
  $post,
  $delete,
  $patch,
  $header,
  $query,
  $path,
  $body,
  $statusCode,
  $server
);

>>>>>>> 0e93387a
export function $plainData(context: DecoratorContext, entity: Type) {
  if (!validateDecoratorTarget(context, entity, "@plainData", "Model")) {
    return;
  }
  const { program } = context;

  const decoratorsToRemove = ["$header", "$body", "$query", "$path", "$statusCode"];
  const [headers, bodies, queries, paths, statusCodes] = [
    program.stateMap(headerFieldsKey),
    program.stateSet(bodyFieldsKey),
    program.stateMap(queryFieldsKey),
    program.stateMap(pathFieldsKey),
    program.stateMap(statusCodeKey),
  ];

  for (const property of entity.properties.values()) {
    // Remove the decorators so that they do not run in the future, for example,
    // if this model is later spread into another.
    property.decorators = property.decorators.filter(
      (d) => !decoratorsToRemove.includes(d.decorator.name)
    );

    // Remove the impact the decorators already had on this model.
    headers.delete(property);
    bodies.delete(property);
    queries.delete(property);
    paths.delete(property);
    statusCodes.delete(property);
  }
}

setDecoratorNamespace("Private", $plainData);<|MERGE_RESOLUTION|>--- conflicted
+++ resolved
@@ -287,8 +287,6 @@
   validateDecoratorParamCount(context, 0, 0, args);
 }
 
-<<<<<<< HEAD
-=======
 export interface HttpServer {
   url: string;
   description: string;
@@ -364,7 +362,6 @@
   $server
 );
 
->>>>>>> 0e93387a
 export function $plainData(context: DecoratorContext, entity: Type) {
   if (!validateDecoratorTarget(context, entity, "@plainData", "Model")) {
     return;
