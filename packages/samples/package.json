--- conflicted
+++ resolved
@@ -32,20 +32,12 @@
     "!dist/test/**"
   ],
   "dependencies": {
-<<<<<<< HEAD
-    "@cadl-lang/versioning": "~0.4.0",
-    "@cadl-lang/compiler": "~0.30.0",
-    "@cadl-lang/rest": "~0.13.0",
-    "@cadl-lang/openapi": "~0.8.0",
-    "@cadl-lang/openapi3": "~0.10.0",
-    "@cadl-lang/html-program-viewer": "~0.1.0"
-=======
     "@cadl-lang/versioning": "~0.5.0",
     "@cadl-lang/compiler": "~0.31.0",
     "@cadl-lang/rest": "~0.14.0",
     "@cadl-lang/openapi": "~0.9.0",
-    "@cadl-lang/openapi3": "~0.11.0"
->>>>>>> 95943a96
+    "@cadl-lang/openapi3": "~0.11.0",
+    "@cadl-lang/html-program-viewer": "~0.1.0"
   },
   "devDependencies": {
     "@cadl-lang/internal-build-utils": "~0.2.0",
