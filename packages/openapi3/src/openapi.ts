--- conflicted
+++ resolved
@@ -33,26 +33,14 @@
   UnionType,
   UnionTypeVariant,
 } from "@cadl-lang/compiler";
-<<<<<<< HEAD
-import { getInterfaceOperations, http, OperationDetails } from "@cadl-lang/rest";
-import * as path from "path";
+import { getAllRoutes, getDiscriminator, http, OperationDetails } from "@cadl-lang/rest";
 import { OpenAPILibrary, reportDiagnostic } from "./lib.js";
-=======
-import { getAllRoutes, getDiscriminator, http, OperationDetails } from "@cadl-lang/rest";
-import { reportDiagnostic } from "./lib.js";
->>>>>>> 41d8d4bc
 
 const { getHeaderFieldName, getPathParamName, getQueryParamName, isBody, isStatusCode } = http;
 
-<<<<<<< HEAD
 export async function $onEmit(p: Program, emitterOptions?: EmitOptionsFor<OpenAPILibrary>) {
   const options = {
-    outputFile: p.compilerOptions.swaggerOutputFile || path.resolve("./openapi.json"),
-=======
-export async function $onBuild(p: Program) {
-  const options: OpenAPIEmitterOptions = {
     outputFile: p.compilerOptions.swaggerOutputFile || resolvePath("./openapi.json"),
->>>>>>> 41d8d4bc
   };
 
   const emitter = createOAPIEmitter(p, options);
