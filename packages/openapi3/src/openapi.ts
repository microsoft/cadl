--- conflicted
+++ resolved
@@ -31,12 +31,8 @@
   UnionType,
   UnionTypeVariant,
 } from "@cadl-lang/compiler";
-<<<<<<< HEAD
-import { getAllRoutes, http, OperationDetails } from "@cadl-lang/rest";
+import { getAllRoutes, getDiscriminator, http, OperationDetails } from "@cadl-lang/rest";
 import { getVersionedNamespaces } from "@cadl-lang/versioning";
-=======
-import { getAllRoutes, getDiscriminator, http, OperationDetails } from "@cadl-lang/rest";
->>>>>>> 806c1e27
 import * as path from "path";
 import { reportDiagnostic } from "./lib.js";
 
@@ -1134,17 +1130,8 @@
     const headerInfo = getHeaderFieldName(program, property);
     const queryInfo = getQueryParamName(program, property);
     const pathInfo = getPathParamName(program, property);
-<<<<<<< HEAD
-
-    if (property.name === "anomalyAlertingConfigurationId") {
-      console.log(property);
-      console.log(headerInfo, queryInfo, pathInfo);
-    }
-    return !(headerInfo || queryInfo || pathInfo);
-=======
     const statusCodeinfo = isStatusCode(program, property);
     return !(headerInfo || queryInfo || pathInfo || statusCodeinfo);
->>>>>>> 806c1e27
   }
 
   function getTypeNameForSchemaProperties(type: Type) {
