--- conflicted
+++ resolved
@@ -76,21 +76,10 @@
   OpenAPI3ServerVariable,
 } from "./types.js";
 
-<<<<<<< HEAD
-const {
-  getHeaderFieldName,
-  getPathParamName,
-  getQueryParamName,
-  isStatusCode,
-  getStatusCodeDescription,
-} = http;
-
 const defaultOptions = {
   outputFile: "openapi.json",
 };
 
-=======
->>>>>>> aa01ef93
 export async function $onEmit(p: Program, emitterOptions?: EmitOptionsFor<OpenAPILibrary>) {
   const resolvedOptions = { ...defaultOptions, ...emitterOptions };
   const options: OpenAPIEmitterOptions = {
