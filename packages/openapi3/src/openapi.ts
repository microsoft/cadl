import {
  ArrayType,
  checkIfServiceNamespace,
  EmitOptionsFor,
  EnumMemberType,
  EnumType,
  findChildModels,
  getAllTags,
  getDoc,
  getFormat,
  getFriendlyName,
  getMaxLength,
  getMaxValue,
  getMinLength,
  getMinValue,
  getPattern,
  getProperty,
  getServiceHost,
  getServiceNamespace,
  getServiceNamespaceString,
  getServiceTitle,
  getServiceVersion,
  getVisibility,
  isErrorModel,
  isErrorType,
  isIntrinsic,
  isNumericType,
  isSecret,
  isStringType,
  ModelType,
  ModelTypeProperty,
  NamespaceType,
  OperationType,
  Program,
  resolvePath,
  Type,
  UnionType,
  UnionTypeVariant,
} from "@cadl-lang/compiler";
import { getExtensions, getOperationId } from "@cadl-lang/openapi";
import {
  getAllRoutes,
  getDiscriminator,
  http,
  HttpOperationParameter,
  HttpOperationParameters,
  OperationDetails,
} from "@cadl-lang/rest";
import { getVersionRecords } from "@cadl-lang/versioning";
import { OpenAPILibrary, reportDiagnostic } from "./lib.js";

const { getHeaderFieldName, getPathParamName, getQueryParamName, isBody, isHeader, isStatusCode } =
  http;

<<<<<<< HEAD
export async function $onEmit(p: Program, emitterOptions?: EmitOptionsFor<OpenAPILibrary>) {
  const options = {
=======
const pageableOperationsKey = Symbol();
export function $pageable(program: Program, entity: Type, nextLinkName: string = "nextLink") {
  if (entity.kind !== "Operation") {
    reportDiagnostic(program, {
      code: "decorator-wrong-type",
      format: { decorator: "pageable", entityKind: entity.kind },
      target: entity,
    });
    return;
  }
  program.stateMap(pageableOperationsKey).set(entity, nextLinkName);
}

function getPageable(program: Program, entity: Type): string | undefined {
  return program.stateMap(pageableOperationsKey).get(entity);
}

export async function $onBuild(p: Program) {
  const options: OpenAPIEmitterOptions = {
>>>>>>> 461fd9df
    outputFile: p.compilerOptions.swaggerOutputFile || resolvePath("./openapi.json"),
  };

  const emitter = createOAPIEmitter(p, options);
  await emitter.emitOpenAPI();
}

const refTargetsKey = Symbol();

export function $useRef(program: Program, entity: Type, refUrl: string): void {
  if (entity.kind === "Model" || entity.kind === "ModelProperty") {
    program.stateMap(refTargetsKey).set(entity, refUrl);
  } else {
    reportDiagnostic(program, {
      code: "decorator-wrong-type",
      messageId: "modelsOperations",
      format: { decoratorName: "useRef" },
      target: entity,
    });
  }
}

function getRef(program: Program, entity: Type): string | undefined {
  return program.stateMap(refTargetsKey).get(entity);
}

const oneOfKey = Symbol();
export function $oneOf(program: Program, entity: Type) {
  if (entity.kind !== "Union") {
    reportDiagnostic(program, {
      code: "decorator-wrong-type",
      format: { decorator: "oneOf", entityKind: entity.kind },
      target: entity,
    });
    return;
  }
  program.stateMap(oneOfKey).set(entity, true);
}

function getOneOf(program: Program, entity: Type): boolean {
  return program.stateMap(oneOfKey).get(entity);
}

// NOTE: These functions aren't meant to be used directly as decorators but as a
// helper functions for other decorators.  The security information given here
// will be inserted into the `security` and `securityDefinitions` sections of
// the emitted OpenAPI document.

const securityDetailsKey = Symbol();
interface SecurityDetails {
  definitions: any;
  requirements: any[];
}

function getSecurityDetails(program: Program, serviceNamespace: NamespaceType): SecurityDetails {
  const definitions = program.stateMap(securityDetailsKey);
  if (definitions.has(serviceNamespace)) {
    return definitions.get(serviceNamespace)!;
  } else {
    const details = { definitions: {}, requirements: [] };
    definitions.set(serviceNamespace, details);
    return details;
  }
}

function getSecurityRequirements(program: Program, serviceNamespace: NamespaceType) {
  return getSecurityDetails(program, serviceNamespace).requirements;
}

function getSecurityDefinitions(program: Program, serviceNamespace: NamespaceType) {
  return getSecurityDetails(program, serviceNamespace).definitions;
}

export function addSecurityRequirement(
  program: Program,
  namespace: NamespaceType,
  name: string,
  scopes: string[]
): void {
  if (!checkIfServiceNamespace(program, namespace)) {
    reportDiagnostic(program, {
      code: "security-service-namespace",
      target: namespace,
    });
  }

  const req: any = {};
  req[name] = scopes;
  const requirements = getSecurityRequirements(program, namespace);
  requirements.push(req);
}

export function addSecurityDefinition(
  program: Program,
  namespace: NamespaceType,
  name: string,
  details: any
): void {
  if (!checkIfServiceNamespace(program, namespace)) {
    reportDiagnostic(program, {
      code: "security-service-namespace",
      target: namespace,
    });
    return;
  }

  const definitions = getSecurityDefinitions(program, namespace);
  definitions[name] = details;
}

export interface OpenAPIEmitterOptions {
  outputFile: string;
}

function createOAPIEmitter(program: Program, options: OpenAPIEmitterOptions) {
  let root: any;
  let host: string | undefined;

  // Get the service namespace string for use in name shortening
  let serviceNamespace: string | undefined;
  let currentBasePath: string | undefined;
  let currentPath: any;
  let currentEndpoint: any;

  // Keep a list of all Types encountered that need schema definitions
  let schemas = new Set<Type>();

  // Map model properties that represent shared parameters to their parameter
  // definition that will go in #/components/parameters. Inlined parameters do not go in
  // this map.
  let params: Map<ModelTypeProperty, any>;

  // De-dupe the per-endpoint tags that will be added into the #/tags
  let tags: Set<string>;

  return { emitOpenAPI };

  function initializeEmitter(version?: string) {
    root = {
      openapi: "3.0.0",
      info: {
        title: getServiceTitle(program),
        version: version ?? getServiceVersion(program),
      },
      tags: [],
      paths: {},
      components: {
        parameters: {},
        requestBodies: {},
        responses: {},
        schemas: {},
        examples: {},
        securitySchemes: {},
      },
    };
    host = getServiceHost(program);
    if (host) {
      root.servers = [
        {
          url: "https://" + host,
        },
      ];
    }

    serviceNamespace = getServiceNamespaceString(program);
    currentBasePath = "";
    currentPath = root.paths;
    currentEndpoint = undefined;
    schemas = new Set();
    params = new Map();
    tags = new Set();
  }
  async function emitOpenAPI() {
    const serviceNs = getServiceNamespace(program);
    if (!serviceNs) {
      return;
    }
    const versions = getVersionRecords(program, serviceNs);
    for (const record of versions) {
      record.projections.push({
        projectionName: "toTypescript",
        arguments: [],
      });
      if (record.version) {
        record.projections.push({
          projectionName: "atVersion",
          arguments: [record.version],
        });
      }

      if (record.version !== undefined) {
        program.enableProjections(record.projections);
      }

      await emitOpenAPIFromVersion(record.version);
    }
  }

  async function emitOpenAPIFromVersion(version?: string) {
    initializeEmitter(version);
    try {
      getAllRoutes(program).forEach(emitOperation);
      emitReferences();
      emitTags();

      // Clean up empty entries
      for (let elem of Object.keys(root.components)) {
        if (Object.keys(root.components[elem]).length === 0) {
          delete root.components[elem];
        }
      }

      if (!program.compilerOptions.noEmit && !program.hasError()) {
        // Write out the OpenAPI document to the output path
        const outPath = version
          ? resolvePath(options.outputFile.replace(".json", `.${version}.json`))
          : resolvePath(options.outputFile);

        await program.host.writeFile(outPath, prettierOutput(JSON.stringify(root, null, 2)));
      }
    } catch (err) {
      if (err instanceof ErrorTypeFoundError) {
        // Return early, there must be a parse error if an ErrorType was
        // inserted into the Cadl output
        return;
      } else {
        throw err;
      }
    }
  }

  function emitOperation(operation: OperationDetails): void {
    const { path: fullPath, operation: op, groupName, verb, parameters } = operation;

    // If path contains a query string, issue msg and don't emit this endpoint
    if (fullPath.indexOf("?") > 0) {
      reportDiagnostic(program, { code: "path-query", target: op });
      return;
    }

    if (!root.paths[fullPath]) {
      root.paths[fullPath] = {};
    }

    currentPath = root.paths[fullPath];
    if (!currentPath[verb]) {
      currentPath[verb] = {};
    }
    currentEndpoint = currentPath[verb];

    const operationId = getOperationId(program, op);
    if (operationId) {
      currentEndpoint.operationId = operationId;
    } else {
      // Synthesize an operation ID
      currentEndpoint.operationId = (groupName.length > 0 ? `${groupName}_` : "") + op.name;
    }

    // allow operation extensions
    attachExtensions(op, currentEndpoint);
    currentEndpoint.summary = getDoc(program, op);
    currentEndpoint.parameters = [];
    currentEndpoint.responses = {};

    const currentTags = getAllTags(program, op);
    if (currentTags) {
      currentEndpoint.tags = currentTags;
      for (const tag of currentTags) {
        // Add to root tags if not already there
        tags.add(tag);
      }
    }

    emitEndpointParameters(op, op.parameters, parameters.parameters);
    emitRequestBody(op, op.parameters, parameters);
    emitResponses(op.returnType);
  }

  function emitResponses(responseType: Type) {
    if (responseType.kind === "Union") {
      for (const option of responseType.options) {
        emitResponseObject(option);
      }
    } else {
      emitResponseObject(responseType);
    }
  }

  function isBinaryPayload(body: Type, contentType: string) {
    return (
      body.kind === "Model" &&
      body.name === "bytes" &&
      contentType !== "application/json" &&
      contentType !== "text/plain"
    );
  }

  function emitResponseObject(responseModel: Type) {
    // Get explicity defined status codes
    let statusCodes = getResponseStatusCodes(responseModel);

    // Get explicitly defined content types
    const contentTypes = getResponseContentTypes(responseModel);

    // Get response headers
    const headers = getResponseHeaders(responseModel);

    // Get explicitly defined body
    let bodyModel = getResponseBody(responseModel);

    // If there is no explicit body, it should be conjured from the return type
    // if it is a primitive type or it contains more than just response metadata
    if (!bodyModel) {
      if (responseModel.kind === "Model") {
        if (mapCadlTypeToOpenAPI(responseModel)) {
          bodyModel = responseModel;
        } else {
          const isResponseMetadata = (p: ModelTypeProperty) =>
            isHeader(program, p) || isStatusCode(program, p);
          const allProperties = (p: ModelType): ModelTypeProperty[] => {
            return [...p.properties.values(), ...(p.baseModel ? allProperties(p.baseModel) : [])];
          };
          if (allProperties(responseModel).some((p) => !isResponseMetadata(p))) {
            bodyModel = responseModel;
          }
        }
      } else {
        // body is array or possibly something else
        bodyModel = responseModel;
      }
    }

    // If there is no explicit status code, set the default
    if (statusCodes.length === 0) {
      if (bodyModel) {
        const defaultStatusCode = isErrorModel(program, bodyModel) ? "default" : "200";
        statusCodes.push(defaultStatusCode);
      } else {
        statusCodes.push("204");
      }
    }

    // If there is a body but no explicit content types, use application/json
    if (bodyModel && contentTypes.length === 0) {
      contentTypes.push("application/json");
    }

    if (!bodyModel && contentTypes.length > 0) {
      reportDiagnostic(program, {
        code: "content-type-ignored",
        target: responseModel,
      });
    }

    // Assertion: bodyModel <=> contentTypes.length > 0

    // Put them into currentEndpoint.responses

    for (const statusCode of statusCodes) {
      if (currentEndpoint.responses[statusCode]) {
        reportDiagnostic(program, {
          code: "duplicate-response",
          format: { statusCode },
          target: responseModel,
        });
        continue;
      }
      const response: any = {
        description: getResponseDescription(responseModel, statusCode),
      };
      if (Object.keys(headers).length > 0) {
        response.headers = headers;
      }

      for (const contentType of contentTypes) {
        response.content ??= {};
        const isBinary = isBinaryPayload(bodyModel!, contentType);
        const schema = isBinary ? { type: "string", format: "binary" } : getSchemaOrRef(bodyModel!);
        response.content[contentType] = { schema };
      }
      currentEndpoint.responses[statusCode] = response;
    }
  }

  // Get explicity defined status codes from response Model
  // Return is an array of strings, possibly empty, which indicates no explicitly defined status codes.
  // We do not check for duplicates here -- that will be done by the caller.
  function getResponseStatusCodes(responseModel: Type): string[] {
    const codes: string[] = [];
    if (responseModel.kind === "Model") {
      if (responseModel.baseModel) {
        codes.push(...getResponseStatusCodes(responseModel.baseModel));
      }
      for (const prop of responseModel.properties.values()) {
        if (isStatusCode(program, prop)) {
          if (prop.type.kind === "String") {
            if (validStatusCode(prop.type.value, prop)) {
              codes.push(prop.type.value);
            }
          } else if (prop.type.kind === "Number") {
            if (validStatusCode(String(prop.type.value), prop)) {
              codes.push(String(prop.type.value));
            }
          } else if (prop.type.kind === "Union") {
            for (const option of prop.type.options) {
              if (option.kind === "String") {
                if (validStatusCode(option.value, option)) {
                  codes.push(option.value);
                }
              } else if (option.kind === "Number") {
                if (validStatusCode(String(option.value), option)) {
                  codes.push(String(option.value));
                }
              } else {
                reportDiagnostic(program, { code: "status-code-invalid", target: prop });
              }
            }
          } else {
            reportDiagnostic(program, { code: "status-code-invalid", target: prop });
          }
        }
      }
    }
    return codes;
  }

  // Check status code value: 3 digits, 1 digit + "XX", or default
  // Issue a diagnostic if not valid
  function validStatusCode(code: string, entity: Type): boolean {
    // regex for three character status codes:
    // - starts with 1-5
    // - last two digits are numeric or "X"
    const statusCodePatten = /[1-5][0-9X][0-9X]/;
    if (code.match(statusCodePatten) || code === "default") {
      return true;
    }
    reportDiagnostic(program, {
      code: "status-code-invalid",
      target: entity,
      messageId: "value",
    });
    return false;
  }

  // Note: these descriptions come from https://www.w3.org/Protocols/rfc2616/rfc2616-sec10.html
  function getDescriptionForStatusCode(statusCode: string) {
    switch (statusCode) {
      case "2XX":
        return "Successful";
      case "200":
        return "Ok";
      case "201":
        "Created";
      case "202":
        return "Accepted";
      case "204":
        return "No Content";
      case "3XX":
        return "Redirection";
      case "301":
        return "Moved Permanently";
      case "304":
        return "Not Modified";
      case "4XX":
        return "Client Error";
      case "400":
        return "Bad Request";
      case "401":
        return "Unauthorized";
      case "403":
        return "Forbidden";
      case "404":
        return "Not Found";
      case "409":
        return "Conflict";
      case "412":
        return "Precondition Failed";
      case "5XX":
        return "Server Error";
      case "default":
        return "An unexpected error response";
    }
    // We might want to throw here -- rather than giving some default
    return "A successful response";
  }

  function getResponseDescription(responseModel: Type, statusCode: string) {
    const desc = getDoc(program, responseModel);
    if (desc) {
      return desc;
    }

    return getDescriptionForStatusCode(statusCode);
  }

  // Get explicity defined content-types from response Model
  // Return is an array of strings, possibly empty, which indicates no explicitly defined content-type.
  // We do not check for duplicates here -- that will be done by the caller.
  function getResponseContentTypes(responseModel: Type): string[] {
    const contentTypes: string[] = [];
    if (responseModel.kind === "Model") {
      if (responseModel.baseModel) {
        contentTypes.push(...getResponseContentTypes(responseModel.baseModel));
      }
      for (const prop of responseModel.properties.values()) {
        if (isHeader(program, prop) && getHeaderFieldName(program, prop) === "content-type") {
          contentTypes.push(...getContentTypes(prop));
        }
      }
    }
    return contentTypes;
  }

  // Get response headers from response Model
  function getResponseHeaders(responseModel: Type) {
    if (responseModel.kind === "Model") {
      const responseHeaders: any = responseModel.baseModel
        ? getResponseHeaders(responseModel.baseModel)
        : {};
      for (const prop of responseModel.properties.values()) {
        const headerName = getHeaderFieldName(program, prop);
        if (isHeader(program, prop) && headerName !== "content-type") {
          responseHeaders[headerName] = getResponseHeader(prop);
        }
      }
      return responseHeaders;
    }
    return {};
  }

  // Get explicity defined response body from response Model
  // The "outermost" body is used -- so we only look at basemodel if no body is defined
  function getResponseBody(responseModel: Type): Type | undefined {
    if (responseModel.kind === "Model") {
      const bodyProps = [...responseModel.properties.values()].filter((t) => isBody(program, t));
      if (bodyProps.length === 0) {
        return responseModel.baseModel ? getResponseBody(responseModel.baseModel) : undefined;
      }
      // Report all but first body as duplicate
      for (const prop of bodyProps.slice(1)) {
        reportDiagnostic(program, { code: "duplicate-body", target: prop });
      }
      return bodyProps[0].type;
    }
    return undefined;
  }

  function getResponseHeader(prop: ModelTypeProperty) {
    const header: any = {};
    populateParameter(header, prop, undefined);
    delete header.in;
    delete header.name;
    delete header.required;
    return header;
  }

  function getSchemaOrRef(type: Type): any {
    const refUrl = getRef(program, type);
    if (refUrl) {
      return {
        $ref: refUrl,
      };
    }

    if (type.kind === "Model" && !type.baseModel) {
      // If this is a model that isn't derived from anything, there's a chance
      // it's a base Cadl "primitive" that corresponds directly to an OpenAPI
      // primitive. In such cases, we don't want to emit a ref and instead just
      // emit the base type directly.
      const builtIn = mapCadlTypeToOpenAPI(type);
      if (builtIn !== undefined) {
        return builtIn;
      }
    }

    if (type.kind === "String" || type.kind === "Number" || type.kind === "Boolean") {
      // For literal types, we just want to emit them directly as well.
      return mapCadlTypeToOpenAPI(type);
    }
    const name = getTypeNameForSchemaProperties(type);
    if (!isRefSafeName(name)) {
      // Schema's name is not reference-able in OpenAPI so we inline it.
      // This will usually happen with instantiated/anonymous types, but could also
      // happen if Cadl identifier uses characters that are problematic for OpenAPI.
      // Users will have to rename / alias type to have it get ref'ed.
      const schema = getSchemaForType(type);

      if (schema === undefined && isErrorType(type)) {
        // Exit early so that syntax errors are exposed.  This error will
        // be caught and handled in emitOpenAPI.
        throw new ErrorTypeFoundError();
      }

      // helps to read output and correlate to Cadl
      if (schema) {
        schema["x-cadl-name"] = name;
      }
      return schema;
    } else {
      const placeholder = {
        $ref: "#/components/schemas/" + name,
      };
      schemas.add(type);
      return placeholder;
    }
  }

  function getParamPlaceholder(parent: ModelType | undefined, property: ModelTypeProperty) {
    let spreadParam = false;

    if (property.sourceProperty) {
      // chase our sources all the way back to the first place this property
      // was defined.
      spreadParam = true;
      property = property.sourceProperty;
      while (property.sourceProperty) {
        property = property.sourceProperty;
      }
    }

    const refUrl = getRef(program, property);
    if (refUrl) {
      return {
        $ref: refUrl,
      };
    }

    if (params.has(property)) {
      return params.get(property);
    }

    const placeholder = {};
    // only parameters inherited by spreading or from interface are shared in #/parameters
    // bt: not sure about the interface part of this comment?

    if (spreadParam) {
      params.set(property, placeholder);
    }

    return placeholder;
  }

  function emitEndpointParameters(
    op: OperationType,
    parent: ModelType | undefined,
    parameters: HttpOperationParameter[]
  ) {
    for (const { type, name, param } of parameters) {
      // If param is a global parameter, just skip it
      if (params.has(param)) {
        currentEndpoint.parameters.push(params.get(param));
        continue;
      }

      switch (type) {
        case "path":
          emitParameter(parent, param, "path");
          break;
        case "query":
          emitParameter(parent, param, "query");
          break;
        case "header":
          if (name !== "content-type") {
            emitParameter(parent, param, "header");
          }
          break;
      }
    }
  }

  function emitRequestBody(
    op: OperationType,
    parent: ModelType | undefined,
    parameters: HttpOperationParameters
  ) {
    if (parameters.body === undefined) {
      return;
    }

    const bodyParam = parameters.body;
    const bodyType = bodyParam.type;

    const requestBody: any = {
      description: getDoc(program, bodyParam),
      content: {},
    };

    const contentTypeParam = parameters.parameters.find(
      (p) => p.type === "header" && p.name === "content-type"
    );
    const contentTypes = contentTypeParam
      ? getContentTypes(contentTypeParam.param)
      : ["application/json"];
    for (let contentType of contentTypes) {
      const isBinary = isBinaryPayload(bodyType, contentType);
      const bodySchema = isBinary ? { type: "string", format: "binary" } : getSchemaOrRef(bodyType);
      const contentEntry: any = {
        schema: bodySchema,
      };
      requestBody.content[contentType] = contentEntry;
    }

    currentEndpoint.requestBody = requestBody;
  }

  function getContentTypes(param: ModelTypeProperty): string[] {
    if (param.type.kind === "String") {
      return [param.type.value];
    } else if (param.type.kind === "Union") {
      const contentTypes = [];
      for (const option of param.type.options) {
        if (option.kind === "String") {
          contentTypes.push(option.value);
        } else {
          reportDiagnostic(program, {
            code: "content-type-string",
            target: param,
          });
          continue;
        }
      }

      return contentTypes;
    }

    reportDiagnostic(program, { code: "content-type-string", target: param });

    return [];
  }

  function getModelTypeIfNullable(type: Type): ModelType | undefined {
    if (type.kind === "Model") {
      return type;
    } else if (type.kind === "Union") {
      // Remove all `null` types and make sure there's a single model type
      const nonNulls = type.options.filter((o) => !isNullType(o));
      if (nonNulls.every((t) => t.kind === "Model")) {
        return nonNulls.length === 1 ? (nonNulls[0] as ModelType) : undefined;
      }
    }

    return undefined;
  }

  function emitParameter(parent: ModelType | undefined, param: ModelTypeProperty, kind: string) {
    const ph = getParamPlaceholder(parent, param);
    currentEndpoint.parameters.push(ph);

    // If the parameter already has a $ref, don't bother populating it
    if (!("$ref" in ph)) {
      populateParameter(ph, param, kind);
    }
  }

  function populateParameter(ph: any, param: ModelTypeProperty, kind: string | undefined) {
    ph.name = param.name;
    ph.in = kind;
    ph.required = !param.optional;
    ph.description = getDoc(program, param);

    // Apply decorators to the schema for the parameter.
    let schema = applyIntrinsicDecorators(param, getSchemaForType(param.type));
    if (param.type.kind === "Array") {
      schema.items = getSchemaForType(param.type.elementType);
    }
    if (param.default) {
      schema.default = getDefaultValue(param.default);
    }
    attachExtensions(param, ph);
    ph.schema = schema;
  }

  function emitReferences() {
    for (const [property, param] of params) {
      const key = getParameterKey(property, param);

      root.components.parameters[key] = { ...param };

      for (const key of Object.keys(param)) {
        delete param[key];
      }

      param["$ref"] = "#/components/parameters/" + key;
    }

    for (const type of schemas) {
      const name = getTypeNameForSchemaProperties(type);
      const schemaForType = getSchemaForType(type);
      if (schemaForType) {
        root.components.schemas[name] = schemaForType;
      }
    }
  }

  function emitTags() {
    for (const tag of tags) {
      root.tags.push({ name: tag });
    }
  }

  function getParameterKey(property: ModelTypeProperty, param: any) {
    const parent = program.checker!.getTypeForNode(property.node.parent!) as ModelType;
    let key = program.checker!.getTypeName(parent);
    if (parent.properties.size > 1) {
      key += `.${property.name}`;
    }

    // Try to shorten the type name to exclude the top-level service namespace
    let baseKey = getRefSafeName(key);
    if (serviceNamespace && key.startsWith(serviceNamespace)) {
      baseKey = key.substring(serviceNamespace.length + 1);

      // If no parameter exists with the shortened name, use it, otherwise use the fully-qualified name
      if (root.components.parameters[baseKey] === undefined) {
        key = baseKey;
      }
    }

    return key;
  }

  function getSchemaForType(type: Type) {
    const builtinType = mapCadlTypeToOpenAPI(type);
    if (builtinType !== undefined) return builtinType;

    if (type.kind === "Array") {
      return getSchemaForArray(type);
    } else if (type.kind === "Model") {
      return getSchemaForModel(type);
    } else if (type.kind === "Union") {
      return getSchemaForUnion(type);
    } else if (type.kind === "UnionVariant") {
      return getSchemaForUnionVariant(type);
    } else if (type.kind === "Enum") {
      return getSchemaForEnum(type);
    }

    reportDiagnostic(program, {
      code: "invalid-schema",
      format: { type: type.kind },
      target: type,
    });
    return undefined;
  }

  function getSchemaForEnum(e: EnumType) {
    const values = [];
    if (e.members.length == 0) {
      reportUnsupportedUnion("empty");
      return undefined;
    }
    const type = enumMemberType(e.members[0]);
    for (const option of e.members) {
      if (type !== enumMemberType(option)) {
        reportUnsupportedUnion();
        continue;
      }

      values.push(option.value ? option.value : option.name);
    }

    const schema: any = { type, description: getDoc(program, e) };
    if (values.length > 0) {
      schema.enum = values;
    }

    return schema;
    function enumMemberType(member: EnumMemberType) {
      if (!member.value || typeof member.value === "string") return "string";
      return "number";
    }

    function reportUnsupportedUnion(messageId: "default" | "empty" = "default") {
      reportDiagnostic(program, { code: "union-unsupported", messageId, target: e });
    }
  }

  function getSchemaForUnion(union: UnionType) {
    let type: string;
    const nonNullOptions = union.options.filter((t) => !isNullType(t));
    const nullable = union.options.length != nonNullOptions.length;
    if (nonNullOptions.length === 0) {
      reportDiagnostic(program, { code: "union-null", target: union });
      return {};
    }

    const kind = nonNullOptions[0].kind;
    switch (kind) {
      case "String":
        type = "string";
        break;
      case "Number":
        type = "number";
        break;
      case "Boolean":
        type = "boolean";
        break;
      case "Model":
        type = "model";
        break;
      case "UnionVariant":
        type = "model";
        break;
      case "Array":
        type = "array";
        break;
      default:
        reportUnsupportedUnionType(nonNullOptions[0]);
        return {};
    }

    if (type === "model" || type === "array") {
      if (nonNullOptions.length === 1) {
        // Get the schema for the model type
        const schema: any = getSchemaForType(nonNullOptions[0]);
        if (nullable) {
          schema["nullable"] = true;
        }

        return schema;
      } else {
        const variants = nonNullOptions.map((s) => getSchemaOrRef(s));
        const ofType = getOneOf(program, union) ? "oneOf" : "anyOf";
        const schema: any = { [ofType]: nonNullOptions.map((s) => getSchemaOrRef(s)) };
        return schema;
      }
    }

    const values = [];
    for (const option of nonNullOptions) {
      if (option.kind != kind) {
        reportUnsupportedUnion();
      }

      // We already know it's not a model type
      values.push((option as any).value);
    }

    const schema: any = { type };
    if (values.length > 0) {
      schema.enum = values;
    }
    if (nullable) {
      schema["nullable"] = true;
    }

    return schema;

    function reportUnsupportedUnionType(type: Type) {
      reportDiagnostic(program, {
        code: "union-unsupported",
        messageId: "type",
        format: { kind: type.kind },
        target: type,
      });
    }

    function reportUnsupportedUnion() {
      reportDiagnostic(program, { code: "union-unsupported", target: union });
    }
  }

  function getSchemaForUnionVariant(variant: UnionTypeVariant) {
    const schema: any = getSchemaForType(variant.type);
    return schema;
  }

  function getSchemaForArray(array: ArrayType) {
    const target = array.elementType;

    return {
      type: "array",
      items: getSchemaOrRef(target),
    };
  }

  function isNullType(type: Type): boolean {
    return type.kind === "Model" && type.name === "null" && isIntrinsic(program, type);
  }

  function getDefaultValue(type: Type): any {
    switch (type.kind) {
      case "String":
        return type.value;
      case "Number":
        return type.value;
      case "Boolean":
        return type.value;
      case "Tuple":
        return type.values.map(getDefaultValue);
      default:
        reportDiagnostic(program, {
          code: "invalid-default",
          format: { type: type.kind },
          target: type,
        });
    }
  }

  function getSchemaForModel(model: ModelType) {
    let modelSchema: any = {
      type: "object",
      properties: {},
      description: getDoc(program, model),
    };

    const discriminator = getDiscriminator(program, model);
    if (discriminator) {
      const childModels = findChildModels(program, model);

      if (!validateDiscriminator(discriminator, childModels)) {
        // appropriate diagnostic is generated with the validate function
        return {};
      }

      // getSchemaOrRef on all children to push them into components.schemas
      for (let child of childModels) {
        getSchemaOrRef(child);
      }

      const mapping = getDiscriminatorMapping(discriminator, childModels);
      if (mapping) {
        discriminator.mapping = mapping;
      }

      modelSchema.discriminator = discriminator;
    }

    for (const [name, prop] of model.properties) {
      if (!isSchemaProperty(prop)) {
        continue;
      }

      const description = getDoc(program, prop);
      if (!prop.optional) {
        if (!modelSchema.required) {
          modelSchema.required = [];
        }
        modelSchema.required.push(name);
      }

      // Apply decorators on the property to the type's schema
      modelSchema.properties[name] = applyIntrinsicDecorators(prop, getSchemaOrRef(prop.type));
      if (description) {
        modelSchema.properties[name].description = description;
      }

      if (prop.default) {
        modelSchema.properties[name].default = getDefaultValue(prop.default);
      }

      // Should the property be marked as readOnly?
      const vis = getVisibility(program, prop);
      if (vis && vis.includes("read") && vis.length == 1) {
        modelSchema.properties[name].readOnly = true;
      }

      // Attach any additional OpenAPI extensions
      attachExtensions(prop, modelSchema.properties[name]);
    }

    // Special case: if a model type extends a single *templated* base type and
    // has no properties of its own, absorb the definition of the base model
    // into this schema definition.  The assumption here is that any model type
    // defined like this is just meant to rename the underlying instance of a
    // templated type.
    if (
      model.baseModel &&
      model.baseModel.templateArguments &&
      model.baseModel.templateArguments.length > 0 &&
      Object.keys(modelSchema.properties).length === 0
    ) {
      // Take the base model schema but carry across the documentation property
      // that we set before
      const baseSchema = getSchemaForType(model.baseModel);
      modelSchema = {
        ...baseSchema,
        description: modelSchema.description,
      };
    } else if (model.baseModel) {
      modelSchema.allOf = [getSchemaOrRef(model.baseModel)];
    }

    // Attach any OpenAPI extensions
    attachExtensions(model, modelSchema);
    return modelSchema;
  }

  function attachExtensions(type: Type, emitObject: any) {
    // Attach any OpenAPI extensions
    const extensions = getExtensions(type);
    if (extensions) {
      for (const key of extensions.keys()) {
        emitObject[key] = extensions.get(key);
      }
    }
  }

  function validateDiscriminator(discriminator: any, childModels: ModelType[]): boolean {
    const { propertyName } = discriminator;
    var retVals = childModels.map((t) => {
      const prop = getProperty(t, propertyName);
      if (!prop) {
        reportDiagnostic(program, { code: "discriminator", messageId: "missing", target: t });
        return false;
      }
      var retval = true;
      if (!isOasString(prop.type)) {
        reportDiagnostic(program, { code: "discriminator", messageId: "type", target: prop });
        retval = false;
      }
      if (prop.optional) {
        reportDiagnostic(program, { code: "discriminator", messageId: "required", target: prop });
        retval = false;
      }
      return retval;
    });
    // Map of discriminator value to the model in which it is declared
    const discriminatorValues = new Map<string, string>();
    for (let t of childModels) {
      // Get the discriminator property directly in the child model
      const prop = t.properties?.get(propertyName);
      // Issue warning diagnostic if discriminator property missing or is not a string literal
      if (!prop || !isStringLiteral(prop.type)) {
        reportDiagnostic(program, {
          code: "discriminator-value",
          messageId: "literal",
          target: prop || t,
        });
      }
      if (prop) {
        const vals = getStringValues(prop.type);
        vals.forEach((val) => {
          if (discriminatorValues.has(val)) {
            reportDiagnostic(program, {
              code: "discriminator",
              messageId: "duplicate",
              format: { val: val, model1: discriminatorValues.get(val)!, model2: t.name },
              target: prop,
            });
            retVals.push(false);
          } else {
            discriminatorValues.set(val, t.name);
          }
        });
      }
    }
    return retVals.every((v) => v);
  }

  function getDiscriminatorMapping(discriminator: any, childModels: ModelType[]) {
    const { propertyName } = discriminator;
    const getMapping = (t: ModelType): any => {
      const prop = t.properties?.get(propertyName);
      if (prop) {
        return getStringValues(prop.type).flatMap((v) => [{ [v]: getSchemaOrRef(t).$ref }]);
      }
      return undefined;
    };
    var mappings = childModels.flatMap(getMapping).filter((v) => v); // only defined values
    return mappings.length > 0 ? mappings.reduce((a, s) => ({ ...a, ...s }), {}) : undefined;
  }

  // An openapi "string" can be defined in several different ways in Cadl
  function isOasString(type: Type): boolean {
    if (type.kind === "String") {
      // A string literal
      return true;
    } else if (type.kind === "Model" && type.name === "string") {
      // string type
      return true;
    } else if (type.kind === "Union") {
      // A union where all variants are an OasString
      return type.options.every((o) => isOasString(o));
    }
    return false;
  }

  function isStringLiteral(type: Type): boolean {
    return (
      type.kind === "String" ||
      (type.kind === "Union" && type.options.every((o) => o.kind === "String"))
    );
  }

  // Return any string literal values for type
  function getStringValues(type: Type): string[] {
    if (type.kind === "String") {
      return [type.value];
    } else if (type.kind === "Union") {
      return type.options.flatMap(getStringValues).filter((v) => v);
    }
    return [];
  }

  /**
   * A "schema property" here is a property that is emitted to OpenAPI schema.
   *
   * Headers, parameters, status codes are not schema properties even they are
   * represented as properties in Cadl.
   */
  function isSchemaProperty(property: ModelTypeProperty) {
    const headerInfo = getHeaderFieldName(program, property);
    const queryInfo = getQueryParamName(program, property);
    const pathInfo = getPathParamName(program, property);
    const statusCodeinfo = isStatusCode(program, property);
    return !(headerInfo || queryInfo || pathInfo || statusCodeinfo);
  }

  function getTypeNameForSchemaProperties(type: Type) {
    // If there's a friendly name for the type, use that instead
    let typeName = getFriendlyName(program, type);
    if (typeName) {
      return typeName;
    }

    // Try to shorten the type name to exclude the top-level service namespace
    typeName = program!.checker!.getTypeName(type).replace(/<([\w\.]+)>/, "_$1");

    if (isRefSafeName(typeName)) {
      if (serviceNamespace) {
        typeName = typeName.replace(RegExp(serviceNamespace + "\\.", "g"), "");
      }
      // exclude the Cadl namespace in type names
      typeName = typeName.replace(/($|_)(Cadl\.)/g, "$1");
    }

    return typeName;
  }

  function hasSchemaProperties(properties: Map<string, ModelTypeProperty>) {
    for (const property of properties.values()) {
      if (isSchemaProperty(property)) {
        return true;
      }
    }
    return false;
  }

  function applyIntrinsicDecorators(cadlType: Type, target: any): any {
    const formatStr = getFormat(program, cadlType);
    if (isStringType(program, cadlType) && !target.format && formatStr) {
      target = {
        ...target,
        format: formatStr,
      };
    }

    const pattern = getPattern(program, cadlType);
    if (isStringType(program, cadlType) && !target.pattern && pattern) {
      target = {
        ...target,
        pattern,
      };
    }

    const minLength = getMinLength(program, cadlType);
    if (isStringType(program, cadlType) && !target.minLength && minLength !== undefined) {
      target = {
        ...target,
        minLength,
      };
    }

    const maxLength = getMaxLength(program, cadlType);
    if (isStringType(program, cadlType) && !target.maxLength && maxLength !== undefined) {
      target = {
        ...target,
        maxLength,
      };
    }

    const minValue = getMinValue(program, cadlType);
    if (isNumericType(program, cadlType) && !target.minimum && minValue !== undefined) {
      target = {
        ...target,
        minimum: minValue,
      };
    }

    const maxValue = getMaxValue(program, cadlType);
    if (isNumericType(program, cadlType) && !target.maximum && maxValue !== undefined) {
      target = {
        ...target,
        maximum: maxValue,
      };
    }

    if (isSecret(program, cadlType)) {
      target = {
        ...target,
        format: "password",
      };
    }

    return target;
  }

  // Map an Cadl type to an OA schema. Returns undefined when the resulting
  // OA schema is just a regular object schema.
  function mapCadlTypeToOpenAPI(cadlType: Type): any {
    switch (cadlType.kind) {
      case "Number":
        return { type: "number", enum: [cadlType.value] };
      case "String":
        return { type: "string", enum: [cadlType.value] };
      case "Boolean":
        return { type: "boolean", enum: [cadlType.value] };
      case "Model":
        switch (cadlType.name) {
          case "bytes":
            return { type: "string", format: "byte" };
          case "int8":
            return applyIntrinsicDecorators(cadlType, { type: "integer", format: "int8" });
          case "int16":
            return applyIntrinsicDecorators(cadlType, { type: "integer", format: "int16" });
          case "int32":
            return applyIntrinsicDecorators(cadlType, { type: "integer", format: "int32" });
          case "int64":
            return applyIntrinsicDecorators(cadlType, { type: "integer", format: "int64" });
          case "safeint":
            return applyIntrinsicDecorators(cadlType, { type: "integer", format: "int64" });
          case "uint8":
            return applyIntrinsicDecorators(cadlType, { type: "integer", format: "uint8" });
          case "uint16":
            return applyIntrinsicDecorators(cadlType, { type: "integer", format: "uint16" });
          case "uint32":
            return applyIntrinsicDecorators(cadlType, { type: "integer", format: "uint32" });
          case "uint64":
            return applyIntrinsicDecorators(cadlType, { type: "integer", format: "uint64" });
          case "float64":
            return applyIntrinsicDecorators(cadlType, { type: "number", format: "double" });
          case "float32":
            return applyIntrinsicDecorators(cadlType, { type: "number", format: "float" });
          case "string":
            return applyIntrinsicDecorators(cadlType, { type: "string" });
          case "boolean":
            return { type: "boolean" };
          case "plainDate":
            return { type: "string", format: "date" };
          case "zonedDateTime":
            return { type: "string", format: "date-time" };
          case "plainTime":
            return { type: "string", format: "time" };
          case "duration":
            return { type: "string", format: "duration" };
          case "Map":
            // We assert on valType because Map types always have a type
            const valType = cadlType.properties.get("v");
            return {
              type: "object",
              additionalProperties: getSchemaOrRef(valType!.type),
            };
        }
    }
    // The base model doesn't correspond to a primitive OA type, but it could
    // derive from one. Let's check.
    if (cadlType.kind === "Model" && cadlType.baseModel) {
      const baseSchema = mapCadlTypeToOpenAPI(cadlType.baseModel);
      if (baseSchema) {
        return applyIntrinsicDecorators(cadlType, baseSchema);
      }
    }
  }
}

function isRefSafeName(name: string) {
  return /^[A-Za-z0-9-_.]+$/.test(name);
}

function getRefSafeName(name: string) {
  return name.replace(/^[A-Za-z0-9-_.]/g, "_");
}

function prettierOutput(output: string) {
  return output + "\n";
}

class ErrorTypeFoundError extends Error {
  constructor() {
    super("Error type found in evaluated Cadl output");
  }
}<|MERGE_RESOLUTION|>--- conflicted
+++ resolved
@@ -52,10 +52,6 @@
 const { getHeaderFieldName, getPathParamName, getQueryParamName, isBody, isHeader, isStatusCode } =
   http;
 
-<<<<<<< HEAD
-export async function $onEmit(p: Program, emitterOptions?: EmitOptionsFor<OpenAPILibrary>) {
-  const options = {
-=======
 const pageableOperationsKey = Symbol();
 export function $pageable(program: Program, entity: Type, nextLinkName: string = "nextLink") {
   if (entity.kind !== "Operation") {
@@ -73,9 +69,8 @@
   return program.stateMap(pageableOperationsKey).get(entity);
 }
 
-export async function $onBuild(p: Program) {
+export async function $onEmit(p: Program, emitterOptions?: EmitOptionsFor<OpenAPILibrary>) {
   const options: OpenAPIEmitterOptions = {
->>>>>>> 461fd9df
     outputFile: p.compilerOptions.swaggerOutputFile || resolvePath("./openapi.json"),
   };
 
