--- conflicted
+++ resolved
@@ -33,21 +33,15 @@
     "dist/**",
     "!dist/test/**"
   ],
-<<<<<<< HEAD
   "peerDependencies": {
-    "@cadl-lang/compiler": "0.24.0",
-    "@cadl-lang/rest": "0.7.0"
-=======
-  "dependencies": {
-    "@cadl-lang/compiler": "0.25.0",
-    "@cadl-lang/rest": "0.8.0"
->>>>>>> 5c7d1148
+    "@cadl-lang/compiler": "~0.25.0",
+    "@cadl-lang/rest": "~0.8.0"
   },
   "devDependencies": {
     "@types/mocha": "~7.0.2",
     "@types/node": "~14.0.27",
-    "@cadl-lang/compiler": "0.24.0",
-    "@cadl-lang/rest": "0.7.0",
+    "@cadl-lang/compiler": "~0.25.0",
+    "@cadl-lang/rest": "~0.8.0",
     "mocha": "~8.3.2",
     "typescript": "~4.4.4"
   }
