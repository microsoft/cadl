{
  "name": "@cadl-lang/openapi3",
  "version": "0.5.0",
  "author": "Microsoft Corporation",
  "description": "Cadl library for emitting OpenAPI 3.0 from the Cadl REST protocol binding",
  "homepage": "https://github.com/Azure/adl",
  "readme": "https://github.com/Azure/adl/blob/master/README.md",
  "license": "MIT",
  "repository": {
    "type": "git",
    "url": "git+https://github.com/Azure/adl.git"
  },
  "bugs": {
    "url": "https://github.com/Azure/adl/issues"
  },
  "keywords": [
    "cadl"
  ],
  "type": "module",
  "main": "dist/src/openapi.js",
  "cadlMain": "dist/src/openapi.js",
  "engines": {
    "node": ">=14.0.0"
  },
  "scripts": {
    "build": "tsc -p .",
    "watch": "tsc -p . --watch",
    "test": "mocha",
    "test-official": "c8 mocha --forbid-only"
  },
  "files": [
    "lib/*.cadl",
    "dist/**",
    "!dist/test/**"
  ],
  "peerDependencies": {
    "@cadl-lang/versioning": "0.1.0",
    "@cadl-lang/compiler": "~0.25.0",
    "@cadl-lang/rest": "~0.8.0",
    "@cadl-lang/openapi": "~0.5.0"
  },
  "devDependencies": {
    "@types/mocha": "~9.1.0",
    "@types/node": "~14.0.27",
    "@cadl-lang/compiler": "~0.25.0",
    "@cadl-lang/rest": "~0.8.0",
<<<<<<< HEAD
    "@cadl-lang/openapi": "~0.5.0",
    "mocha": "~8.3.2",
=======
    "@cadl-lang/versioning": "0.1.0",
    "mocha": "~9.1.0",
>>>>>>> 0a872034
    "c8": "~7.11.0",
    "typescript": "~4.5.5"
  }
}<|MERGE_RESOLUTION|>--- conflicted
+++ resolved
@@ -44,13 +44,9 @@
     "@types/node": "~14.0.27",
     "@cadl-lang/compiler": "~0.25.0",
     "@cadl-lang/rest": "~0.8.0",
-<<<<<<< HEAD
     "@cadl-lang/openapi": "~0.5.0",
-    "mocha": "~8.3.2",
-=======
     "@cadl-lang/versioning": "0.1.0",
     "mocha": "~9.1.0",
->>>>>>> 0a872034
     "c8": "~7.11.0",
     "typescript": "~4.5.5"
   }
