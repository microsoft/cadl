import { createTestHost } from "@cadl-lang/compiler/dist/test/test-host.js";
import { resolve } from "path";
import { fileURLToPath } from "url";

export async function createOpenAPITestHost() {
  const host = await createTestHost();
  const root = resolve(fileURLToPath(import.meta.url), "../../../");

  // load rest
  await host.addRealCadlFile(
    "./node_modules/rest/package.json",
    resolve(root, "../rest/package.json")
  );
  await host.addRealCadlFile(
    "./node_modules/rest/lib/rest.cadl",
    resolve(root, "../rest/lib/rest.cadl")
  );
  await host.addRealCadlFile(
    "./node_modules/rest/lib/resource.cadl",
    resolve(root, "../rest/lib/resource.cadl")
  );
  await host.addRealCadlFile(
    "./node_modules/rest/lib/http.cadl",
    resolve(root, "../rest/lib/http.cadl")
  );
  await host.addRealJsFile(
    "./node_modules/rest/dist/rest.js",
    resolve(root, "../rest/dist/rest.js")
  );
  await host.addRealJsFile(
    "./node_modules/rest/dist/resource.js",
    resolve(root, "../rest/dist/resource.js")
  );
  await host.addRealJsFile(
    "./node_modules/rest/dist/http.js",
    resolve(root, "../rest/dist/http.js")
  );

  // load openapi
  await host.addRealCadlFile(
    "./node_modules/openapi3/package.json",
    resolve(root, "../openapi3/package.json")
  );
  await host.addRealJsFile(
    "./node_modules/openapi3/dist/src/openapi.js",
    resolve(root, "../openapi3/dist/src/openapi.js")
  );

  return host;
}

export async function openApiFor(code: string) {
  const host = await createOpenAPITestHost();
  const outPath = resolve("/openapi.json");
<<<<<<< HEAD
  host.addCadlFile("./main.cadl", `import "rest"; import "openapi3";${code}`);
  await host.compile("./main.cadl", {
    noEmit: false,
    swaggerOutputFile: outPath,
    emitters: ["openapi3"],
  });
=======
  host.addCadlFile("./main.cadl", `import "rest"; import "openapi3";using Cadl.Http;${code}`);
  await host.compile("./main.cadl", { noEmit: false, swaggerOutputFile: outPath });
>>>>>>> a44a8ea9
  return JSON.parse(host.fs.get(outPath)!);
}<|MERGE_RESOLUTION|>--- conflicted
+++ resolved
@@ -52,16 +52,11 @@
 export async function openApiFor(code: string) {
   const host = await createOpenAPITestHost();
   const outPath = resolve("/openapi.json");
-<<<<<<< HEAD
-  host.addCadlFile("./main.cadl", `import "rest"; import "openapi3";${code}`);
+  host.addCadlFile("./main.cadl", `import "rest"; import "openapi3";using Cadl.Http;${code}`);
   await host.compile("./main.cadl", {
     noEmit: false,
     swaggerOutputFile: outPath,
     emitters: ["openapi3"],
   });
-=======
-  host.addCadlFile("./main.cadl", `import "rest"; import "openapi3";using Cadl.Http;${code}`);
-  await host.compile("./main.cadl", { noEmit: false, swaggerOutputFile: outPath });
->>>>>>> a44a8ea9
   return JSON.parse(host.fs.get(outPath)!);
 }