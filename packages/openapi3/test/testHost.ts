import { resolvePath } from "@cadl-lang/compiler";
import { createTestHost } from "@cadl-lang/compiler/dist/test/test-host.js";
import { fileURLToPath } from "url";

export async function createOpenAPITestHost() {
  const host = await createTestHost();
  const root = resolvePath(fileURLToPath(import.meta.url), "../../../");

  // load rest
  await host.addRealCadlFile(
    "./node_modules/rest/package.json",
    resolvePath(root, "../rest/package.json")
  );
  await host.addRealCadlFile(
    "./node_modules/rest/lib/rest.cadl",
    resolvePath(root, "../rest/lib/rest.cadl")
  );
  await host.addRealCadlFile(
    "./node_modules/rest/lib/resource.cadl",
    resolvePath(root, "../rest/lib/resource.cadl")
  );
  await host.addRealCadlFile(
    "./node_modules/rest/lib/http.cadl",
    resolvePath(root, "../rest/lib/http.cadl")
  );
  await host.addRealJsFile(
    "./node_modules/rest/dist/src/rest.js",
    resolvePath(root, "../rest/dist/src/rest.js")
  );
  await host.addRealJsFile(
    "./node_modules/rest/dist/src/resource.js",
    resolvePath(root, "../rest/dist/src/resource.js")
  );
  await host.addRealJsFile(
    "./node_modules/rest/dist/src/route.js",
    resolvePath(root, "../rest/dist/src/route.js")
  );
  await host.addRealJsFile(
    "./node_modules/rest/dist/src/http.js",
    resolvePath(root, "../rest/dist/src/http.js")
  );

  // load openapi
  await host.addRealCadlFile(
    "./node_modules/openapi3/package.json",
    resolvePath(root, "../openapi3/package.json")
  );
  await host.addRealJsFile(
    "./node_modules/openapi3/dist/src/openapi.js",
    resolvePath(root, "../openapi3/dist/src/openapi.js")
  );

  return host;
}

export async function openApiFor(code: string) {
  const host = await createOpenAPITestHost();
<<<<<<< HEAD
  const outPath = resolve("/openapi.json");
  host.addCadlFile("./main.cadl", `import "rest"; import "openapi3";using Cadl.Http;${code}`);
  await host.compile("./main.cadl", {
    noEmit: false,
    swaggerOutputFile: outPath,
    emitters: ["openapi3"],
  });
=======
  const outPath = resolvePath("/openapi.json");
  host.addCadlFile(
    "./main.cadl",
    `import "rest"; import "openapi3";using Cadl.Rest;using Cadl.Http;${code}`
  );
  await host.compile("./main.cadl", { noEmit: false, swaggerOutputFile: outPath });
>>>>>>> 41d8d4bc
  return JSON.parse(host.fs.get(outPath)!);
}

export async function checkFor(code: string) {
  const host = await createOpenAPITestHost();
  const outPath = resolvePath("/openapi.json");
  host.addCadlFile(
    "./main.cadl",
    `import "rest"; import "openapi3";using Cadl.Rest;using Cadl.Http;${code}`
  );
  const result = await host.diagnose("./main.cadl", {
    noEmit: false,
    swaggerOutputFile: outPath,
  });
  return result;
}<|MERGE_RESOLUTION|>--- conflicted
+++ resolved
@@ -55,22 +55,16 @@
 
 export async function openApiFor(code: string) {
   const host = await createOpenAPITestHost();
-<<<<<<< HEAD
-  const outPath = resolve("/openapi.json");
-  host.addCadlFile("./main.cadl", `import "rest"; import "openapi3";using Cadl.Http;${code}`);
+  const outPath = resolvePath("/openapi.json");
+  host.addCadlFile(
+    "./main.cadl",
+    `import "rest"; import "openapi3";using Cadl.Rest;using Cadl.Http;${code}`
+  );
   await host.compile("./main.cadl", {
     noEmit: false,
     swaggerOutputFile: outPath,
     emitters: ["openapi3"],
   });
-=======
-  const outPath = resolvePath("/openapi.json");
-  host.addCadlFile(
-    "./main.cadl",
-    `import "rest"; import "openapi3";using Cadl.Rest;using Cadl.Http;${code}`
-  );
-  await host.compile("./main.cadl", { noEmit: false, swaggerOutputFile: outPath });
->>>>>>> 41d8d4bc
   return JSON.parse(host.fs.get(outPath)!);
 }
 
