{
  "name": "@cadl-lang/playground",
  "private": true,
  "version": "1.0.0",
  "author": "Microsoft Corporation",
  "description": "An app to play with CADL in the browser",
  "homepage": "https://github.com/microsoft/cadl",
  "readme": "https://github.com/microsoft/cadl/blob/main/README.md",
  "license": "MIT",
  "repository": {
    "type": "git",
    "url": "git+https://github.com/Microsoft/cadl.git"
  },
  "bugs": {
    "url": "https://github.com/Microsoft/cadl/issues"
  },
  "keywords": [
    "cadl"
  ],
  "type": "module",
  "main": "dist/src/lib.js",
  "engines": {
    "node": ">=14.0.0"
  },
  "scripts": {
    "clean": "rimraf ./dist ./dist-dev ./temp ./cadlContents.json",
    "build": "tsc -p . && node dist-dev/scripts/preload.js && vite build",
    "watch": "vite",
    "e2e": "playwright test -c dist-dev/e2e",
    "e2e:headed": "playwright test -c dist-dev/e2e --headed",
    "test": "npm run e2e",
    "test-official": "npm run e2e",
    "lint": "eslint . --ext .ts --max-warnings=0",
    "lint:fix": "eslint . --fix --ext .ts"
  },
  "files": [
    "lib/*.cadl",
    "dist/**",
    "!dist/test/**"
  ],
  "dependencies": {
    "@cadl-lang/versioning": "~0.4.0",
    "@cadl-lang/compiler": "~0.30.0",
    "@cadl-lang/rest": "~0.13.0",
    "@cadl-lang/openapi3": "~0.10.0",
    "@cadl-lang/openapi": "~0.8.0",
    "monaco-editor": "~0.32.1",
    "prettier": "~2.5.1",
    "vite": "^2.8.0",
    "vscode-languageserver-textdocument": "~1.0.1",
    "lzutf8": "~0.6.1",
    "debounce": "~1.2.1"
  },
  "devDependencies": {
    "@types/mocha": "~9.1.0",
    "@types/node": "~14.0.27",
    "@types/prettier": "^2.0.2",
    "@cadl-lang/eslint-config-cadl": "~0.3.0",
    "eslint": "^8.12.0",
    "mocha": "~9.2.0",
    "c8": "~7.11.0",
    "@playwright/test": "~1.20.2",
    "playwright": "~1.20.2",
    "rimraf": "~3.0.2",
<<<<<<< HEAD
    "source-map-support": "~0.5.19",
=======
    "cross-env": "~7.0.3",
>>>>>>> 1312ef76
    "typescript": "~4.5.5",
    "@types/lz-string": "~1.3.34",
    "@types/debounce": "~1.2.1"
  }
}<|MERGE_RESOLUTION|>--- conflicted
+++ resolved
@@ -62,11 +62,7 @@
     "@playwright/test": "~1.20.2",
     "playwright": "~1.20.2",
     "rimraf": "~3.0.2",
-<<<<<<< HEAD
-    "source-map-support": "~0.5.19",
-=======
     "cross-env": "~7.0.3",
->>>>>>> 1312ef76
     "typescript": "~4.5.5",
     "@types/lz-string": "~1.3.34",
     "@types/debounce": "~1.2.1"
